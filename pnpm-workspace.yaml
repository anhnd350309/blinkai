packages:
  - 'packages/*'
  - 'packages/plugins/*'
  - 'packages/providers/*'
  - 'packages/adapters/*'
<<<<<<< HEAD
  - 'core-feature/*'
=======
  - 'core-feature/*'
  - 'packages/core/*'
>>>>>>> a2c882eb
<|MERGE_RESOLUTION|>--- conflicted
+++ resolved
@@ -3,9 +3,5 @@
   - 'packages/plugins/*'
   - 'packages/providers/*'
   - 'packages/adapters/*'
-<<<<<<< HEAD
   - 'core-feature/*'
-=======
-  - 'core-feature/*'
-  - 'packages/core/*'
->>>>>>> a2c882eb
+  - 'packages/core/*'