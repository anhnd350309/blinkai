--- conflicted
+++ resolved
@@ -6,11 +6,8 @@
     "start": "ts-node src/example.ts",
     "swap": "ts-node src/swap-example.ts",
     "swap-okx": "ts-node src/swap-example-okx.ts",
-<<<<<<< HEAD
     "bridge": "ts-node src/bridge-example.ts",
-=======
     "swap-four-meme": "ts-node src/swap-example-four-meme.ts",
->>>>>>> 4f0e9992
     "token": "ts-node src/token-example.ts",
     "knowledge": "ts-node src/knowledge-example.ts",
     "build": "tsc"
