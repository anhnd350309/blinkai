--- conflicted
+++ resolved
@@ -123,11 +123,7 @@
   console.log('💎 Example 1: Create a token on BSC');
   const result = await agent.execute({
     input:
-<<<<<<< HEAD
-      'Create a new token on BNB chain with name: "DEV Bink", symbol: "DEV", description: "This is a Bink Test token" on four-meme provider',
-=======
-      'Create a new token on BNB chain with name: "BINK TST", symbol: "BINKTST", description: "This is a Bink AI Test token" on Four meme',
->>>>>>> 0d393214
+      'Create a new token on BNB chain with name: "BINK TST", symbol: "BINKTST", description: "This is a Bink AI Test token"',
   });
   console.log('✓ Token created:', result, '\n');
   // Get plugin information
