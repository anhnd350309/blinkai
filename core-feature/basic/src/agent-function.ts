import {
  Agent,
  Wallet,
  Network,
  settings,
  NetworkType,
  NetworksConfig,
  NetworkName,
} from '@binkai/core';
import { TokenPlugin } from '@binkai/token-plugin';
import { ethers } from 'ethers';
import { FourMemeProvider } from '@binkai/four-meme-provider';
import { getOrCreateWallet } from './twitter-db';
import { SwapPlugin } from '@binkai/swap-plugin';
import { WalletPlugin } from '@binkai/wallet-plugin';
import { BnbProvider } from '@binkai/rpc-provider';
import { BirdeyeProvider } from '@binkai/birdeye-provider';
import { PostgresDatabaseAdapter } from '@binkai/postgres-adapter';
import { PancakeSwapProvider } from '@binkai/pancakeswap-provider';
import { KyberProvider } from '@binkai/kyber-provider';
// Hardcoded RPC URLs for demonstration
const BNB_RPC = 'https://bsc-dataseed1.binance.org';
const SOLANA_RPC = 'https://api.mainnet-beta.solana.com';

export async function agentFunction(twitterHandle: string, request: string): Promise<string> {
  // Check required environment variables
  if (!settings.has('OPENAI_API_KEY')) {
    console.error('❌ Error: Please set OPENAI_API_KEY in your .env file');
    process.exit(1);
  }

  if (!settings.has('BIRDEYE_API_KEY')) {
    console.error('❌ Error: Please set BIRDEYE_API_KEY in your .env file');
    process.exit(1);
  }

  console.log('🔑 API keys found\n');

  // Define available networks
  console.log('📡 Configuring networks...');
  const networks: NetworksConfig['networks'] = {
    solana: {
      type: 'solana' as NetworkType,
      config: {
        rpcUrl: SOLANA_RPC,
        name: 'Solana',
        nativeCurrency: {
          name: 'Solana',
          symbol: 'SOL',
          decimals: 9,
        },
      },
    },
  };
  console.log('✓ Networks configured:', Object.keys(networks).join(', '), '\n');

  // Initialize network
  console.log('🌐 Initializing network...');
  const network = new Network({ networks });
  console.log('✓ Network initialized\n');

  // Initialize a new wallet
  console.log('👛 Creating wallet...');
  const walletInfo = await getOrCreateWallet(twitterHandle);
<<<<<<< HEAD
  const privateKey = walletInfo?.privateKey;
  console.log(privateKey);
=======
  const seedPhrase = walletInfo?.seedPhrase;
  const secretKey = walletInfo?.secretKey;
>>>>>>> 737de796
  const wallet = new Wallet(
    {
      seedPhrase: seedPhrase,
      index: 0,
    },
    network,
  );
  console.log('✓ Wallet created\n');

  console.log('🤖 Wallet Solana:', await wallet.getAddress(NetworkName.SOLANA));

  // Create an agent with OpenAI
  console.log('🤖 Initializing AI agent...');
  const agent = new Agent(
    {
      model: 'gpt-4o',
      temperature: 0,
      character:
        'You are a fun, hype, and engaging chatbot with a Gen Z & crypto enthusiast vibe. Keep responses casual, use slang, and sprinkle in emojis where appropriate. React with excitement, and make sure replies feel dynamic, not robotic.',
    },
    wallet,
    networks,
  );
  console.log('✓ Agent initialized\n');

  // Create and configure the token plugin

  await agent.registerDatabase(
    new PostgresDatabaseAdapter({
      connectionString: settings.get('POSTGRES_URL'),
    }),
  );
  console.log('🔍 Initializing token plugin...');
  const tokenPlugin = new TokenPlugin();

  const provider = new ethers.JsonRpcProvider(SOLANA_RPC);

  const fourMeme = new FourMemeProvider(provider, 56);
  const pancakeswap = new PancakeSwapProvider(provider, 56);
  const kyber = new KyberProvider(provider, 56);
  const birdeye = new BirdeyeProvider({
    apiKey: settings.get('BIRDEYE_API_KEY'),
  });
  const bnbProvider = new BnbProvider({
    rpcUrl: SOLANA_RPC,
  });

  // // TOKEN PLUGIN
  // // Configure the plugin with supported chains
  await tokenPlugin.initialize({
    defaultChain: 'bnb',
    providers: [bnbProvider, fourMeme as any],
    supportedChains: ['bnb'],
  });
  console.log('✓ Token plugin initialized\n');

  // Register the plugin with the agent
  console.log('🔌 Registering token plugin with agent...');
  await agent.registerPlugin(tokenPlugin);
  console.log('✓ Token Plugin registered\n');

  // SWAP PLUGIN
  console.log('🔄 Initializing swap plugin...');
  if (!secretKey) {
    throw new Error('❌ Error: secretKey is undefined. Cannot initialize SwapPlugin.');
  }
  const swapPlugin = new SwapPlugin(secretKey);

  // Configure the plugin with supported chains
  await swapPlugin.initialize({
    defaultSlippage: 5,
    defaultChain: 'bnb',
    providers: [kyber],
    supportedChains: ['bnb', 'solana'], // These will be intersected with agent's networks
  });
  console.log('✓ Swap plugin initialized\n');

  // // Register the plugin with the agent
  console.log('🔌 Registering swap plugin with agent...');
  await agent.registerPlugin(swapPlugin);
  console.log('✓ Swap Plugin registered\n');

  // // WALLET PLUGIN
  // console.log('🔄 Initializing wallet plugin...');
  // const walletPlugin = new WalletPlugin();

  // // Configure the plugin with supported chains
  // await walletPlugin.initialize({
  //   defaultChain: 'bnb',
  //   providers: [bnbProvider],
  //   supportedChains: ['bnb'],
  // });
  // console.log('✓ Wallet plugin initialized\n');

  // // Register the plugin with the agent
  // console.log('🔌 Registering wallet plugin with agent...');
  // await agent.registerPlugin(walletPlugin);
  // console.log('✓ Wallet Plugin registered\n');

  // Agent execute
  console.log('💱 Executing user request...');
  const result = await agent.execute(request);
  console.log('✓ User request executed:', result);
  console.log('💱 length of result:', result.length);
  return result;
}

// (async () => {
//     await agentFunction('testHandle', 'transfer 0.0001 BNB to 0xC1b1729127E4029174F183aB51a4B10c58Dc006d');
// })();<|MERGE_RESOLUTION|>--- conflicted
+++ resolved
@@ -62,13 +62,8 @@
   // Initialize a new wallet
   console.log('👛 Creating wallet...');
   const walletInfo = await getOrCreateWallet(twitterHandle);
-<<<<<<< HEAD
-  const privateKey = walletInfo?.privateKey;
-  console.log(privateKey);
-=======
   const seedPhrase = walletInfo?.seedPhrase;
   const secretKey = walletInfo?.secretKey;
->>>>>>> 737de796
   const wallet = new Wallet(
     {
       seedPhrase: seedPhrase,
