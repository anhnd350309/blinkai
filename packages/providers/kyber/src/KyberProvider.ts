<<<<<<< HEAD
import { ISwapProvider, SwapQuote, SwapParams } from '@binkai/swap-plugin';
import { ethers, Contract, Interface, Provider } from 'ethers';
import { EVM_NATIVE_TOKEN_ADDRESS } from '@binkai/core';
import { BaseSwapProvider } from '@binkai/swap-plugin';

// Enhanced interface with better type safety
interface TokenInfo extends Token {
  // Inherits all Token properties and maintains DRY principle
}
=======
import { SwapQuote, SwapParams, BaseSwapProvider, NetworkProvider } from '@binkai/swap-plugin';
import { ethers, Provider } from 'ethers';
import { EVM_NATIVE_TOKEN_ADDRESS, NetworkName, Token } from '@binkai/core';
>>>>>>> 10ff907e

// Core system constants
const CONSTANTS = {
  DEFAULT_GAS_LIMIT: '350000',
  APPROVE_GAS_LIMIT: '50000',
  QUOTE_EXPIRY: 5 * 60 * 1000, // 5 minutes in milliseconds
<<<<<<< HEAD
  BNB_ADDRESS: EVM_NATIVE_TOKEN_ADDRESS,
  // KYBER_BNB_ADDRESS: '0xEeeeeEeeeEeEeeEeEeEeeEEEeeeeEeeeeeeeEEeE',
  KYBER_API_BASE: 'https://aggregator-api.kyberswap.com/bsc/',
} as const;

export interface SwapTransaction {
  to: string;
  data: string;
  value: string;
  gasLimit: string;
}

export interface Token {
  address: `0x${string}`;
  decimals: number;
  symbol: string;
  // chainId: number;
}

=======
  KYBER_BNB_ADDRESS: EVM_NATIVE_TOKEN_ADDRESS,
  KYBER_API_BASE: 'https://aggregator-api.kyberswap.com/bsc/',
} as const;

>>>>>>> 10ff907e
enum ChainId {
  BSC = 56,
  ETH = 1,
}

export class KyberProvider extends BaseSwapProvider {
<<<<<<< HEAD
  // private provider: Provider;
  private chainId: ChainId;
  // Token cache with expiration time
  // private tokenCache: Map<string, { token: Token; timestamp: number }> = new Map();
  // private readonly CACHE_TTL = 30 * 60 * 1000; // 30 minutes

  // Quote storage with expiration
  // private quotes: Map<string, { quote: SwapQuote; expiresAt: number }> = new Map();

  constructor(provider: Provider, chainId: ChainId = ChainId.BSC) {
    super(provider);
=======
  private provider: Provider;
  private chainId: ChainId;
  protected GAS_BUFFER: bigint = ethers.parseEther('0.0003');

  constructor(provider: Provider, chainId: ChainId = ChainId.BSC) {
    // Create a Map with BNB network and the provider
    const providerMap = new Map<NetworkName, NetworkProvider>();
    providerMap.set(NetworkName.BNB, provider);

    super(providerMap);
>>>>>>> 10ff907e
    this.provider = provider;
    this.chainId = chainId;
  }

  getName(): string {
    return 'kyber';
  }

  getSupportedChains(): string[] {
    return ['bnb', 'ethereum'];
  }
<<<<<<< HEAD
  protected isNativeToken(tokenAddress: string): boolean {
    return tokenAddress.toLowerCase() === EVM_NATIVE_TOKEN_ADDRESS.toLowerCase();
  }
  // getPrompt(): string {
  //   return `If you are using KyberSwap, You can use BNB with address ${CONSTANTS.BNB_ADDRESS}`;
  // }

  // async checkBalance(
  //   quote: SwapQuote,
  //   userAddress: string,
  // ): Promise<{ isValid: boolean; message?: string }> {
  //   try {
  //     // For input swaps, check the fromToken balance
  //     // For output swaps, we still need to check the fromToken as that's what user will spend
  //     const tokenToCheck = quote.fromToken;
  //     const requiredAmount = ethers.parseUnits(quote.fromAmount, quote.fromTokenDecimals);

  //     // If the token is BNB, check native balance
  //     if (tokenToCheck.toLowerCase() === CONSTANTS.BNB_ADDRESS.toLowerCase()) {
  //       const balance = await this.provider.getBalance(userAddress);

  //       if (balance < requiredAmount) {
  //         const formattedBalance = ethers.formatUnits(balance, 18);
  //         const formattedRequired = ethers.formatUnits(requiredAmount, 18);
  //         return {
  //           isValid: false,
  //           message: `Insufficient BNB balance. Required: ${formattedRequired} BNB, Available: ${formattedBalance} BNB`,
  //         };
  //       }
  //     } else {
  //       // For other tokens, check ERC20 balance
  //       const erc20 = new Contract(
  //         tokenToCheck,
  //         ['function balanceOf(address) view returns (uint256)'],
  //         this.provider,
  //       );
  //       const balance = await erc20.balanceOf(userAddress);

  //       if (balance < requiredAmount) {
  //         const token = await this.getToken(tokenToCheck);
  //         const formattedBalance = ethers.formatUnits(balance, token.decimals);
  //         const formattedRequired = ethers.formatUnits(requiredAmount, token.decimals);
  //         return {
  //           isValid: false,
  //           message: `Insufficient ${token.symbol} balance. Required: ${formattedRequired} ${token.symbol}, Available: ${formattedBalance} ${token.symbol}`,
  //         };
  //       }
  //     }

  //     return { isValid: true };
  //   } catch (error) {
  //     console.error('Error checking balance:', error);
  //     return {
  //       isValid: false,
  //       message: `Failed to check balance: ${error instanceof Error ? error.message : 'Unknown error'}`,
  //     };
  //   }
  // }

  // private async getTokenInfo(tokenAddress: string): Promise<TokenInfo> {
  //   const erc20Interface = new Interface([
  //     'function decimals() view returns (uint8)',
  //     'function symbol() view returns (string)',
  //   ]);

  //   const contract = new Contract(tokenAddress, erc20Interface, this.provider);
  //   const [decimals, symbol] = await Promise.all([contract.decimals(), contract.symbol()]);

  //   return {
  //     address: tokenAddress.toLowerCase() as `0x${string}`,
  //     decimals: Number(decimals),
  //     symbol,
  //     chainId: this.chainId,
  //   };
  // }

  // /**
  //  * Retrieves token information with caching and TTL
  //  * @param tokenAddress The address of the token
  //  * @returns Promise<Token>
  //  */
  // private async getToken(tokenAddress: string): Promise<Token> {
  //   const now = Date.now();
  //   const cached = this.tokenCache.get(tokenAddress);

  //   if (cached && now - cached.timestamp < this.CACHE_TTL) {
  //     return cached.token;
  //   }

  //   if (tokenAddress.toLowerCase() === EVM_NATIVE_TOKEN_ADDRESS.toLowerCase()) {
  //     const token = {
  //       chainId: this.chainId,
  //       address: tokenAddress as `0x${string}`,
  //       decimals: 18,
  //       symbol: 'BNB',
  //     };
  //     this.tokenCache.set(tokenAddress, { token, timestamp: now });
  //     return token;
  //   }

  //   const info = await this.getTokenInfo(tokenAddress);
  //   console.log('🤖 Token info', info);
  //   const token = {
  //     chainId: info.chainId,
  //     address: info.address.toLowerCase() as `0x${string}`,
  //     decimals: info.decimals,
  //     symbol: info.symbol,
  //   };

  //   this.tokenCache.set(tokenAddress, { token, timestamp: now });
  //   return token;
  // }
=======

  getSupportedNetworks(): NetworkName[] {
    return [NetworkName.BNB];
  }

  protected isNativeToken(tokenAddress: string): boolean {
    return tokenAddress.toLowerCase() === EVM_NATIVE_TOKEN_ADDRESS.toLowerCase();
  }

  protected async getToken(tokenAddress: string, network: NetworkName): Promise<Token> {
    if (this.isNativeToken(tokenAddress)) {
      return {
        address: tokenAddress as `0x${string}`,
        decimals: 18,
        symbol: 'BNB',
      };
    }

    const token = await super.getToken(tokenAddress, network);

    const tokenInfo = {
      chainId: this.chainId,
      address: token.address.toLowerCase() as `0x${string}`,
      decimals: token.decimals,
      symbol: token.symbol,
    };
    return tokenInfo;
  }

>>>>>>> 10ff907e
  async getQuote(params: SwapParams, userAddress: string): Promise<SwapQuote> {
    try {
      // Fetch input and output token information
      const [sourceToken, destinationToken] = await Promise.all([
        this.getToken(params.fromToken, params.network),
        this.getToken(params.toToken, params.network),
      ]);

      // Calculate input amount based on decimals
      const swapAmount =
        params.type === 'input'
          ? Math.floor(Number(params.amount) * 10 ** sourceToken.decimals)
          : undefined;

<<<<<<< HEAD
      // // Convert BNB addresses to KYBER format if needed
      // const sourceAddress =
      //   sourceToken.address === CONSTANTS.BNB_ADDRESS
      //     ? CONSTANTS.KYBER_BNB_ADDRESS
      //     : sourceToken.address;
      // const destinationAddress =
      //   destinationToken.address === CONSTANTS.BNB_ADDRESS
      //     ? CONSTANTS.KYBER_BNB_ADDRESS
      //     : destinationToken.address;

=======
>>>>>>> 10ff907e
      // Fetch optimal swap route
      const optimalRoute = await this.fetchOptimalRoute(
        sourceToken.address,
        destinationToken.address,
        swapAmount,
      );

      // Build swap transaction
      const swapTransactionData = await this.buildSwapRouteTransaction(optimalRoute, userAddress);

      // Create and store quote
      const swapQuote = this.createSwapQuote(
        params,
        sourceToken,
        destinationToken,
        swapTransactionData,
        optimalRoute,
      );
      this.storeQuoteWithExpiry(swapQuote);
      console.log('log', swapQuote);
      return swapQuote;
    } catch (error: unknown) {
      console.error('Error getting quote:', error);
      throw new Error(
        `Failed to get quote: ${error instanceof Error ? error.message : 'Unknown error'}`,
      );
    }
  }

  // Helper methods for better separation of concerns
  private async fetchOptimalRoute(sourceToken: string, destinationToken: string, amount?: number) {
    const routePath = `api/v1/routes?tokenIn=${sourceToken}&tokenOut=${destinationToken}&amountIn=${amount}&gasInclude=true`;
    const routeResponse = await fetch(`${CONSTANTS.KYBER_API_BASE}${routePath}`);
    const routeData = await routeResponse.json();

    if (!routeData.data || routeData.data.length === 0) {
      throw new Error('No swap routes available from Kyber');
    }
    return routeData.data;
  }

  private async buildSwapRouteTransaction(routeData: any, userAddress: string) {
    const transactionResponse = await fetch(`${CONSTANTS.KYBER_API_BASE}api/v1/route/build`, {
      method: 'POST',
      body: JSON.stringify({
        routeSummary: routeData.routeSummary,
        sender: userAddress,
        recipient: userAddress,
        skipSimulateTx: false,
        slippageTolerance: 200,
      }),
    });
    return (await transactionResponse.json()).data;
  }

  private createSwapQuote(
    params: SwapParams,
    sourceToken: Token,
    destinationToken: Token,
    swapTransactionData: any,
    routeData: any,
  ): SwapQuote {
    const quoteId = ethers.hexlify(ethers.randomBytes(32));

    return {
      quoteId,
<<<<<<< HEAD
      fromToken: params.fromToken,
      toToken: params.toToken,
      fromAmount: ethers.formatUnits(swapTransactionData.amountIn.toString(), sourceToken.decimals),
      toAmount: ethers.formatUnits(
        swapTransactionData.amountOut.toString(),
        destinationToken.decimals,
      ),
      fromTokenDecimals: sourceToken.decimals,
      toTokenDecimals: destinationToken.decimals,
=======
      network: params.network,
      fromToken: sourceToken,
      toToken: destinationToken,
      fromAmount: ethers.formatUnits(swapTransactionData.amountIn, sourceToken.decimals),
      toAmount: ethers.formatUnits(swapTransactionData.amountOut, destinationToken.decimals),
>>>>>>> 10ff907e
      slippage: 100, // 10% default slippage
      type: params.type,
      priceImpact: routeData.priceImpact || 0,
      route: ['kyber'],
      estimatedGas: CONSTANTS.DEFAULT_GAS_LIMIT,
      tx: {
        to: swapTransactionData.routerAddress,
        data: swapTransactionData.data,
        value: swapTransactionData.transactionValue || '0',
        gasLimit: ethers.parseUnits(CONSTANTS.DEFAULT_GAS_LIMIT, 'wei'),
        network: params.network,
      },
    };
  }

  private storeQuoteWithExpiry(quote: SwapQuote) {
    this.quotes.set(quote.quoteId, { quote, expiresAt: Date.now() + CONSTANTS.QUOTE_EXPIRY });

    // Delete quote after expiry
    setTimeout(() => {
      this.quotes.delete(quote.quoteId);
    }, CONSTANTS.QUOTE_EXPIRY);
  }
<<<<<<< HEAD

  async buildSwapTransaction(quote: SwapQuote, userAddress: string): Promise<SwapTransaction> {
    try {
      // Get the stored quote and trade
      const storedData = this.quotes.get(quote.quoteId);

      if (!storedData) {
        throw new Error('Quote expired or not found. Please get a new quote.');
      }

      return {
        to: storedData?.quote.tx?.to || '',
        data: storedData?.quote?.tx?.data || '',
        value: storedData?.quote?.tx?.value || '0',
        gasLimit: '350000',
      };
    } catch (error: unknown) {
      console.error('Error building swap transaction:', error);
      throw new Error(
        `Failed to build swap transaction: ${error instanceof Error ? error.message : 'Unknown error'}`,
      );
    }
  }

  //   async buildApproveTransaction(
  //     token: string,
  //     spender: string,
  //     amount: string,
  //     userAddress: string,
  //   ): Promise<SwapTransaction> {
  //     const tokenInfo = await this.getToken(token);
  //     const erc20Interface = new Interface([
  //       'function approve(address spender, uint256 amount) returns (bool)',
  //     ]);

  //     const data = erc20Interface.encodeFunctionData('approve', [
  //       spender,
  //       ethers.parseUnits(amount, tokenInfo.decimals),
  //     ]);

  //     return {
  //       to: token,
  //       data,
  //       value: '0',
  //       gasLimit: '100000',
  //     };
  //   }
  //   async checkAllowance(token: string, owner: string, spender: string): Promise<bigint> {
  //     if (token.toLowerCase() === EVM_NATIVE_TOKEN_ADDRESS.toLowerCase()) {
  //       return BigInt(Number.MAX_SAFE_INTEGER) * BigInt(10 ** 18);
  //     }
  //     const erc20 = new Contract(
  //       token,
  //       ['function allowance(address owner, address spender) view returns (uint256)'],
  //       this.provider,
  //     );
  //     return await erc20.allowance(owner, spender);
  //   }
=======
>>>>>>> 10ff907e
}<|MERGE_RESOLUTION|>--- conflicted
+++ resolved
@@ -1,69 +1,22 @@
-<<<<<<< HEAD
-import { ISwapProvider, SwapQuote, SwapParams } from '@binkai/swap-plugin';
-import { ethers, Contract, Interface, Provider } from 'ethers';
-import { EVM_NATIVE_TOKEN_ADDRESS } from '@binkai/core';
-import { BaseSwapProvider } from '@binkai/swap-plugin';
-
-// Enhanced interface with better type safety
-interface TokenInfo extends Token {
-  // Inherits all Token properties and maintains DRY principle
-}
-=======
 import { SwapQuote, SwapParams, BaseSwapProvider, NetworkProvider } from '@binkai/swap-plugin';
 import { ethers, Provider } from 'ethers';
 import { EVM_NATIVE_TOKEN_ADDRESS, NetworkName, Token } from '@binkai/core';
->>>>>>> 10ff907e
 
 // Core system constants
 const CONSTANTS = {
   DEFAULT_GAS_LIMIT: '350000',
   APPROVE_GAS_LIMIT: '50000',
   QUOTE_EXPIRY: 5 * 60 * 1000, // 5 minutes in milliseconds
-<<<<<<< HEAD
-  BNB_ADDRESS: EVM_NATIVE_TOKEN_ADDRESS,
-  // KYBER_BNB_ADDRESS: '0xEeeeeEeeeEeEeeEeEeEeeEEEeeeeEeeeeeeeEEeE',
-  KYBER_API_BASE: 'https://aggregator-api.kyberswap.com/bsc/',
-} as const;
-
-export interface SwapTransaction {
-  to: string;
-  data: string;
-  value: string;
-  gasLimit: string;
-}
-
-export interface Token {
-  address: `0x${string}`;
-  decimals: number;
-  symbol: string;
-  // chainId: number;
-}
-
-=======
   KYBER_BNB_ADDRESS: EVM_NATIVE_TOKEN_ADDRESS,
   KYBER_API_BASE: 'https://aggregator-api.kyberswap.com/bsc/',
 } as const;
 
->>>>>>> 10ff907e
 enum ChainId {
   BSC = 56,
   ETH = 1,
 }
 
 export class KyberProvider extends BaseSwapProvider {
-<<<<<<< HEAD
-  // private provider: Provider;
-  private chainId: ChainId;
-  // Token cache with expiration time
-  // private tokenCache: Map<string, { token: Token; timestamp: number }> = new Map();
-  // private readonly CACHE_TTL = 30 * 60 * 1000; // 30 minutes
-
-  // Quote storage with expiration
-  // private quotes: Map<string, { quote: SwapQuote; expiresAt: number }> = new Map();
-
-  constructor(provider: Provider, chainId: ChainId = ChainId.BSC) {
-    super(provider);
-=======
   private provider: Provider;
   private chainId: ChainId;
   protected GAS_BUFFER: bigint = ethers.parseEther('0.0003');
@@ -74,7 +27,6 @@
     providerMap.set(NetworkName.BNB, provider);
 
     super(providerMap);
->>>>>>> 10ff907e
     this.provider = provider;
     this.chainId = chainId;
   }
@@ -86,82 +38,37 @@
   getSupportedChains(): string[] {
     return ['bnb', 'ethereum'];
   }
-<<<<<<< HEAD
-  protected isNativeToken(tokenAddress: string): boolean {
-    return tokenAddress.toLowerCase() === EVM_NATIVE_TOKEN_ADDRESS.toLowerCase();
+
+  getSupportedNetworks(): NetworkName[] {
+    return [NetworkName.BNB];
   }
   // getPrompt(): string {
   //   return `If you are using KyberSwap, You can use BNB with address ${CONSTANTS.BNB_ADDRESS}`;
   // }
 
-  // async checkBalance(
-  //   quote: SwapQuote,
-  //   userAddress: string,
-  // ): Promise<{ isValid: boolean; message?: string }> {
-  //   try {
-  //     // For input swaps, check the fromToken balance
-  //     // For output swaps, we still need to check the fromToken as that's what user will spend
-  //     const tokenToCheck = quote.fromToken;
-  //     const requiredAmount = ethers.parseUnits(quote.fromAmount, quote.fromTokenDecimals);
-
-  //     // If the token is BNB, check native balance
-  //     if (tokenToCheck.toLowerCase() === CONSTANTS.BNB_ADDRESS.toLowerCase()) {
-  //       const balance = await this.provider.getBalance(userAddress);
-
-  //       if (balance < requiredAmount) {
-  //         const formattedBalance = ethers.formatUnits(balance, 18);
-  //         const formattedRequired = ethers.formatUnits(requiredAmount, 18);
-  //         return {
-  //           isValid: false,
-  //           message: `Insufficient BNB balance. Required: ${formattedRequired} BNB, Available: ${formattedBalance} BNB`,
-  //         };
-  //       }
-  //     } else {
-  //       // For other tokens, check ERC20 balance
-  //       const erc20 = new Contract(
-  //         tokenToCheck,
-  //         ['function balanceOf(address) view returns (uint256)'],
-  //         this.provider,
-  //       );
-  //       const balance = await erc20.balanceOf(userAddress);
-
-  //       if (balance < requiredAmount) {
-  //         const token = await this.getToken(tokenToCheck);
-  //         const formattedBalance = ethers.formatUnits(balance, token.decimals);
-  //         const formattedRequired = ethers.formatUnits(requiredAmount, token.decimals);
-  //         return {
-  //           isValid: false,
-  //           message: `Insufficient ${token.symbol} balance. Required: ${formattedRequired} ${token.symbol}, Available: ${formattedBalance} ${token.symbol}`,
-  //         };
-  //       }
-  //     }
-
-  //     return { isValid: true };
-  //   } catch (error) {
-  //     console.error('Error checking balance:', error);
-  //     return {
-  //       isValid: false,
-  //       message: `Failed to check balance: ${error instanceof Error ? error.message : 'Unknown error'}`,
-  //     };
-  //   }
-  // }
-
-  // private async getTokenInfo(tokenAddress: string): Promise<TokenInfo> {
-  //   const erc20Interface = new Interface([
-  //     'function decimals() view returns (uint8)',
-  //     'function symbol() view returns (string)',
-  //   ]);
-
-  //   const contract = new Contract(tokenAddress, erc20Interface, this.provider);
-  //   const [decimals, symbol] = await Promise.all([contract.decimals(), contract.symbol()]);
-
-  //   return {
-  //     address: tokenAddress.toLowerCase() as `0x${string}`,
-  //     decimals: Number(decimals),
-  //     symbol,
-  //     chainId: this.chainId,
-  //   };
-  // }
+  protected isNativeToken(tokenAddress: string): boolean {
+    return tokenAddress.toLowerCase() === EVM_NATIVE_TOKEN_ADDRESS.toLowerCase();
+  }
+
+  protected async getToken(tokenAddress: string, network: NetworkName): Promise<Token> {
+    if (this.isNativeToken(tokenAddress)) {
+      return {
+        address: tokenAddress as `0x${string}`,
+        decimals: 18,
+        symbol: 'BNB',
+      };
+    }
+
+    const token = await super.getToken(tokenAddress, network);
+
+    const tokenInfo = {
+      chainId: this.chainId,
+      address: token.address.toLowerCase() as `0x${string}`,
+      decimals: token.decimals,
+      symbol: token.symbol,
+    };
+    return tokenInfo;
+  }
 
   // /**
   //  * Retrieves token information with caching and TTL
@@ -199,37 +106,6 @@
   //   this.tokenCache.set(tokenAddress, { token, timestamp: now });
   //   return token;
   // }
-=======
-
-  getSupportedNetworks(): NetworkName[] {
-    return [NetworkName.BNB];
-  }
-
-  protected isNativeToken(tokenAddress: string): boolean {
-    return tokenAddress.toLowerCase() === EVM_NATIVE_TOKEN_ADDRESS.toLowerCase();
-  }
-
-  protected async getToken(tokenAddress: string, network: NetworkName): Promise<Token> {
-    if (this.isNativeToken(tokenAddress)) {
-      return {
-        address: tokenAddress as `0x${string}`,
-        decimals: 18,
-        symbol: 'BNB',
-      };
-    }
-
-    const token = await super.getToken(tokenAddress, network);
-
-    const tokenInfo = {
-      chainId: this.chainId,
-      address: token.address.toLowerCase() as `0x${string}`,
-      decimals: token.decimals,
-      symbol: token.symbol,
-    };
-    return tokenInfo;
-  }
-
->>>>>>> 10ff907e
   async getQuote(params: SwapParams, userAddress: string): Promise<SwapQuote> {
     try {
       // Fetch input and output token information
@@ -244,19 +120,6 @@
           ? Math.floor(Number(params.amount) * 10 ** sourceToken.decimals)
           : undefined;
 
-<<<<<<< HEAD
-      // // Convert BNB addresses to KYBER format if needed
-      // const sourceAddress =
-      //   sourceToken.address === CONSTANTS.BNB_ADDRESS
-      //     ? CONSTANTS.KYBER_BNB_ADDRESS
-      //     : sourceToken.address;
-      // const destinationAddress =
-      //   destinationToken.address === CONSTANTS.BNB_ADDRESS
-      //     ? CONSTANTS.KYBER_BNB_ADDRESS
-      //     : destinationToken.address;
-
-=======
->>>>>>> 10ff907e
       // Fetch optimal swap route
       const optimalRoute = await this.fetchOptimalRoute(
         sourceToken.address,
@@ -323,23 +186,11 @@
 
     return {
       quoteId,
-<<<<<<< HEAD
-      fromToken: params.fromToken,
-      toToken: params.toToken,
-      fromAmount: ethers.formatUnits(swapTransactionData.amountIn.toString(), sourceToken.decimals),
-      toAmount: ethers.formatUnits(
-        swapTransactionData.amountOut.toString(),
-        destinationToken.decimals,
-      ),
-      fromTokenDecimals: sourceToken.decimals,
-      toTokenDecimals: destinationToken.decimals,
-=======
       network: params.network,
       fromToken: sourceToken,
       toToken: destinationToken,
       fromAmount: ethers.formatUnits(swapTransactionData.amountIn, sourceToken.decimals),
       toAmount: ethers.formatUnits(swapTransactionData.amountOut, destinationToken.decimals),
->>>>>>> 10ff907e
       slippage: 100, // 10% default slippage
       type: params.type,
       priceImpact: routeData.priceImpact || 0,
@@ -363,65 +214,4 @@
       this.quotes.delete(quote.quoteId);
     }, CONSTANTS.QUOTE_EXPIRY);
   }
-<<<<<<< HEAD
-
-  async buildSwapTransaction(quote: SwapQuote, userAddress: string): Promise<SwapTransaction> {
-    try {
-      // Get the stored quote and trade
-      const storedData = this.quotes.get(quote.quoteId);
-
-      if (!storedData) {
-        throw new Error('Quote expired or not found. Please get a new quote.');
-      }
-
-      return {
-        to: storedData?.quote.tx?.to || '',
-        data: storedData?.quote?.tx?.data || '',
-        value: storedData?.quote?.tx?.value || '0',
-        gasLimit: '350000',
-      };
-    } catch (error: unknown) {
-      console.error('Error building swap transaction:', error);
-      throw new Error(
-        `Failed to build swap transaction: ${error instanceof Error ? error.message : 'Unknown error'}`,
-      );
-    }
-  }
-
-  //   async buildApproveTransaction(
-  //     token: string,
-  //     spender: string,
-  //     amount: string,
-  //     userAddress: string,
-  //   ): Promise<SwapTransaction> {
-  //     const tokenInfo = await this.getToken(token);
-  //     const erc20Interface = new Interface([
-  //       'function approve(address spender, uint256 amount) returns (bool)',
-  //     ]);
-
-  //     const data = erc20Interface.encodeFunctionData('approve', [
-  //       spender,
-  //       ethers.parseUnits(amount, tokenInfo.decimals),
-  //     ]);
-
-  //     return {
-  //       to: token,
-  //       data,
-  //       value: '0',
-  //       gasLimit: '100000',
-  //     };
-  //   }
-  //   async checkAllowance(token: string, owner: string, spender: string): Promise<bigint> {
-  //     if (token.toLowerCase() === EVM_NATIVE_TOKEN_ADDRESS.toLowerCase()) {
-  //       return BigInt(Number.MAX_SAFE_INTEGER) * BigInt(10 ** 18);
-  //     }
-  //     const erc20 = new Contract(
-  //       token,
-  //       ['function allowance(address owner, address spender) view returns (uint256)'],
-  //       this.provider,
-  //     );
-  //     return await erc20.allowance(owner, spender);
-  //   }
-=======
->>>>>>> 10ff907e
 }