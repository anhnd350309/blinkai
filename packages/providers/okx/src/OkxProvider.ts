--- conflicted
+++ resolved
@@ -1,29 +1,14 @@
 import { SwapQuote, SwapParams, NetworkProvider, BaseSwapProvider } from '@binkai/swap-plugin';
 import { ethers, Provider } from 'ethers';
 import CryptoJS from 'crypto-js';
-<<<<<<< HEAD
-import { EVM_NATIVE_TOKEN_ADDRESS } from '@binkai/core';
-import { BaseSwapProvider } from '@binkai/swap-plugin';
-
-// Enhanced interface with better type safety
-interface TokenInfo extends Token {
-  // Inherits all Token properties and maintains DRY principle
-}
-=======
 import { EVM_NATIVE_TOKEN_ADDRESS, NetworkName, Token } from '@binkai/core';
->>>>>>> 10ff907e
 
 // Constants for better maintainability
 const CONSTANTS = {
   DEFAULT_GAS_LIMIT: '350000',
   APPROVE_GAS_LIMIT: '50000',
   QUOTE_EXPIRY: 5 * 60 * 1000, // 5 minutes in milliseconds
-<<<<<<< HEAD
-  // BNB_ADDRESS: '0xbb4cdb9cbd36b01bd1cbaebf2de08d9173bc095c',
-  // OKX_BNB_ADDRESS: '0xeeeeeeeeeeeeeeeeeeeeeeeeeeeeeeeeeeeeeeee',
-=======
   OKX_BNB_ADDRESS: EVM_NATIVE_TOKEN_ADDRESS,
->>>>>>> 10ff907e
   OKX_APPROVE_ADDRESS: '0x2c34A2Fb1d0b4f55de51E1d0bDEfaDDce6b7cDD6',
 } as const;
 
@@ -34,10 +19,6 @@
 
 export class OkxProvider extends BaseSwapProvider {
   private chainId: ChainId;
-<<<<<<< HEAD
-
-=======
->>>>>>> 10ff907e
   private readonly apiKey: string;
   private readonly secretKey: string;
   private readonly passphrase: string;
@@ -45,28 +26,17 @@
   protected GAS_BUFFER: bigint = ethers.parseEther('0.0003');
 
   constructor(provider: Provider, chainId: ChainId = ChainId.BSC) {
-<<<<<<< HEAD
-    super(provider);
-    this.provider = provider;
-=======
     // Create a Map with BNB network and the provider
     const providerMap = new Map<NetworkName, NetworkProvider>();
     providerMap.set(NetworkName.BNB, provider);
 
     super(providerMap);
->>>>>>> 10ff907e
     this.chainId = chainId;
     this.apiKey = process.env.OKX_API_KEY || '';
     this.secretKey = process.env.OKX_SECRET_KEY || '';
     this.passphrase = process.env.OKX_PASSPHRASE || '';
     this.projectId = process.env.OKX_PROJECT || '';
   }
-<<<<<<< HEAD
-  protected isNativeToken(tokenAddress: string): boolean {
-    return tokenAddress.toLowerCase() === EVM_NATIVE_TOKEN_ADDRESS.toLowerCase();
-  }
-=======
->>>>>>> 10ff907e
 
   getName(): string {
     return 'okx';
@@ -76,8 +46,6 @@
     return [NetworkName.BNB];
   }
 
-<<<<<<< HEAD
-=======
   protected isNativeToken(tokenAddress: string): boolean {
     return tokenAddress.toLowerCase() === EVM_NATIVE_TOKEN_ADDRESS.toLowerCase();
   }
@@ -102,7 +70,6 @@
     return tokenInfo;
   }
 
->>>>>>> 10ff907e
   /**
    * Generates OKX API signature and headers
    * @param path API endpoint path
@@ -208,30 +175,4 @@
       );
     }
   }
-<<<<<<< HEAD
-
-  async buildSwapTransaction(quote: SwapQuote, userAddress: string): Promise<SwapTransaction> {
-    try {
-      // Get the stored quote and trade
-      const storedData = this.quotes.get(quote.quoteId);
-
-      if (!storedData) {
-        throw new Error('Quote expired or not found. Please get a new quote.');
-      }
-
-      return {
-        to: storedData?.quote.tx?.to || '',
-        data: storedData?.quote?.tx?.data || '',
-        value: storedData?.quote?.tx?.value || '0',
-        gasLimit: '350000',
-      };
-    } catch (error: unknown) {
-      console.error('Error building swap transaction:', error);
-      throw new Error(
-        `Failed to build swap transaction: ${error instanceof Error ? error.message : 'Unknown error'}`,
-      );
-    }
-  }
-=======
->>>>>>> 10ff907e
 }