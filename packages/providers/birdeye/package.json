{
  "name": "@binkai/birdeye-provider",
<<<<<<< HEAD
  "version": "0.0.7",
=======
  "version": "0.0.9",
>>>>>>> 6a104288
  "main": "dist/index.js",
  "types": "dist/index.d.ts",
  "files": [
    "dist",
    "README.md",
    "LICENSE"
  ],
  "publishConfig": {
    "access": "public"
  },
  "scripts": {
    "build": "tsc",
    "clean": "rimraf dist"
  },
  "dependencies": {
    "@binkai/core": "workspace:*",
    "@binkai/token-plugin": "workspace:*",
    "axios": "^1.6.7",
    "zod": "^3.22.4"
  },
  "devDependencies": {
    "rimraf": "^5.0.0",
    "typescript": "^5.0.0"
  }
}<|MERGE_RESOLUTION|>--- conflicted
+++ resolved
@@ -1,10 +1,6 @@
 {
   "name": "@binkai/birdeye-provider",
-<<<<<<< HEAD
-  "version": "0.0.7",
-=======
   "version": "0.0.9",
->>>>>>> 6a104288
   "main": "dist/index.js",
   "types": "dist/index.d.ts",
   "files": [
