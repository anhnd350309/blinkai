lockfileVersion: '9.0'

settings:
  autoInstallPeers: true
  excludeLinksFromLockfile: false

importers:

  .:
    devDependencies:
      '@commitlint/cli':
        specifier: ^19.7.1
        version: 19.7.1(@types/node@22.7.5)(typescript@5.7.3)
      '@commitlint/config-conventional':
        specifier: ^19.7.1
        version: 19.7.1
      husky:
        specifier: ^9.1.7
        version: 9.1.7
      lerna:
        specifier: ^8.1.9
        version: 8.1.9(encoding@0.1.13)
      lint-staged:
        specifier: ^15.4.3
        version: 15.4.3
      prettier:
        specifier: ^3.5.1
        version: 3.5.1
      typescript:
        specifier: ^5.7.3
        version: 5.7.3

  examples/basic:
    dependencies:
      '@binkai/bink-provider':
        specifier: workspace:*
        version: link:../../packages/providers/bink
      '@binkai/birdeye-provider':
        specifier: workspace:*
        version: link:../../packages/providers/birdeye
      '@binkai/bridge-plugin':
        specifier: workspace:*
        version: link:../../packages/plugins/bridge
      '@binkai/core':
        specifier: workspace:*
        version: link:../../packages/core
      '@binkai/debridge-provider':
        specifier: workspace:*
        version: link:../../packages/providers/deBridge
      '@binkai/four-meme-provider':
        specifier: workspace:*
        version: link:../../packages/providers/four-meme
      '@binkai/knowledge-plugin':
        specifier: workspace:*
        version: link:../../packages/plugins/knowledge
      '@binkai/kyber-provider':
        specifier: workspace:*
        version: link:../../packages/providers/kyber
      '@binkai/oku-provider':
        specifier: workspace:*
        version: link:../../packages/providers/oku
      '@binkai/okx-provider':
        specifier: workspace:*
        version: link:../../packages/providers/okx
      '@binkai/pancakeswap-provider':
        specifier: workspace:*
        version: link:../../packages/providers/pancakeswap
      '@binkai/postgres-adapter':
        specifier: workspace:*
        version: link:../../packages/adapters/postgres
      '@binkai/staking-plugin':
        specifier: workspace:*
        version: link:../../packages/plugins/staking
      '@binkai/swap-plugin':
        specifier: workspace:*
        version: link:../../packages/plugins/swap
      '@binkai/token-plugin':
        specifier: workspace:*
        version: link:../../packages/plugins/token
      '@binkai/venus-provider':
        specifier: workspace:*
        version: link:../../packages/providers/venus
      '@coral-xyz/anchor':
        specifier: ^0.30.1
        version: 0.30.1(bufferutil@4.0.9)(encoding@0.1.13)(utf-8-validate@5.0.10)
      '@langchain/core':
        specifier: ^0.3.32
        version: 0.3.32(openai@4.79.3(encoding@0.1.13)(ws@7.5.10(bufferutil@4.0.9)(utf-8-validate@5.0.10))(zod@3.24.1))
      '@pancakeswap/sdk':
        specifier: ^5.7.7
        version: 5.8.10(bufferutil@4.0.9)(typescript@5.7.3)(utf-8-validate@5.0.10)(zod@3.24.1)
      axios:
        specifier: ^1.6.7
        version: 1.7.9(debug@4.4.0)
      bip39:
        specifier: ^3.1.0
        version: 3.1.0
      ethers:
        specifier: ^6.11.1
        version: 6.13.5(bufferutil@4.0.9)(utf-8-validate@5.0.10)
    devDependencies:
      ts-node:
        specifier: ^10.9.2
        version: 10.9.2(@types/node@22.7.5)(typescript@5.7.3)
      typescript:
        specifier: ^5.7.3
        version: 5.7.3

  packages/adapters/postgres:
    dependencies:
      '@binkai/core':
        specifier: workspace:*
        version: link:../../core
      '@types/pg':
        specifier: 8.11.10
        version: 8.11.10
      pg:
        specifier: 8.13.1
        version: 8.13.1
      uuid:
        specifier: ^9.0.0
        version: 9.0.1
    devDependencies:
      '@types/jest':
        specifier: ^29.5.14
        version: 29.5.14
      '@types/uuid':
        specifier: ^10.0.0
        version: 10.0.0
      jest:
        specifier: ^29.0.0
        version: 29.7.0(@types/node@20.17.14)(ts-node@10.9.2(@types/node@20.17.14)(typescript@5.7.3))
      ts-jest:
        specifier: ^29.2.5
        version: 29.2.5(@babel/core@7.26.0)(@jest/transform@29.7.0)(@jest/types@29.6.3)(babel-jest@29.7.0(@babel/core@7.26.0))(esbuild@0.24.2)(jest@29.7.0(@types/node@20.17.14)(ts-node@10.9.2(@types/node@20.17.14)(typescript@5.7.3)))(typescript@5.7.3)
      tsup:
        specifier: 8.3.5
        version: 8.3.5(jiti@2.4.2)(typescript@5.7.3)(yaml@2.7.0)

  packages/core:
    dependencies:
      '@langchain/community':
        specifier: ^0.3.26
        version: 0.3.26(@browserbasehq/sdk@2.0.0(encoding@0.1.13))(@browserbasehq/stagehand@1.10.0(@playwright/test@1.49.1)(bufferutil@4.0.9)(deepmerge@4.3.1)(dotenv@16.4.7)(encoding@0.1.13)(openai@4.79.3(encoding@0.1.13)(ws@7.5.10(bufferutil@4.0.9)(utf-8-validate@5.0.10))(zod@3.24.1))(utf-8-validate@5.0.10)(zod@3.24.1))(@ibm-cloud/watsonx-ai@1.3.2(@langchain/core@0.3.32(openai@4.79.3(encoding@0.1.13)(ws@7.5.10(bufferutil@4.0.9)(utf-8-validate@5.0.10))(zod@3.24.1))))(@langchain/core@0.3.32(openai@4.79.3(encoding@0.1.13)(ws@7.5.10(bufferutil@4.0.9)(utf-8-validate@5.0.10))(zod@3.24.1)))(axios@1.7.9)(crypto-js@4.2.0)(encoding@0.1.13)(handlebars@4.7.8)(ibm-cloud-sdk-core@5.1.3)(ignore@5.3.2)(jsonwebtoken@9.0.2)(lodash@4.17.21)(openai@4.79.3(encoding@0.1.13)(ws@7.5.10(bufferutil@4.0.9)(utf-8-validate@5.0.10))(zod@3.24.1))(pg@8.13.1)(playwright@1.49.1)(ws@7.5.10(bufferutil@4.0.9)(utf-8-validate@5.0.10))
      '@langchain/core':
        specifier: ^0.3.32
        version: 0.3.32(openai@4.79.3(encoding@0.1.13)(ws@7.5.10(bufferutil@4.0.9)(utf-8-validate@5.0.10))(zod@3.24.1))
      '@langchain/openai':
        specifier: ^0.3.17
        version: 0.3.17(@langchain/core@0.3.32(openai@4.79.3(encoding@0.1.13)(ws@7.5.10(bufferutil@4.0.9)(utf-8-validate@5.0.10))(zod@3.24.1)))(encoding@0.1.13)(ws@7.5.10(bufferutil@4.0.9)(utf-8-validate@5.0.10))
      '@solana/web3.js':
        specifier: ^1.98.0
        version: 1.98.0(bufferutil@4.0.9)(encoding@0.1.13)(utf-8-validate@5.0.10)
      bip39:
        specifier: ^3.1.0
        version: 3.1.0
      bs58:
        specifier: ^6.0.0
        version: 6.0.0
      dotenv:
        specifier: ^16.4.7
        version: 16.4.7
      ed25519-hd-key:
        specifier: ^1.3.0
        version: 1.3.0
      ethers:
        specifier: ^6.13.5
        version: 6.13.5(bufferutil@4.0.9)(utf-8-validate@5.0.10)
      langchain:
        specifier: ^0.3.12
        version: 0.3.12(@langchain/core@0.3.32(openai@4.79.3(encoding@0.1.13)(ws@7.5.10(bufferutil@4.0.9)(utf-8-validate@5.0.10))(zod@3.24.1)))(axios@1.7.9)(encoding@0.1.13)(handlebars@4.7.8)(openai@4.79.3(encoding@0.1.13)(ws@7.5.10(bufferutil@4.0.9)(utf-8-validate@5.0.10))(zod@3.24.1))(ws@7.5.10(bufferutil@4.0.9)(utf-8-validate@5.0.10))
      tweetnacl:
        specifier: ^1.0.3
        version: 1.0.3
      zod:
        specifier: ^3.24.1
        version: 3.24.1
    devDependencies:
      '@types/bs58':
        specifier: ^4.0.4
        version: 4.0.4
      '@types/dotenv':
        specifier: ^8.2.0
        version: 8.2.3
      '@types/jest':
        specifier: ^29.5.14
        version: 29.5.14
      '@types/node':
        specifier: ^20.17.12
        version: 20.17.14
      '@types/uuid':
        specifier: ^10.0.0
        version: 10.0.0
      jest:
        specifier: ^29.7.0
        version: 29.7.0(@types/node@20.17.14)(ts-node@10.9.2(@types/node@20.17.14)(typescript@5.7.3))
      ts-jest:
        specifier: ^29.1.1
        version: 29.2.5(@babel/core@7.26.0)(@jest/transform@29.7.0)(@jest/types@29.6.3)(babel-jest@29.7.0(@babel/core@7.26.0))(esbuild@0.24.2)(jest@29.7.0(@types/node@20.17.14)(ts-node@10.9.2(@types/node@20.17.14)(typescript@5.7.3)))(typescript@5.7.3)
      typescript:
        specifier: ^5.7.3
        version: 5.7.3

  packages/plugins/bridge:
    dependencies:
      '@binkai/core':
        specifier: workspace:*
        version: link:../../core
      '@langchain/core':
        specifier: ^0.3.32
        version: 0.3.32(openai@4.79.3(encoding@0.1.13)(ws@7.5.10(bufferutil@4.0.9)(utf-8-validate@5.0.10))(zod@3.24.1))
      '@solana/web3.js':
        specifier: ^1.98.0
        version: 1.98.0(bufferutil@4.0.9)(encoding@0.1.13)(utf-8-validate@5.0.10)
      ethers:
        specifier: ^6.0.0
        version: 6.13.5(bufferutil@4.0.9)(utf-8-validate@5.0.10)
      zod:
        specifier: ^3.22.4
        version: 3.24.1
    devDependencies:
      '@types/node':
        specifier: ^20.0.0
        version: 20.17.14
      rimraf:
        specifier: ^5.0.0
        version: 5.0.10
      typescript:
        specifier: ^5.0.0
        version: 5.7.3

  packages/plugins/knowledge:
    dependencies:
      '@binkai/core':
        specifier: workspace:*
        version: link:../../core
      '@langchain/core':
        specifier: ^0.3.32
        version: 0.3.32(openai@4.79.3(encoding@0.1.13)(ws@8.18.0(bufferutil@4.0.9)(utf-8-validate@5.0.10))(zod@3.24.1))
      zod:
        specifier: ^3.22.4
        version: 3.24.1
    devDependencies:
      '@types/node':
        specifier: ^20.0.0
        version: 20.17.14
      rimraf:
        specifier: ^5.0.0
        version: 5.0.10
      typescript:
        specifier: ^5.0.0
        version: 5.7.3

  packages/plugins/staking:
    dependencies:
      '@binkai/core':
        specifier: workspace:*
        version: link:../../core
      '@langchain/core':
        specifier: ^0.3.32
        version: 0.3.32(openai@4.79.3(encoding@0.1.13)(ws@7.5.10(bufferutil@4.0.9)(utf-8-validate@5.0.10))(zod@3.24.1))
      '@solana/web3.js':
        specifier: 1.98.0
        version: 1.98.0(bufferutil@4.0.9)(encoding@0.1.13)(utf-8-validate@5.0.10)
      ethers:
        specifier: ^6.0.0
        version: 6.13.5(bufferutil@4.0.9)(utf-8-validate@5.0.10)
      zod:
        specifier: ^3.22.4
        version: 3.24.1
    devDependencies:
      '@types/node':
        specifier: ^20.0.0
        version: 20.17.14
      rimraf:
        specifier: ^5.0.0
        version: 5.0.10
      typescript:
        specifier: ^5.0.0
        version: 5.7.3

  packages/plugins/swap:
    dependencies:
      '@binkai/core':
        specifier: workspace:*
        version: link:../../core
      '@langchain/core':
        specifier: ^0.3.32
        version: 0.3.32(openai@4.79.3(encoding@0.1.13)(ws@7.5.10(bufferutil@4.0.9)(utf-8-validate@5.0.10))(zod@3.24.1))
      '@solana/web3.js':
        specifier: 1.98.0
        version: 1.98.0(bufferutil@4.0.9)(encoding@0.1.13)(utf-8-validate@5.0.10)
      ethers:
        specifier: ^6.0.0
        version: 6.13.5(bufferutil@4.0.9)(utf-8-validate@5.0.10)
      zod:
        specifier: ^3.22.4
        version: 3.24.1
    devDependencies:
      '@types/node':
        specifier: ^20.0.0
        version: 20.17.14
      rimraf:
        specifier: ^5.0.0
        version: 5.0.10
      typescript:
        specifier: ^5.0.0
        version: 5.7.3

  packages/plugins/token:
    dependencies:
      '@binkai/core':
        specifier: workspace:*
        version: link:../../core
      '@langchain/core':
        specifier: ^0.3.32
        version: 0.3.32(openai@4.79.3(encoding@0.1.13)(ws@8.18.0(bufferutil@4.0.9)(utf-8-validate@5.0.10))(zod@3.24.1))
      zod:
        specifier: ^3.22.4
        version: 3.24.1
    devDependencies:
      rimraf:
        specifier: ^5.0.0
        version: 5.0.10
      typescript:
        specifier: ^5.0.0
        version: 5.7.3

  packages/providers/bink:
    dependencies:
      '@binkai/core':
        specifier: workspace:*
        version: link:../../core
      '@binkai/knowledge-plugin':
        specifier: workspace:*
        version: link:../../plugins/knowledge
      axios:
        specifier: ^1.6.7
        version: 1.7.9(debug@4.4.0)
      zod:
        specifier: ^3.22.4
        version: 3.24.1
    devDependencies:
      rimraf:
        specifier: ^5.0.0
        version: 5.0.10
      typescript:
        specifier: ^5.0.0
        version: 5.7.3

  packages/providers/birdeye:
    dependencies:
      '@binkai/core':
        specifier: workspace:*
        version: link:../../core
      '@binkai/token-plugin':
        specifier: workspace:*
        version: link:../../plugins/token
      axios:
        specifier: ^1.6.7
        version: 1.7.9(debug@4.4.0)
      zod:
        specifier: ^3.22.4
        version: 3.24.1
    devDependencies:
      rimraf:
        specifier: ^5.0.0
        version: 5.0.10
      typescript:
        specifier: ^5.0.0
        version: 5.7.3

  packages/providers/deBridge:
    dependencies:
      '@binkai/bridge-plugin':
        specifier: workspace:*
        version: link:../../plugins/bridge
      '@solana/web3.js':
        specifier: ^1.98.0
        version: 1.98.0(bufferutil@4.0.9)(encoding@0.1.13)(utf-8-validate@5.0.10)
      axios:
        specifier: ^1.7.9
        version: 1.7.9(debug@4.4.0)
      ethers:
        specifier: ^6.0.0
        version: 6.13.5(bufferutil@4.0.9)(utf-8-validate@5.0.10)
      graphql-request:
        specifier: 5.0.0
        version: 5.0.0(encoding@0.1.13)(graphql@16.10.0)
      viem:
        specifier: '1'
        version: 1.21.4(bufferutil@4.0.9)(typescript@5.7.3)(utf-8-validate@5.0.10)(zod@3.24.1)
    devDependencies:
      '@types/node':
        specifier: ^20.0.0
        version: 20.17.14
      rimraf:
        specifier: ^5.0.0
        version: 5.0.10
      typescript:
        specifier: ^5.0.0
        version: 5.7.3

  packages/providers/four-meme:
    dependencies:
      '@binkai/core':
        specifier: workspace:*
        version: link:../../core
      '@binkai/swap-plugin':
        specifier: workspace:*
        version: link:../../plugins/swap
      ethers:
        specifier: ^6.0.0
        version: 6.13.5(bufferutil@4.0.9)(utf-8-validate@5.0.10)
    devDependencies:
      '@types/node':
        specifier: ^20.0.0
        version: 20.17.14
      rimraf:
        specifier: ^5.0.0
        version: 5.0.10
      typescript:
        specifier: ^5.0.0
        version: 5.7.3

  packages/providers/kyber:
    dependencies:
      '@binkai/core':
        specifier: workspace:*
        version: link:../../core
<<<<<<< HEAD
      '@binkai/swap-plugin':
        specifier: workspace:*
        version: link:../../plugins/swap
      crypto-js:
        specifier: ^4.1.1
        version: 4.2.0
      ethers:
        specifier: ^6.0.0
        version: 6.13.5(bufferutil@4.0.9)(utf-8-validate@5.0.10)
    devDependencies:
      '@types/crypto-js':
        specifier: ^4.2.2
        version: 4.2.2
      '@types/node':
        specifier: ^20.0.0
        version: 20.17.14
      rimraf:
        specifier: ^5.0.0
        version: 5.0.10
      typescript:
        specifier: ^5.0.0
        version: 5.7.3

  packages/providers/oku:
    dependencies:
      '@binkai/core':
        specifier: workspace:*
        version: link:../../core
=======
>>>>>>> 10ff907e
      '@binkai/swap-plugin':
        specifier: workspace:*
        version: link:../../plugins/swap
      crypto-js:
        specifier: ^4.1.1
        version: 4.2.0
      ethers:
        specifier: ^6.0.0
        version: 6.13.5(bufferutil@4.0.9)(utf-8-validate@5.0.10)
    devDependencies:
      '@types/crypto-js':
        specifier: ^4.2.2
        version: 4.2.2
      '@types/node':
        specifier: ^20.0.0
        version: 20.17.14
      rimraf:
        specifier: ^5.0.0
        version: 5.0.10
      typescript:
        specifier: ^5.0.0
        version: 5.7.3

  packages/providers/okx:
    dependencies:
      '@binkai/core':
        specifier: workspace:*
        version: link:../../core
      '@binkai/swap-plugin':
        specifier: workspace:*
        version: link:../../plugins/swap
      crypto-js:
        specifier: ^4.1.1
        version: 4.2.0
      ethers:
        specifier: ^6.0.0
        version: 6.13.5(bufferutil@4.0.9)(utf-8-validate@5.0.10)
    devDependencies:
      '@types/crypto-js':
        specifier: ^4.2.2
        version: 4.2.2
      '@types/node':
        specifier: ^20.0.0
        version: 20.17.14
      rimraf:
        specifier: ^5.0.0
        version: 5.0.10
      typescript:
        specifier: ^5.0.0
        version: 5.7.3

  packages/providers/pancakeswap:
    dependencies:
      '@binkai/core':
        specifier: workspace:*
        version: link:../../core
      '@binkai/swap-plugin':
        specifier: workspace:*
        version: link:../../plugins/swap
      '@pancakeswap/sdk':
        specifier: ^5.8.10
        version: 5.8.10(bufferutil@4.0.9)(typescript@5.7.3)(utf-8-validate@5.0.10)(zod@3.24.1)
      '@pancakeswap/smart-router':
        specifier: ^7.0.2
        version: 7.0.2(bufferutil@4.0.9)(encoding@0.1.13)(typescript@5.7.3)(utf-8-validate@5.0.10)
      '@pancakeswap/universal-router-sdk':
        specifier: ^1.0.42
        version: 1.0.42(bufferutil@4.0.9)(encoding@0.1.13)(typescript@5.7.3)(utf-8-validate@5.0.10)(zod@3.24.1)
      '@uniswap/permit2-sdk':
        specifier: ^1.3.0
        version: 1.3.0(bufferutil@4.0.9)(utf-8-validate@5.0.10)
      ethers:
        specifier: ^6.0.0
        version: 6.13.5(bufferutil@4.0.9)(utf-8-validate@5.0.10)
      graphql-request:
        specifier: 5.0.0
        version: 5.0.0(encoding@0.1.13)(graphql@16.10.0)
      viem:
        specifier: ^2.22.11
        version: 2.22.11(bufferutil@4.0.9)(typescript@5.7.3)(utf-8-validate@5.0.10)(zod@3.24.1)
    devDependencies:
      '@types/node':
        specifier: ^20.0.0
        version: 20.17.14
      rimraf:
        specifier: ^5.0.0
        version: 5.0.10
      typescript:
        specifier: ^5.0.0
        version: 5.7.3

  packages/providers/venus:
    dependencies:
      '@binkai/core':
        specifier: workspace:*
        version: link:../../core
      '@binkai/staking-plugin':
        specifier: workspace:*
        version: link:../../plugins/staking
      ethers:
        specifier: ^6.0.0
        version: 6.13.5(bufferutil@4.0.9)(utf-8-validate@5.0.10)
    devDependencies:
      '@types/node':
        specifier: ^20.0.0
        version: 20.17.14
      rimraf:
        specifier: ^5.0.0
        version: 5.0.10
      typescript:
        specifier: ^5.0.0
        version: 5.7.3

packages:

  '@adraffy/ens-normalize@1.10.0':
    resolution: {integrity: sha512-nA9XHtlAkYfJxY7bce8DcN7eKxWWCWkU+1GR9d+U6MbNpfwQp8TI7vqOsBsMcHoT4mBu2kypKoSKnghEzOOq5Q==}

  '@adraffy/ens-normalize@1.10.1':
    resolution: {integrity: sha512-96Z2IP3mYmF1Xg2cDm8f1gWGf/HUVedQ3FMifV4kG/PQ4yEP51xDtRAEfhVNt5f/uzpNkZHwWQuUcu6D6K+Ekw==}

  '@ampproject/remapping@2.3.0':
    resolution: {integrity: sha512-30iZtAPgz+LTIYoeivqYo853f02jBYSd5uGnGpkFV0M3xOt9aN73erkgYAmZU43x4VfqcnLxW9Kpg3R5LC4YYw==}
    engines: {node: '>=6.0.0'}

  '@anthropic-ai/sdk@0.27.3':
    resolution: {integrity: sha512-IjLt0gd3L4jlOfilxVXTifn42FnVffMgDC04RJK1KDZpmkBWLv0XC92MVVmkxrFZNS/7l3xWgP/I3nqtX1sQHw==}

  '@babel/code-frame@7.26.2':
    resolution: {integrity: sha512-RJlIHRueQgwWitWgF8OdFYGZX328Ax5BCemNGlqHfplnRT9ESi8JkFlvaVYbS+UubVY6dpv87Fs2u5M29iNFVQ==}
    engines: {node: '>=6.9.0'}

  '@babel/compat-data@7.26.5':
    resolution: {integrity: sha512-XvcZi1KWf88RVbF9wn8MN6tYFloU5qX8KjuF3E1PVBmJ9eypXfs4GRiJwLuTZL0iSnJUKn1BFPa5BPZZJyFzPg==}
    engines: {node: '>=6.9.0'}

  '@babel/core@7.26.0':
    resolution: {integrity: sha512-i1SLeK+DzNnQ3LL/CswPCa/E5u4lh1k6IAEphON8F+cXt0t9euTshDru0q7/IqMa1PMPz5RnHuHscF8/ZJsStg==}
    engines: {node: '>=6.9.0'}

  '@babel/generator@7.26.5':
    resolution: {integrity: sha512-2caSP6fN9I7HOe6nqhtft7V4g7/V/gfDsC3Ag4W7kEzzvRGKqiv0pu0HogPiZ3KaVSoNDhUws6IJjDjpfmYIXw==}
    engines: {node: '>=6.9.0'}

  '@babel/helper-compilation-targets@7.26.5':
    resolution: {integrity: sha512-IXuyn5EkouFJscIDuFF5EsiSolseme1s0CZB+QxVugqJLYmKdxI1VfIBOst0SUu4rnk2Z7kqTwmoO1lp3HIfnA==}
    engines: {node: '>=6.9.0'}

  '@babel/helper-module-imports@7.25.9':
    resolution: {integrity: sha512-tnUA4RsrmflIM6W6RFTLFSXITtl0wKjgpnLgXyowocVPrbYrLUXSBXDgTs8BlbmIzIdlBySRQjINYs2BAkiLtw==}
    engines: {node: '>=6.9.0'}

  '@babel/helper-module-transforms@7.26.0':
    resolution: {integrity: sha512-xO+xu6B5K2czEnQye6BHA7DolFFmS3LB7stHZFaOLb1pAwO1HWLS8fXA+eh0A2yIvltPVmx3eNNDBJA2SLHXFw==}
    engines: {node: '>=6.9.0'}
    peerDependencies:
      '@babel/core': ^7.0.0

  '@babel/helper-plugin-utils@7.26.5':
    resolution: {integrity: sha512-RS+jZcRdZdRFzMyr+wcsaqOmld1/EqTghfaBGQQd/WnRdzdlvSZ//kF7U8VQTxf1ynZ4cjUcYgjVGx13ewNPMg==}
    engines: {node: '>=6.9.0'}

  '@babel/helper-string-parser@7.25.9':
    resolution: {integrity: sha512-4A/SCr/2KLd5jrtOMFzaKjVtAei3+2r/NChoBNoZ3EyP/+GlhoaEGoWOZUmFmoITP7zOJyHIMm+DYRd8o3PvHA==}
    engines: {node: '>=6.9.0'}

  '@babel/helper-validator-identifier@7.25.9':
    resolution: {integrity: sha512-Ed61U6XJc3CVRfkERJWDz4dJwKe7iLmmJsbOGu9wSloNSFttHV0I8g6UAgb7qnK5ly5bGLPd4oXZlxCdANBOWQ==}
    engines: {node: '>=6.9.0'}

  '@babel/helper-validator-option@7.25.9':
    resolution: {integrity: sha512-e/zv1co8pp55dNdEcCynfj9X7nyUKUXoUEwfXqaZt0omVOmDe9oOTdKStH4GmAw6zxMFs50ZayuMfHDKlO7Tfw==}
    engines: {node: '>=6.9.0'}

  '@babel/helpers@7.26.0':
    resolution: {integrity: sha512-tbhNuIxNcVb21pInl3ZSjksLCvgdZy9KwJ8brv993QtIVKJBBkYXz4q4ZbAv31GdnC+R90np23L5FbEBlthAEw==}
    engines: {node: '>=6.9.0'}

  '@babel/parser@7.26.5':
    resolution: {integrity: sha512-SRJ4jYmXRqV1/Xc+TIVG84WjHBXKlxO9sHQnA2Pf12QQEAp1LOh6kDzNHXcUnbH1QI0FDoPPVOt+vyUDucxpaw==}
    engines: {node: '>=6.0.0'}
    hasBin: true

  '@babel/plugin-syntax-async-generators@7.8.4':
    resolution: {integrity: sha512-tycmZxkGfZaxhMRbXlPXuVFpdWlXpir2W4AMhSJgRKzk/eDlIXOhb2LHWoLpDF7TEHylV5zNhykX6KAgHJmTNw==}
    peerDependencies:
      '@babel/core': ^7.0.0-0

  '@babel/plugin-syntax-bigint@7.8.3':
    resolution: {integrity: sha512-wnTnFlG+YxQm3vDxpGE57Pj0srRU4sHE/mDkt1qv2YJJSeUAec2ma4WLUnUPeKjyrfntVwe/N6dCXpU+zL3Npg==}
    peerDependencies:
      '@babel/core': ^7.0.0-0

  '@babel/plugin-syntax-class-properties@7.12.13':
    resolution: {integrity: sha512-fm4idjKla0YahUNgFNLCB0qySdsoPiZP3iQE3rky0mBUtMZ23yDJ9SJdg6dXTSDnulOVqiF3Hgr9nbXvXTQZYA==}
    peerDependencies:
      '@babel/core': ^7.0.0-0

  '@babel/plugin-syntax-class-static-block@7.14.5':
    resolution: {integrity: sha512-b+YyPmr6ldyNnM6sqYeMWE+bgJcJpO6yS4QD7ymxgH34GBPNDM/THBh8iunyvKIZztiwLH4CJZ0RxTk9emgpjw==}
    engines: {node: '>=6.9.0'}
    peerDependencies:
      '@babel/core': ^7.0.0-0

  '@babel/plugin-syntax-import-attributes@7.26.0':
    resolution: {integrity: sha512-e2dttdsJ1ZTpi3B9UYGLw41hifAubg19AtCu/2I/F1QNVclOBr1dYpTdmdyZ84Xiz43BS/tCUkMAZNLv12Pi+A==}
    engines: {node: '>=6.9.0'}
    peerDependencies:
      '@babel/core': ^7.0.0-0

  '@babel/plugin-syntax-import-meta@7.10.4':
    resolution: {integrity: sha512-Yqfm+XDx0+Prh3VSeEQCPU81yC+JWZ2pDPFSS4ZdpfZhp4MkFMaDC1UqseovEKwSUpnIL7+vK+Clp7bfh0iD7g==}
    peerDependencies:
      '@babel/core': ^7.0.0-0

  '@babel/plugin-syntax-json-strings@7.8.3':
    resolution: {integrity: sha512-lY6kdGpWHvjoe2vk4WrAapEuBR69EMxZl+RoGRhrFGNYVK8mOPAW8VfbT/ZgrFbXlDNiiaxQnAtgVCZ6jv30EA==}
    peerDependencies:
      '@babel/core': ^7.0.0-0

  '@babel/plugin-syntax-jsx@7.25.9':
    resolution: {integrity: sha512-ld6oezHQMZsZfp6pWtbjaNDF2tiiCYYDqQszHt5VV437lewP9aSi2Of99CK0D0XB21k7FLgnLcmQKyKzynfeAA==}
    engines: {node: '>=6.9.0'}
    peerDependencies:
      '@babel/core': ^7.0.0-0

  '@babel/plugin-syntax-logical-assignment-operators@7.10.4':
    resolution: {integrity: sha512-d8waShlpFDinQ5MtvGU9xDAOzKH47+FFoney2baFIoMr952hKOLp1HR7VszoZvOsV/4+RRszNY7D17ba0te0ig==}
    peerDependencies:
      '@babel/core': ^7.0.0-0

  '@babel/plugin-syntax-nullish-coalescing-operator@7.8.3':
    resolution: {integrity: sha512-aSff4zPII1u2QD7y+F8oDsz19ew4IGEJg9SVW+bqwpwtfFleiQDMdzA/R+UlWDzfnHFCxxleFT0PMIrR36XLNQ==}
    peerDependencies:
      '@babel/core': ^7.0.0-0

  '@babel/plugin-syntax-numeric-separator@7.10.4':
    resolution: {integrity: sha512-9H6YdfkcK/uOnY/K7/aA2xpzaAgkQn37yzWUMRK7OaPOqOpGS1+n0H5hxT9AUw9EsSjPW8SVyMJwYRtWs3X3ug==}
    peerDependencies:
      '@babel/core': ^7.0.0-0

  '@babel/plugin-syntax-object-rest-spread@7.8.3':
    resolution: {integrity: sha512-XoqMijGZb9y3y2XskN+P1wUGiVwWZ5JmoDRwx5+3GmEplNyVM2s2Dg8ILFQm8rWM48orGy5YpI5Bl8U1y7ydlA==}
    peerDependencies:
      '@babel/core': ^7.0.0-0

  '@babel/plugin-syntax-optional-catch-binding@7.8.3':
    resolution: {integrity: sha512-6VPD0Pc1lpTqw0aKoeRTMiB+kWhAoT24PA+ksWSBrFtl5SIRVpZlwN3NNPQjehA2E/91FV3RjLWoVTglWcSV3Q==}
    peerDependencies:
      '@babel/core': ^7.0.0-0

  '@babel/plugin-syntax-optional-chaining@7.8.3':
    resolution: {integrity: sha512-KoK9ErH1MBlCPxV0VANkXW2/dw4vlbGDrFgz8bmUsBGYkFRcbRwMh6cIJubdPrkxRwuGdtCk0v/wPTKbQgBjkg==}
    peerDependencies:
      '@babel/core': ^7.0.0-0

  '@babel/plugin-syntax-private-property-in-object@7.14.5':
    resolution: {integrity: sha512-0wVnp9dxJ72ZUJDV27ZfbSj6iHLoytYZmh3rFcxNnvsJF3ktkzLDZPy/mA17HGsaQT3/DQsWYX1f1QGWkCoVUg==}
    engines: {node: '>=6.9.0'}
    peerDependencies:
      '@babel/core': ^7.0.0-0

  '@babel/plugin-syntax-top-level-await@7.14.5':
    resolution: {integrity: sha512-hx++upLv5U1rgYfwe1xBQUhRmU41NEvpUvrp8jkrSCdvGSnM5/qdRMtylJ6PG5OFkBaHkbTAKTnd3/YyESRHFw==}
    engines: {node: '>=6.9.0'}
    peerDependencies:
      '@babel/core': ^7.0.0-0

  '@babel/plugin-syntax-typescript@7.25.9':
    resolution: {integrity: sha512-hjMgRy5hb8uJJjUcdWunWVcoi9bGpJp8p5Ol1229PoN6aytsLwNMgmdftO23wnCLMfVmTwZDWMPNq/D1SY60JQ==}
    engines: {node: '>=6.9.0'}
    peerDependencies:
      '@babel/core': ^7.0.0-0

  '@babel/runtime@7.26.0':
    resolution: {integrity: sha512-FDSOghenHTiToteC/QRlv2q3DhPZ/oOXTBoirfWNx1Cx3TMVcGWQtMMmQcSvb/JjpNeGzx8Pq/b4fKEJuWm1sw==}
    engines: {node: '>=6.9.0'}

  '@babel/template@7.25.9':
    resolution: {integrity: sha512-9DGttpmPvIxBb/2uwpVo3dqJ+O6RooAFOS+lB+xDqoE2PVCE8nfoHMdZLpfCQRLwvohzXISPZcgxt80xLfsuwg==}
    engines: {node: '>=6.9.0'}

  '@babel/traverse@7.26.5':
    resolution: {integrity: sha512-rkOSPOw+AXbgtwUga3U4u8RpoK9FEFWBNAlTpcnkLFjL5CT+oyHNuUUC/xx6XefEJ16r38r8Bc/lfp6rYuHeJQ==}
    engines: {node: '>=6.9.0'}

  '@babel/types@7.26.5':
    resolution: {integrity: sha512-L6mZmwFDK6Cjh1nRCLXpa6no13ZIioJDz7mdkzHv399pThrTa/k0nUlNaenOeh2kWu/iaOQYElEpKPUswUa9Vg==}
    engines: {node: '>=6.9.0'}

  '@bcoe/v8-coverage@0.2.3':
    resolution: {integrity: sha512-0hYQ8SB4Db5zvZB4axdMHGwEaQjkZzFjQiN9LVYvIFB2nSUHW9tYpxWriPrWDASIxiaXax83REcLxuSdnGPZtw==}

  '@browserbasehq/sdk@2.0.0':
    resolution: {integrity: sha512-BdPlZyn0dpXlL70gNK4acpqWIRB+edo2z0/GalQdWghRq8iQjySd9fVIF3evKH1p2wCYekZJRK6tm29YfXB67g==}

  '@browserbasehq/stagehand@1.10.0':
    resolution: {integrity: sha512-lOWfdyWsvjb6iCx1IPMjKrBRGh8yB5YCD027r01fCuxUoiudrwx4WkqZ3o+MOmSpMhmM5X9V5PE3v4nmxp9juA==}
    peerDependencies:
      '@playwright/test': ^1.42.1
      deepmerge: ^4.3.1
      dotenv: ^16.4.5
      openai: ^4.62.1
      zod: ^3.23.8

  '@cfworker/json-schema@4.1.0':
    resolution: {integrity: sha512-/vYKi/qMxwNsuIJ9WGWwM2rflY40ZenK3Kh4uR5vB9/Nz12Y7IUN/Xf4wDA7vzPfw0VNh3b/jz4+MjcVgARKJg==}

  '@commitlint/cli@19.7.1':
    resolution: {integrity: sha512-iObGjR1tE/PfDtDTEfd+tnRkB3/HJzpQqRTyofS2MPPkDn1mp3DBC8SoPDayokfAy+xKhF8+bwRCJO25Nea0YQ==}
    engines: {node: '>=v18'}
    hasBin: true

  '@commitlint/config-conventional@19.7.1':
    resolution: {integrity: sha512-fsEIF8zgiI/FIWSnykdQNj/0JE4av08MudLTyYHm4FlLWemKoQvPNUYU2M/3tktWcCEyq7aOkDDgtjrmgWFbvg==}
    engines: {node: '>=v18'}

  '@commitlint/config-validator@19.5.0':
    resolution: {integrity: sha512-CHtj92H5rdhKt17RmgALhfQt95VayrUo2tSqY9g2w+laAXyk7K/Ef6uPm9tn5qSIwSmrLjKaXK9eiNuxmQrDBw==}
    engines: {node: '>=v18'}

  '@commitlint/ensure@19.5.0':
    resolution: {integrity: sha512-Kv0pYZeMrdg48bHFEU5KKcccRfKmISSm9MvgIgkpI6m+ohFTB55qZlBW6eYqh/XDfRuIO0x4zSmvBjmOwWTwkg==}
    engines: {node: '>=v18'}

  '@commitlint/execute-rule@19.5.0':
    resolution: {integrity: sha512-aqyGgytXhl2ejlk+/rfgtwpPexYyri4t8/n4ku6rRJoRhGZpLFMqrZ+YaubeGysCP6oz4mMA34YSTaSOKEeNrg==}
    engines: {node: '>=v18'}

  '@commitlint/format@19.5.0':
    resolution: {integrity: sha512-yNy088miE52stCI3dhG/vvxFo9e4jFkU1Mj3xECfzp/bIS/JUay4491huAlVcffOoMK1cd296q0W92NlER6r3A==}
    engines: {node: '>=v18'}

  '@commitlint/is-ignored@19.7.1':
    resolution: {integrity: sha512-3IaOc6HVg2hAoGleRK3r9vL9zZ3XY0rf1RsUf6jdQLuaD46ZHnXBiOPTyQ004C4IvYjSWqJwlh0/u2P73aIE3g==}
    engines: {node: '>=v18'}

  '@commitlint/lint@19.7.1':
    resolution: {integrity: sha512-LhcPfVjcOcOZA7LEuBBeO00o3MeZa+tWrX9Xyl1r9PMd5FWsEoZI9IgnGqTKZ0lZt5pO3ZlstgnRyY1CJJc9Xg==}
    engines: {node: '>=v18'}

  '@commitlint/load@19.6.1':
    resolution: {integrity: sha512-kE4mRKWWNju2QpsCWt428XBvUH55OET2N4QKQ0bF85qS/XbsRGG1MiTByDNlEVpEPceMkDr46LNH95DtRwcsfA==}
    engines: {node: '>=v18'}

  '@commitlint/message@19.5.0':
    resolution: {integrity: sha512-R7AM4YnbxN1Joj1tMfCyBryOC5aNJBdxadTZkuqtWi3Xj0kMdutq16XQwuoGbIzL2Pk62TALV1fZDCv36+JhTQ==}
    engines: {node: '>=v18'}

  '@commitlint/parse@19.5.0':
    resolution: {integrity: sha512-cZ/IxfAlfWYhAQV0TwcbdR1Oc0/r0Ik1GEessDJ3Lbuma/MRO8FRQX76eurcXtmhJC//rj52ZSZuXUg0oIX0Fw==}
    engines: {node: '>=v18'}

  '@commitlint/read@19.5.0':
    resolution: {integrity: sha512-TjS3HLPsLsxFPQj6jou8/CZFAmOP2y+6V4PGYt3ihbQKTY1Jnv0QG28WRKl/d1ha6zLODPZqsxLEov52dhR9BQ==}
    engines: {node: '>=v18'}

  '@commitlint/resolve-extends@19.5.0':
    resolution: {integrity: sha512-CU/GscZhCUsJwcKTJS9Ndh3AKGZTNFIOoQB2n8CmFnizE0VnEuJoum+COW+C1lNABEeqk6ssfc1Kkalm4bDklA==}
    engines: {node: '>=v18'}

  '@commitlint/rules@19.6.0':
    resolution: {integrity: sha512-1f2reW7lbrI0X0ozZMesS/WZxgPa4/wi56vFuJENBmed6mWq5KsheN/nxqnl/C23ioxpPO/PL6tXpiiFy5Bhjw==}
    engines: {node: '>=v18'}

  '@commitlint/to-lines@19.5.0':
    resolution: {integrity: sha512-R772oj3NHPkodOSRZ9bBVNq224DOxQtNef5Pl8l2M8ZnkkzQfeSTr4uxawV2Sd3ui05dUVzvLNnzenDBO1KBeQ==}
    engines: {node: '>=v18'}

  '@commitlint/top-level@19.5.0':
    resolution: {integrity: sha512-IP1YLmGAk0yWrImPRRc578I3dDUI5A2UBJx9FbSOjxe9sTlzFiwVJ+zeMLgAtHMtGZsC8LUnzmW1qRemkFU4ng==}
    engines: {node: '>=v18'}

  '@commitlint/types@19.5.0':
    resolution: {integrity: sha512-DSHae2obMSMkAtTBSOulg5X7/z+rGLxcXQIkg3OmWvY6wifojge5uVMydfhUvs7yQj+V7jNmRZ2Xzl8GJyqRgg==}
    engines: {node: '>=v18'}

  '@coral-xyz/anchor-errors@0.30.1':
    resolution: {integrity: sha512-9Mkradf5yS5xiLWrl9WrpjqOrAV+/W2RQHDlbnAZBivoGpOs1ECjoDCkVk4aRG8ZdiFiB8zQEVlxf+8fKkmSfQ==}
    engines: {node: '>=10'}

  '@coral-xyz/anchor@0.30.1':
    resolution: {integrity: sha512-gDXFoF5oHgpriXAaLpxyWBHdCs8Awgf/gLHIo6crv7Aqm937CNdY+x+6hoj7QR5vaJV7MxWSQ0NGFzL3kPbWEQ==}
    engines: {node: '>=11'}

  '@coral-xyz/borsh@0.30.1':
    resolution: {integrity: sha512-aaxswpPrCFKl8vZTbxLssA2RvwX2zmKLlRCIktJOwW+VpVwYtXRtlWiIP+c2pPRKneiTiWCN2GEMSH9j1zTlWQ==}
    engines: {node: '>=10'}
    peerDependencies:
      '@solana/web3.js': ^1.68.0

  '@cspotcode/source-map-support@0.8.1':
    resolution: {integrity: sha512-IchNf6dN4tHoMFIn/7OE8LWZ19Y6q/67Bmf6vnGREv8RSbBVb9LPJxEcnwrcwX6ixSvaiGoomAUvu4YSxXrVgw==}
    engines: {node: '>=12'}

  '@emnapi/core@1.3.1':
    resolution: {integrity: sha512-pVGjBIt1Y6gg3EJN8jTcfpP/+uuRksIo055oE/OBkDNcjZqVbfkWCksG1Jp4yZnj3iKWyWX8fdG/j6UDYPbFog==}

  '@emnapi/runtime@1.3.1':
    resolution: {integrity: sha512-kEBmG8KyqtxJZv+ygbEim+KCGtIq1fC22Ms3S4ziXmYKm8uyoLX0MHONVKwp+9opg390VaKRNt4a7A9NwmpNhw==}

  '@emnapi/wasi-threads@1.0.1':
    resolution: {integrity: sha512-iIBu7mwkq4UQGeMEM8bLwNK962nXdhodeScX4slfQnRhEMMzvYivHhutCIk8uojvmASXXPC2WNEjwxFWk72Oqw==}

  '@esbuild/aix-ppc64@0.24.2':
    resolution: {integrity: sha512-thpVCb/rhxE/BnMLQ7GReQLLN8q9qbHmI55F4489/ByVg2aQaQ6kbcLb6FHkocZzQhxc4gx0sCk0tJkKBFzDhA==}
    engines: {node: '>=18'}
    cpu: [ppc64]
    os: [aix]

  '@esbuild/android-arm64@0.24.2':
    resolution: {integrity: sha512-cNLgeqCqV8WxfcTIOeL4OAtSmL8JjcN6m09XIgro1Wi7cF4t/THaWEa7eL5CMoMBdjoHOTh/vwTO/o2TRXIyzg==}
    engines: {node: '>=18'}
    cpu: [arm64]
    os: [android]

  '@esbuild/android-arm@0.24.2':
    resolution: {integrity: sha512-tmwl4hJkCfNHwFB3nBa8z1Uy3ypZpxqxfTQOcHX+xRByyYgunVbZ9MzUUfb0RxaHIMnbHagwAxuTL+tnNM+1/Q==}
    engines: {node: '>=18'}
    cpu: [arm]
    os: [android]

  '@esbuild/android-x64@0.24.2':
    resolution: {integrity: sha512-B6Q0YQDqMx9D7rvIcsXfmJfvUYLoP722bgfBlO5cGvNVb5V/+Y7nhBE3mHV9OpxBf4eAS2S68KZztiPaWq4XYw==}
    engines: {node: '>=18'}
    cpu: [x64]
    os: [android]

  '@esbuild/darwin-arm64@0.24.2':
    resolution: {integrity: sha512-kj3AnYWc+CekmZnS5IPu9D+HWtUI49hbnyqk0FLEJDbzCIQt7hg7ucF1SQAilhtYpIujfaHr6O0UHlzzSPdOeA==}
    engines: {node: '>=18'}
    cpu: [arm64]
    os: [darwin]

  '@esbuild/darwin-x64@0.24.2':
    resolution: {integrity: sha512-WeSrmwwHaPkNR5H3yYfowhZcbriGqooyu3zI/3GGpF8AyUdsrrP0X6KumITGA9WOyiJavnGZUwPGvxvwfWPHIA==}
    engines: {node: '>=18'}
    cpu: [x64]
    os: [darwin]

  '@esbuild/freebsd-arm64@0.24.2':
    resolution: {integrity: sha512-UN8HXjtJ0k/Mj6a9+5u6+2eZ2ERD7Edt1Q9IZiB5UZAIdPnVKDoG7mdTVGhHJIeEml60JteamR3qhsr1r8gXvg==}
    engines: {node: '>=18'}
    cpu: [arm64]
    os: [freebsd]

  '@esbuild/freebsd-x64@0.24.2':
    resolution: {integrity: sha512-TvW7wE/89PYW+IevEJXZ5sF6gJRDY/14hyIGFXdIucxCsbRmLUcjseQu1SyTko+2idmCw94TgyaEZi9HUSOe3Q==}
    engines: {node: '>=18'}
    cpu: [x64]
    os: [freebsd]

  '@esbuild/linux-arm64@0.24.2':
    resolution: {integrity: sha512-7HnAD6074BW43YvvUmE/35Id9/NB7BeX5EoNkK9obndmZBUk8xmJJeU7DwmUeN7tkysslb2eSl6CTrYz6oEMQg==}
    engines: {node: '>=18'}
    cpu: [arm64]
    os: [linux]

  '@esbuild/linux-arm@0.24.2':
    resolution: {integrity: sha512-n0WRM/gWIdU29J57hJyUdIsk0WarGd6To0s+Y+LwvlC55wt+GT/OgkwoXCXvIue1i1sSNWblHEig00GBWiJgfA==}
    engines: {node: '>=18'}
    cpu: [arm]
    os: [linux]

  '@esbuild/linux-ia32@0.24.2':
    resolution: {integrity: sha512-sfv0tGPQhcZOgTKO3oBE9xpHuUqguHvSo4jl+wjnKwFpapx+vUDcawbwPNuBIAYdRAvIDBfZVvXprIj3HA+Ugw==}
    engines: {node: '>=18'}
    cpu: [ia32]
    os: [linux]

  '@esbuild/linux-loong64@0.24.2':
    resolution: {integrity: sha512-CN9AZr8kEndGooS35ntToZLTQLHEjtVB5n7dl8ZcTZMonJ7CCfStrYhrzF97eAecqVbVJ7APOEe18RPI4KLhwQ==}
    engines: {node: '>=18'}
    cpu: [loong64]
    os: [linux]

  '@esbuild/linux-mips64el@0.24.2':
    resolution: {integrity: sha512-iMkk7qr/wl3exJATwkISxI7kTcmHKE+BlymIAbHO8xanq/TjHaaVThFF6ipWzPHryoFsesNQJPE/3wFJw4+huw==}
    engines: {node: '>=18'}
    cpu: [mips64el]
    os: [linux]

  '@esbuild/linux-ppc64@0.24.2':
    resolution: {integrity: sha512-shsVrgCZ57Vr2L8mm39kO5PPIb+843FStGt7sGGoqiiWYconSxwTiuswC1VJZLCjNiMLAMh34jg4VSEQb+iEbw==}
    engines: {node: '>=18'}
    cpu: [ppc64]
    os: [linux]

  '@esbuild/linux-riscv64@0.24.2':
    resolution: {integrity: sha512-4eSFWnU9Hhd68fW16GD0TINewo1L6dRrB+oLNNbYyMUAeOD2yCK5KXGK1GH4qD/kT+bTEXjsyTCiJGHPZ3eM9Q==}
    engines: {node: '>=18'}
    cpu: [riscv64]
    os: [linux]

  '@esbuild/linux-s390x@0.24.2':
    resolution: {integrity: sha512-S0Bh0A53b0YHL2XEXC20bHLuGMOhFDO6GN4b3YjRLK//Ep3ql3erpNcPlEFed93hsQAjAQDNsvcK+hV90FubSw==}
    engines: {node: '>=18'}
    cpu: [s390x]
    os: [linux]

  '@esbuild/linux-x64@0.24.2':
    resolution: {integrity: sha512-8Qi4nQcCTbLnK9WoMjdC9NiTG6/E38RNICU6sUNqK0QFxCYgoARqVqxdFmWkdonVsvGqWhmm7MO0jyTqLqwj0Q==}
    engines: {node: '>=18'}
    cpu: [x64]
    os: [linux]

  '@esbuild/netbsd-arm64@0.24.2':
    resolution: {integrity: sha512-wuLK/VztRRpMt9zyHSazyCVdCXlpHkKm34WUyinD2lzK07FAHTq0KQvZZlXikNWkDGoT6x3TD51jKQ7gMVpopw==}
    engines: {node: '>=18'}
    cpu: [arm64]
    os: [netbsd]

  '@esbuild/netbsd-x64@0.24.2':
    resolution: {integrity: sha512-VefFaQUc4FMmJuAxmIHgUmfNiLXY438XrL4GDNV1Y1H/RW3qow68xTwjZKfj/+Plp9NANmzbH5R40Meudu8mmw==}
    engines: {node: '>=18'}
    cpu: [x64]
    os: [netbsd]

  '@esbuild/openbsd-arm64@0.24.2':
    resolution: {integrity: sha512-YQbi46SBct6iKnszhSvdluqDmxCJA+Pu280Av9WICNwQmMxV7nLRHZfjQzwbPs3jeWnuAhE9Jy0NrnJ12Oz+0A==}
    engines: {node: '>=18'}
    cpu: [arm64]
    os: [openbsd]

  '@esbuild/openbsd-x64@0.24.2':
    resolution: {integrity: sha512-+iDS6zpNM6EnJyWv0bMGLWSWeXGN/HTaF/LXHXHwejGsVi+ooqDfMCCTerNFxEkM3wYVcExkeGXNqshc9iMaOA==}
    engines: {node: '>=18'}
    cpu: [x64]
    os: [openbsd]

  '@esbuild/sunos-x64@0.24.2':
    resolution: {integrity: sha512-hTdsW27jcktEvpwNHJU4ZwWFGkz2zRJUz8pvddmXPtXDzVKTTINmlmga3ZzwcuMpUvLw7JkLy9QLKyGpD2Yxig==}
    engines: {node: '>=18'}
    cpu: [x64]
    os: [sunos]

  '@esbuild/win32-arm64@0.24.2':
    resolution: {integrity: sha512-LihEQ2BBKVFLOC9ZItT9iFprsE9tqjDjnbulhHoFxYQtQfai7qfluVODIYxt1PgdoyQkz23+01rzwNwYfutxUQ==}
    engines: {node: '>=18'}
    cpu: [arm64]
    os: [win32]

  '@esbuild/win32-ia32@0.24.2':
    resolution: {integrity: sha512-q+iGUwfs8tncmFC9pcnD5IvRHAzmbwQ3GPS5/ceCyHdjXubwQWI12MKWSNSMYLJMq23/IUCvJMS76PDqXe1fxA==}
    engines: {node: '>=18'}
    cpu: [ia32]
    os: [win32]

  '@esbuild/win32-x64@0.24.2':
    resolution: {integrity: sha512-7VTgWzgMGvup6aSqDPLiW5zHaxYJGTO4OokMjIlrCtf+VpEL+cXKtCvg723iguPYI5oaUNdS+/V7OU2gvXVWEg==}
    engines: {node: '>=18'}
    cpu: [x64]
    os: [win32]

  '@ethersproject/abi@5.7.0':
    resolution: {integrity: sha512-351ktp42TiRcYB3H1OP8yajPeAQstMW/yCFokj/AthP9bLHzQFPlOrxOcwYEDkUAICmOHljvN4K39OMTMUa9RA==}

  '@ethersproject/abstract-provider@5.7.0':
    resolution: {integrity: sha512-R41c9UkchKCpAqStMYUpdunjo3pkEvZC3FAwZn5S5MGbXoMQOHIdHItezTETxAO5bevtMApSyEhn9+CHcDsWBw==}

  '@ethersproject/abstract-signer@5.7.0':
    resolution: {integrity: sha512-a16V8bq1/Cz+TGCkE2OPMTOUDLS3grCpdjoJCYNnVBbdYEMSgKrU0+B90s8b6H+ByYTBZN7a3g76jdIJi7UfKQ==}

  '@ethersproject/address@5.7.0':
    resolution: {integrity: sha512-9wYhYt7aghVGo758POM5nqcOMaE168Q6aRLJZwUmiqSrAungkG74gSSeKEIR7ukixesdRZGPgVqme6vmxs1fkA==}

  '@ethersproject/base64@5.7.0':
    resolution: {integrity: sha512-Dr8tcHt2mEbsZr/mwTPIQAf3Ai0Bks/7gTw9dSqk1mQvhW3XvRlmDJr/4n+wg1JmCl16NZue17CDh8xb/vZ0sQ==}

  '@ethersproject/basex@5.7.0':
    resolution: {integrity: sha512-ywlh43GwZLv2Voc2gQVTKBoVQ1mti3d8HK5aMxsfu/nRDnMmNqaSJ3r3n85HBByT8OpoY96SXM1FogC533T4zw==}

  '@ethersproject/bignumber@5.7.0':
    resolution: {integrity: sha512-n1CAdIHRWjSucQO3MC1zPSVgV/6dy/fjL9pMrPP9peL+QxEg9wOsVqwD4+818B6LUEtaXzVHQiuivzRoxPxUGw==}

  '@ethersproject/bytes@5.7.0':
    resolution: {integrity: sha512-nsbxwgFXWh9NyYWo+U8atvmMsSdKJprTcICAkvbBffT75qDocbuggBU0SJiVK2MuTrp0q+xvLkTnGMPK1+uA9A==}

  '@ethersproject/constants@5.7.0':
    resolution: {integrity: sha512-DHI+y5dBNvkpYUMiRQyxRBYBefZkJfo70VUkUAsRjcPs47muV9evftfZ0PJVCXYbAiCgght0DtcF9srFQmIgWA==}

  '@ethersproject/contracts@5.7.0':
    resolution: {integrity: sha512-5GJbzEU3X+d33CdfPhcyS+z8MzsTrBGk/sc+G+59+tPa9yFkl6HQ9D6L0QMgNTA9q8dT0XKxxkyp883XsQvbbg==}

  '@ethersproject/hash@5.7.0':
    resolution: {integrity: sha512-qX5WrQfnah1EFnO5zJv1v46a8HW0+E5xuBBDTwMFZLuVTx0tbU2kkx15NqdjxecrLGatQN9FGQKpb1FKdHCt+g==}

  '@ethersproject/hdnode@5.7.0':
    resolution: {integrity: sha512-OmyYo9EENBPPf4ERhR7oj6uAtUAhYGqOnIS+jE5pTXvdKBS99ikzq1E7Iv0ZQZ5V36Lqx1qZLeak0Ra16qpeOg==}

  '@ethersproject/json-wallets@5.7.0':
    resolution: {integrity: sha512-8oee5Xgu6+RKgJTkvEMl2wDgSPSAQ9MB/3JYjFV9jlKvcYHUXZC+cQp0njgmxdHkYWn8s6/IqIZYm0YWCjO/0g==}

  '@ethersproject/keccak256@5.7.0':
    resolution: {integrity: sha512-2UcPboeL/iW+pSg6vZ6ydF8tCnv3Iu/8tUmLLzWWGzxWKFFqOBQFLo6uLUv6BDrLgCDfN28RJ/wtByx+jZ4KBg==}

  '@ethersproject/logger@5.7.0':
    resolution: {integrity: sha512-0odtFdXu/XHtjQXJYA3u9G0G8btm0ND5Cu8M7i5vhEcE8/HmF4Lbdqanwyv4uQTr2tx6b7fQRmgLrsnpQlmnig==}

  '@ethersproject/networks@5.7.1':
    resolution: {integrity: sha512-n/MufjFYv3yFcUyfhnXotyDlNdFb7onmkSy8aQERi2PjNcnWQ66xXxa3XlS8nCcA8aJKJjIIMNJTC7tu80GwpQ==}

  '@ethersproject/pbkdf2@5.7.0':
    resolution: {integrity: sha512-oR/dBRZR6GTyaofd86DehG72hY6NpAjhabkhxgr3X2FpJtJuodEl2auADWBZfhDHgVCbu3/H/Ocq2uC6dpNjjw==}

  '@ethersproject/properties@5.7.0':
    resolution: {integrity: sha512-J87jy8suntrAkIZtecpxEPxY//szqr1mlBaYlQ0r4RCaiD2hjheqF9s1LVE8vVuJCXisjIP+JgtK/Do54ej4Sw==}

  '@ethersproject/providers@5.7.2':
    resolution: {integrity: sha512-g34EWZ1WWAVgr4aptGlVBF8mhl3VWjv+8hoAnzStu8Ah22VHBsuGzP17eb6xDVRzw895G4W7vvx60lFFur/1Rg==}

  '@ethersproject/random@5.7.0':
    resolution: {integrity: sha512-19WjScqRA8IIeWclFme75VMXSBvi4e6InrUNuaR4s5pTF2qNhcGdCUwdxUVGtDDqC00sDLCO93jPQoDUH4HVmQ==}

  '@ethersproject/rlp@5.7.0':
    resolution: {integrity: sha512-rBxzX2vK8mVF7b0Tol44t5Tb8gomOHkj5guL+HhzQ1yBh/ydjGnpw6at+X6Iw0Kp3OzzzkcKp8N9r0W4kYSs9w==}

  '@ethersproject/sha2@5.7.0':
    resolution: {integrity: sha512-gKlH42riwb3KYp0reLsFTokByAKoJdgFCwI+CCiX/k+Jm2mbNs6oOaCjYQSlI1+XBVejwH2KrmCbMAT/GnRDQw==}

  '@ethersproject/signing-key@5.7.0':
    resolution: {integrity: sha512-MZdy2nL3wO0u7gkB4nA/pEf8lu1TlFswPNmy8AiYkfKTdO6eXBJyUdmHO/ehm/htHw9K/qF8ujnTyUAD+Ry54Q==}

  '@ethersproject/solidity@5.7.0':
    resolution: {integrity: sha512-HmabMd2Dt/raavyaGukF4XxizWKhKQ24DoLtdNbBmNKUOPqwjsKQSdV9GQtj9CBEea9DlzETlVER1gYeXXBGaA==}

  '@ethersproject/strings@5.7.0':
    resolution: {integrity: sha512-/9nu+lj0YswRNSH0NXYqrh8775XNyEdUQAuf3f+SmOrnVewcJ5SBNAjF7lpgehKi4abvNNXyf+HX86czCdJ8Mg==}

  '@ethersproject/transactions@5.7.0':
    resolution: {integrity: sha512-kmcNicCp1lp8qanMTC3RIikGgoJ80ztTyvtsFvCYpSCfkjhD0jZ2LOrnbcuxuToLIUYYf+4XwD1rP+B/erDIhQ==}

  '@ethersproject/units@5.7.0':
    resolution: {integrity: sha512-pD3xLMy3SJu9kG5xDGI7+xhTEmGXlEqXU4OfNapmfnxLVY4EMSSRp7j1k7eezutBPH7RBN/7QPnwR7hzNlEFeg==}

  '@ethersproject/wallet@5.7.0':
    resolution: {integrity: sha512-MhmXlJXEJFBFVKrDLB4ZdDzxcBxQ3rLyCkhNqVu3CDYvR97E+8r01UgrI+TI99Le+aYm/in/0vp86guJuM7FCA==}

  '@ethersproject/web@5.7.1':
    resolution: {integrity: sha512-Gueu8lSvyjBWL4cYsWsjh6MtMwM0+H4HvqFPZfB6dV8ctbP9zFAO73VG1cMWae0FLPCtz0peKPpZY8/ugJJX2w==}

  '@ethersproject/wordlists@5.7.0':
    resolution: {integrity: sha512-S2TFNJNfHWVHNE6cNDjbVlZ6MgE17MIxMbMg2zv3wn+3XSJGosL1m9ZVv3GXCf/2ymSsQ+hRI5IzoMJTG6aoVA==}

  '@graphql-typed-document-node/core@3.2.0':
    resolution: {integrity: sha512-mB9oAsNCm9aM3/SOv4YtBMqZbYj10R7dkq8byBqxGY/ncFwhf2oQzMV+LCRlWoDSEBJ3COiR1yeDvMtsoOsuFQ==}
    peerDependencies:
      graphql: ^0.8.0 || ^0.9.0 || ^0.10.0 || ^0.11.0 || ^0.12.0 || ^0.13.0 || ^14.0.0 || ^15.0.0 || ^16.0.0 || ^17.0.0

  '@hutson/parse-repository-url@3.0.2':
    resolution: {integrity: sha512-H9XAx3hc0BQHY6l+IFSWHDySypcXsvsuLhgYLUGywmJ5pswRVQJUHpOsobnLYp2ZUaUlKiKDrgWWhosOwAEM8Q==}
    engines: {node: '>=6.9.0'}

  '@ibm-cloud/watsonx-ai@1.3.2':
    resolution: {integrity: sha512-I8FX086BG1dOOE+kRpsa28mDTTgc4qodjZsxWomKm6xfmgZFibC8WiJMjLx58QTLr6KZKw1Zk4ya7JVtturYag==}
    engines: {node: '>=18.0.0'}

  '@img/sharp-darwin-arm64@0.33.5':
    resolution: {integrity: sha512-UT4p+iz/2H4twwAoLCqfA9UH5pI6DggwKEGuaPy7nCVQ8ZsiY5PIcrRvD1DzuY3qYL07NtIQcWnBSY/heikIFQ==}
    engines: {node: ^18.17.0 || ^20.3.0 || >=21.0.0}
    cpu: [arm64]
    os: [darwin]

  '@img/sharp-darwin-x64@0.33.5':
    resolution: {integrity: sha512-fyHac4jIc1ANYGRDxtiqelIbdWkIuQaI84Mv45KvGRRxSAa7o7d1ZKAOBaYbnepLC1WqxfpimdeWfvqqSGwR2Q==}
    engines: {node: ^18.17.0 || ^20.3.0 || >=21.0.0}
    cpu: [x64]
    os: [darwin]

  '@img/sharp-libvips-darwin-arm64@1.0.4':
    resolution: {integrity: sha512-XblONe153h0O2zuFfTAbQYAX2JhYmDHeWikp1LM9Hul9gVPjFY427k6dFEcOL72O01QxQsWi761svJ/ev9xEDg==}
    cpu: [arm64]
    os: [darwin]

  '@img/sharp-libvips-darwin-x64@1.0.4':
    resolution: {integrity: sha512-xnGR8YuZYfJGmWPvmlunFaWJsb9T/AO2ykoP3Fz/0X5XV2aoYBPkX6xqCQvUTKKiLddarLaxpzNe+b1hjeWHAQ==}
    cpu: [x64]
    os: [darwin]

  '@img/sharp-libvips-linux-arm64@1.0.4':
    resolution: {integrity: sha512-9B+taZ8DlyyqzZQnoeIvDVR/2F4EbMepXMc/NdVbkzsJbzkUjhXv/70GQJ7tdLA4YJgNP25zukcxpX2/SueNrA==}
    cpu: [arm64]
    os: [linux]

  '@img/sharp-libvips-linux-arm@1.0.5':
    resolution: {integrity: sha512-gvcC4ACAOPRNATg/ov8/MnbxFDJqf/pDePbBnuBDcjsI8PssmjoKMAz4LtLaVi+OnSb5FK/yIOamqDwGmXW32g==}
    cpu: [arm]
    os: [linux]

  '@img/sharp-libvips-linux-s390x@1.0.4':
    resolution: {integrity: sha512-u7Wz6ntiSSgGSGcjZ55im6uvTrOxSIS8/dgoVMoiGE9I6JAfU50yH5BoDlYA1tcuGS7g/QNtetJnxA6QEsCVTA==}
    cpu: [s390x]
    os: [linux]

  '@img/sharp-libvips-linux-x64@1.0.4':
    resolution: {integrity: sha512-MmWmQ3iPFZr0Iev+BAgVMb3ZyC4KeFc3jFxnNbEPas60e1cIfevbtuyf9nDGIzOaW9PdnDciJm+wFFaTlj5xYw==}
    cpu: [x64]
    os: [linux]

  '@img/sharp-libvips-linuxmusl-arm64@1.0.4':
    resolution: {integrity: sha512-9Ti+BbTYDcsbp4wfYib8Ctm1ilkugkA/uscUn6UXK1ldpC1JjiXbLfFZtRlBhjPZ5o1NCLiDbg8fhUPKStHoTA==}
    cpu: [arm64]
    os: [linux]

  '@img/sharp-libvips-linuxmusl-x64@1.0.4':
    resolution: {integrity: sha512-viYN1KX9m+/hGkJtvYYp+CCLgnJXwiQB39damAO7WMdKWlIhmYTfHjwSbQeUK/20vY154mwezd9HflVFM1wVSw==}
    cpu: [x64]
    os: [linux]

  '@img/sharp-linux-arm64@0.33.5':
    resolution: {integrity: sha512-JMVv+AMRyGOHtO1RFBiJy/MBsgz0x4AWrT6QoEVVTyh1E39TrCUpTRI7mx9VksGX4awWASxqCYLCV4wBZHAYxA==}
    engines: {node: ^18.17.0 || ^20.3.0 || >=21.0.0}
    cpu: [arm64]
    os: [linux]

  '@img/sharp-linux-arm@0.33.5':
    resolution: {integrity: sha512-JTS1eldqZbJxjvKaAkxhZmBqPRGmxgu+qFKSInv8moZ2AmT5Yib3EQ1c6gp493HvrvV8QgdOXdyaIBrhvFhBMQ==}
    engines: {node: ^18.17.0 || ^20.3.0 || >=21.0.0}
    cpu: [arm]
    os: [linux]

  '@img/sharp-linux-s390x@0.33.5':
    resolution: {integrity: sha512-y/5PCd+mP4CA/sPDKl2961b+C9d+vPAveS33s6Z3zfASk2j5upL6fXVPZi7ztePZ5CuH+1kW8JtvxgbuXHRa4Q==}
    engines: {node: ^18.17.0 || ^20.3.0 || >=21.0.0}
    cpu: [s390x]
    os: [linux]

  '@img/sharp-linux-x64@0.33.5':
    resolution: {integrity: sha512-opC+Ok5pRNAzuvq1AG0ar+1owsu842/Ab+4qvU879ippJBHvyY5n2mxF1izXqkPYlGuP/M556uh53jRLJmzTWA==}
    engines: {node: ^18.17.0 || ^20.3.0 || >=21.0.0}
    cpu: [x64]
    os: [linux]

  '@img/sharp-linuxmusl-arm64@0.33.5':
    resolution: {integrity: sha512-XrHMZwGQGvJg2V/oRSUfSAfjfPxO+4DkiRh6p2AFjLQztWUuY/o8Mq0eMQVIY7HJ1CDQUJlxGGZRw1a5bqmd1g==}
    engines: {node: ^18.17.0 || ^20.3.0 || >=21.0.0}
    cpu: [arm64]
    os: [linux]

  '@img/sharp-linuxmusl-x64@0.33.5':
    resolution: {integrity: sha512-WT+d/cgqKkkKySYmqoZ8y3pxx7lx9vVejxW/W4DOFMYVSkErR+w7mf2u8m/y4+xHe7yY9DAXQMWQhpnMuFfScw==}
    engines: {node: ^18.17.0 || ^20.3.0 || >=21.0.0}
    cpu: [x64]
    os: [linux]

  '@img/sharp-wasm32@0.33.5':
    resolution: {integrity: sha512-ykUW4LVGaMcU9lu9thv85CbRMAwfeadCJHRsg2GmeRa/cJxsVY9Rbd57JcMxBkKHag5U/x7TSBpScF4U8ElVzg==}
    engines: {node: ^18.17.0 || ^20.3.0 || >=21.0.0}
    cpu: [wasm32]

  '@img/sharp-win32-ia32@0.33.5':
    resolution: {integrity: sha512-T36PblLaTwuVJ/zw/LaH0PdZkRz5rd3SmMHX8GSmR7vtNSP5Z6bQkExdSK7xGWyxLw4sUknBuugTelgw2faBbQ==}
    engines: {node: ^18.17.0 || ^20.3.0 || >=21.0.0}
    cpu: [ia32]
    os: [win32]

  '@img/sharp-win32-x64@0.33.5':
    resolution: {integrity: sha512-MpY/o8/8kj+EcnxwvrP4aTJSWw/aZ7JIGR4aBeZkZw5B7/Jn+tY9/VNwtcoGmdT7GfggGIU4kygOMSbYnOrAbg==}
    engines: {node: ^18.17.0 || ^20.3.0 || >=21.0.0}
    cpu: [x64]
    os: [win32]

  '@isaacs/cliui@8.0.2':
    resolution: {integrity: sha512-O8jcjabXaleOG9DQ0+ARXWZBTfnP4WNAqzuiJK7ll44AmxGKv/J2M4TPjxjY3znBCfvBXFzucm1twdyFybFqEA==}
    engines: {node: '>=12'}

  '@isaacs/string-locale-compare@1.1.0':
    resolution: {integrity: sha512-SQ7Kzhh9+D+ZW9MA0zkYv3VXhIDNx+LzM6EJ+/65I3QY+enU6Itte7E5XX7EWrqLW2FN4n06GWzBnPoC3th2aQ==}

  '@istanbuljs/load-nyc-config@1.1.0':
    resolution: {integrity: sha512-VjeHSlIzpv/NyD3N0YuHfXOPDIixcA1q2ZV98wsMqcYlPmv2n3Yb2lYP9XMElnaFVXg5A7YLTeLu6V84uQDjmQ==}
    engines: {node: '>=8'}

  '@istanbuljs/schema@0.1.3':
    resolution: {integrity: sha512-ZXRY4jNvVgSVQ8DL3LTcakaAtXwTVUxE81hslsyD2AtoXW/wVob10HkOJ1X/pAlcI7D+2YoZKg5do8G/w6RYgA==}
    engines: {node: '>=8'}

  '@jest/console@29.7.0':
    resolution: {integrity: sha512-5Ni4CU7XHQi32IJ398EEP4RrB8eV09sXP2ROqD4bksHrnTree52PsxvX8tpL8LvTZ3pFzXyPbNQReSN41CAhOg==}
    engines: {node: ^14.15.0 || ^16.10.0 || >=18.0.0}

  '@jest/core@29.7.0':
    resolution: {integrity: sha512-n7aeXWKMnGtDA48y8TLWJPJmLmmZ642Ceo78cYWEpiD7FzDgmNDV/GCVRorPABdXLJZ/9wzzgZAlHjXjxDHGsg==}
    engines: {node: ^14.15.0 || ^16.10.0 || >=18.0.0}
    peerDependencies:
      node-notifier: ^8.0.1 || ^9.0.0 || ^10.0.0
    peerDependenciesMeta:
      node-notifier:
        optional: true

  '@jest/environment@29.7.0':
    resolution: {integrity: sha512-aQIfHDq33ExsN4jP1NWGXhxgQ/wixs60gDiKO+XVMd8Mn0NWPWgc34ZQDTb2jKaUWQ7MuwoitXAsN2XVXNMpAw==}
    engines: {node: ^14.15.0 || ^16.10.0 || >=18.0.0}

  '@jest/expect-utils@29.7.0':
    resolution: {integrity: sha512-GlsNBWiFQFCVi9QVSx7f5AgMeLxe9YCCs5PuP2O2LdjDAA8Jh9eX7lA1Jq/xdXw3Wb3hyvlFNfZIfcRetSzYcA==}
    engines: {node: ^14.15.0 || ^16.10.0 || >=18.0.0}

  '@jest/expect@29.7.0':
    resolution: {integrity: sha512-8uMeAMycttpva3P1lBHB8VciS9V0XAr3GymPpipdyQXbBcuhkLQOSe8E/p92RyAdToS6ZD1tFkX+CkhoECE0dQ==}
    engines: {node: ^14.15.0 || ^16.10.0 || >=18.0.0}

  '@jest/fake-timers@29.7.0':
    resolution: {integrity: sha512-q4DH1Ha4TTFPdxLsqDXK1d3+ioSL7yL5oCMJZgDYm6i+6CygW5E5xVr/D1HdsGxjt1ZWSfUAs9OxSB/BNelWrQ==}
    engines: {node: ^14.15.0 || ^16.10.0 || >=18.0.0}

  '@jest/globals@29.7.0':
    resolution: {integrity: sha512-mpiz3dutLbkW2MNFubUGUEVLkTGiqW6yLVTA+JbP6fI6J5iL9Y0Nlg8k95pcF8ctKwCS7WVxteBs29hhfAotzQ==}
    engines: {node: ^14.15.0 || ^16.10.0 || >=18.0.0}

  '@jest/reporters@29.7.0':
    resolution: {integrity: sha512-DApq0KJbJOEzAFYjHADNNxAE3KbhxQB1y5Kplb5Waqw6zVbuWatSnMjE5gs8FUgEPmNsnZA3NCWl9NG0ia04Pg==}
    engines: {node: ^14.15.0 || ^16.10.0 || >=18.0.0}
    peerDependencies:
      node-notifier: ^8.0.1 || ^9.0.0 || ^10.0.0
    peerDependenciesMeta:
      node-notifier:
        optional: true

  '@jest/schemas@29.6.3':
    resolution: {integrity: sha512-mo5j5X+jIZmJQveBKeS/clAueipV7KgiX1vMgCxam1RNYiqE1w62n0/tJJnHtjW8ZHcQco5gY85jA3mi0L+nSA==}
    engines: {node: ^14.15.0 || ^16.10.0 || >=18.0.0}

  '@jest/source-map@29.6.3':
    resolution: {integrity: sha512-MHjT95QuipcPrpLM+8JMSzFx6eHp5Bm+4XeFDJlwsvVBjmKNiIAvasGK2fxz2WbGRlnvqehFbh07MMa7n3YJnw==}
    engines: {node: ^14.15.0 || ^16.10.0 || >=18.0.0}

  '@jest/test-result@29.7.0':
    resolution: {integrity: sha512-Fdx+tv6x1zlkJPcWXmMDAG2HBnaR9XPSd5aDWQVsfrZmLVT3lU1cwyxLgRmXR9yrq4NBoEm9BMsfgFzTQAbJYA==}
    engines: {node: ^14.15.0 || ^16.10.0 || >=18.0.0}

  '@jest/test-sequencer@29.7.0':
    resolution: {integrity: sha512-GQwJ5WZVrKnOJuiYiAF52UNUJXgTZx1NHjFSEB0qEMmSZKAkdMoIzw/Cj6x6NF4AvV23AUqDpFzQkN/eYCYTxw==}
    engines: {node: ^14.15.0 || ^16.10.0 || >=18.0.0}

  '@jest/transform@29.7.0':
    resolution: {integrity: sha512-ok/BTPFzFKVMwO5eOHRrvnBVHdRy9IrsrW1GpMaQ9MCnilNLXQKmAX8s1YXDFaai9xJpac2ySzV0YeRRECr2Vw==}
    engines: {node: ^14.15.0 || ^16.10.0 || >=18.0.0}

  '@jest/types@29.6.3':
    resolution: {integrity: sha512-u3UPsIilWKOM3F9CXtrG8LEJmNxwoCQC/XVj4IKYXvvpx7QIi/Kg1LI5uDmDpKlac62NUtX7eLjRh+jVZcLOzw==}
    engines: {node: ^14.15.0 || ^16.10.0 || >=18.0.0}

  '@jridgewell/gen-mapping@0.3.8':
    resolution: {integrity: sha512-imAbBGkb+ebQyxKgzv5Hu2nmROxoDOXHh80evxdoXNOrvAnVx7zimzc1Oo5h9RlfV4vPXaE2iM5pOFbvOCClWA==}
    engines: {node: '>=6.0.0'}

  '@jridgewell/resolve-uri@3.1.2':
    resolution: {integrity: sha512-bRISgCIjP20/tbWSPWMEi54QVPRZExkuD9lJL+UIxUKtwVJA8wW1Trb1jMs1RFXo1CBTNZ/5hpC9QvmKWdopKw==}
    engines: {node: '>=6.0.0'}

  '@jridgewell/set-array@1.2.1':
    resolution: {integrity: sha512-R8gLRTZeyp03ymzP/6Lil/28tGeGEzhx1q2k703KGWRAI1VdvPIXdG70VJc2pAMw3NA6JKL5hhFu1sJX0Mnn/A==}
    engines: {node: '>=6.0.0'}

  '@jridgewell/sourcemap-codec@1.5.0':
    resolution: {integrity: sha512-gv3ZRaISU3fjPAgNsriBRqGWQL6quFx04YMPW/zD8XMLsU32mhCCbfbO6KZFLjvYpCZ8zyDEgqsgf+PwPaM7GQ==}

  '@jridgewell/trace-mapping@0.3.25':
    resolution: {integrity: sha512-vNk6aEwybGtawWmy/PzwnGDOjCkLWSD2wqvjGGAgOAwCGWySYXfYoxt00IJkTF+8Lb57DwOb3Aa0o9CApepiYQ==}

  '@jridgewell/trace-mapping@0.3.9':
    resolution: {integrity: sha512-3Belt6tdc8bPgAtbcmdtNJlirVoTmEb5e2gC94PnkwEW9jI6CAHUeoG85tjWP5WquqfavoMtMwiG4P926ZKKuQ==}

  '@langchain/community@0.3.26':
    resolution: {integrity: sha512-aZjB2lMuHAeEEkM38GFYxUpTBA319GtGsO6t8+KxjsXzkxhwL/nJvEjCoTmoYkAEMI9u6NYksr8D0Urw+Oq27g==}
    engines: {node: '>=18'}
    peerDependencies:
      '@arcjet/redact': ^v1.0.0-alpha.23
      '@aws-crypto/sha256-js': ^5.0.0
      '@aws-sdk/client-bedrock-agent-runtime': ^3.583.0
      '@aws-sdk/client-bedrock-runtime': ^3.422.0
      '@aws-sdk/client-dynamodb': ^3.310.0
      '@aws-sdk/client-kendra': ^3.352.0
      '@aws-sdk/client-lambda': ^3.310.0
      '@aws-sdk/client-s3': ^3.310.0
      '@aws-sdk/client-sagemaker-runtime': ^3.310.0
      '@aws-sdk/client-sfn': ^3.310.0
      '@aws-sdk/credential-provider-node': ^3.388.0
      '@azure/search-documents': ^12.0.0
      '@azure/storage-blob': ^12.15.0
      '@browserbasehq/sdk': '*'
      '@browserbasehq/stagehand': ^1.0.0
      '@clickhouse/client': ^0.2.5
      '@cloudflare/ai': '*'
      '@datastax/astra-db-ts': ^1.0.0
      '@elastic/elasticsearch': ^8.4.0
      '@getmetal/metal-sdk': '*'
      '@getzep/zep-cloud': ^1.0.6
      '@getzep/zep-js': ^0.9.0
      '@gomomento/sdk': ^1.51.1
      '@gomomento/sdk-core': ^1.51.1
      '@google-ai/generativelanguage': '*'
      '@google-cloud/storage': ^6.10.1 || ^7.7.0
      '@gradientai/nodejs-sdk': ^1.2.0
      '@huggingface/inference': ^2.6.4
      '@huggingface/transformers': ^3.2.3
      '@ibm-cloud/watsonx-ai': '*'
      '@lancedb/lancedb': ^0.12.0
      '@langchain/core': '>=0.2.21 <0.4.0'
      '@layerup/layerup-security': ^1.5.12
      '@libsql/client': ^0.14.0
      '@mendable/firecrawl-js': ^1.4.3
      '@mlc-ai/web-llm': '*'
      '@mozilla/readability': '*'
      '@neondatabase/serverless': '*'
      '@notionhq/client': ^2.2.10
      '@opensearch-project/opensearch': '*'
      '@pinecone-database/pinecone': '*'
      '@planetscale/database': ^1.8.0
      '@premai/prem-sdk': ^0.3.25
      '@qdrant/js-client-rest': ^1.8.2
      '@raycast/api': ^1.55.2
      '@rockset/client': ^0.9.1
      '@smithy/eventstream-codec': ^2.0.5
      '@smithy/protocol-http': ^3.0.6
      '@smithy/signature-v4': ^2.0.10
      '@smithy/util-utf8': ^2.0.0
      '@spider-cloud/spider-client': ^0.0.21
      '@supabase/supabase-js': ^2.45.0
      '@tensorflow-models/universal-sentence-encoder': '*'
      '@tensorflow/tfjs-converter': '*'
      '@tensorflow/tfjs-core': '*'
      '@upstash/ratelimit': ^1.1.3 || ^2.0.3
      '@upstash/redis': ^1.20.6
      '@upstash/vector': ^1.1.1
      '@vercel/kv': '*'
      '@vercel/postgres': '*'
      '@writerai/writer-sdk': ^0.40.2
      '@xata.io/client': ^0.28.0
      '@zilliz/milvus2-sdk-node': '>=2.3.5'
      apify-client: ^2.7.1
      assemblyai: ^4.6.0
      better-sqlite3: '>=9.4.0 <12.0.0'
      cassandra-driver: ^4.7.2
      cborg: ^4.1.1
      cheerio: ^1.0.0-rc.12
      chromadb: '*'
      closevector-common: 0.1.3
      closevector-node: 0.1.6
      closevector-web: 0.1.6
      cohere-ai: '*'
      convex: ^1.3.1
      crypto-js: ^4.2.0
      d3-dsv: ^2.0.0
      discord.js: ^14.14.1
      dria: ^0.0.3
      duck-duck-scrape: ^2.2.5
      epub2: ^3.0.1
      faiss-node: ^0.5.1
      fast-xml-parser: '*'
      firebase-admin: ^11.9.0 || ^12.0.0
      google-auth-library: '*'
      googleapis: '*'
      hnswlib-node: ^3.0.0
      html-to-text: ^9.0.5
      ibm-cloud-sdk-core: '*'
      ignore: ^5.2.0
      interface-datastore: ^8.2.11
      ioredis: ^5.3.2
      it-all: ^3.0.4
      jsdom: '*'
      jsonwebtoken: ^9.0.2
      llmonitor: ^0.5.9
      lodash: ^4.17.21
      lunary: ^0.7.10
      mammoth: ^1.6.0
      mongodb: '>=5.2.0'
      mysql2: ^3.9.8
      neo4j-driver: '*'
      notion-to-md: ^3.1.0
      officeparser: ^4.0.4
      openai: '*'
      pdf-parse: 1.1.1
      pg: ^8.11.0
      pg-copy-streams: ^6.0.5
      pickleparser: ^0.2.1
      playwright: ^1.32.1
      portkey-ai: ^0.1.11
      puppeteer: '*'
      pyodide: '>=0.24.1 <0.27.0'
      redis: '*'
      replicate: ^0.29.4
      sonix-speech-recognition: ^2.1.1
      srt-parser-2: ^1.2.3
      typeorm: ^0.3.20
      typesense: ^1.5.3
      usearch: ^1.1.1
      voy-search: 0.6.2
      weaviate-ts-client: '*'
      web-auth-library: ^1.0.3
      word-extractor: '*'
      ws: ^8.14.2
      youtubei.js: '*'
    peerDependenciesMeta:
      '@arcjet/redact':
        optional: true
      '@aws-crypto/sha256-js':
        optional: true
      '@aws-sdk/client-bedrock-agent-runtime':
        optional: true
      '@aws-sdk/client-bedrock-runtime':
        optional: true
      '@aws-sdk/client-dynamodb':
        optional: true
      '@aws-sdk/client-kendra':
        optional: true
      '@aws-sdk/client-lambda':
        optional: true
      '@aws-sdk/client-s3':
        optional: true
      '@aws-sdk/client-sagemaker-runtime':
        optional: true
      '@aws-sdk/client-sfn':
        optional: true
      '@aws-sdk/credential-provider-node':
        optional: true
      '@azure/search-documents':
        optional: true
      '@azure/storage-blob':
        optional: true
      '@browserbasehq/sdk':
        optional: true
      '@clickhouse/client':
        optional: true
      '@cloudflare/ai':
        optional: true
      '@datastax/astra-db-ts':
        optional: true
      '@elastic/elasticsearch':
        optional: true
      '@getmetal/metal-sdk':
        optional: true
      '@getzep/zep-cloud':
        optional: true
      '@getzep/zep-js':
        optional: true
      '@gomomento/sdk':
        optional: true
      '@gomomento/sdk-core':
        optional: true
      '@google-ai/generativelanguage':
        optional: true
      '@google-cloud/storage':
        optional: true
      '@gradientai/nodejs-sdk':
        optional: true
      '@huggingface/inference':
        optional: true
      '@huggingface/transformers':
        optional: true
      '@lancedb/lancedb':
        optional: true
      '@layerup/layerup-security':
        optional: true
      '@libsql/client':
        optional: true
      '@mendable/firecrawl-js':
        optional: true
      '@mlc-ai/web-llm':
        optional: true
      '@mozilla/readability':
        optional: true
      '@neondatabase/serverless':
        optional: true
      '@notionhq/client':
        optional: true
      '@opensearch-project/opensearch':
        optional: true
      '@pinecone-database/pinecone':
        optional: true
      '@planetscale/database':
        optional: true
      '@premai/prem-sdk':
        optional: true
      '@qdrant/js-client-rest':
        optional: true
      '@raycast/api':
        optional: true
      '@rockset/client':
        optional: true
      '@smithy/eventstream-codec':
        optional: true
      '@smithy/protocol-http':
        optional: true
      '@smithy/signature-v4':
        optional: true
      '@smithy/util-utf8':
        optional: true
      '@spider-cloud/spider-client':
        optional: true
      '@supabase/supabase-js':
        optional: true
      '@tensorflow-models/universal-sentence-encoder':
        optional: true
      '@tensorflow/tfjs-converter':
        optional: true
      '@tensorflow/tfjs-core':
        optional: true
      '@upstash/ratelimit':
        optional: true
      '@upstash/redis':
        optional: true
      '@upstash/vector':
        optional: true
      '@vercel/kv':
        optional: true
      '@vercel/postgres':
        optional: true
      '@writerai/writer-sdk':
        optional: true
      '@xata.io/client':
        optional: true
      '@zilliz/milvus2-sdk-node':
        optional: true
      apify-client:
        optional: true
      assemblyai:
        optional: true
      better-sqlite3:
        optional: true
      cassandra-driver:
        optional: true
      cborg:
        optional: true
      cheerio:
        optional: true
      chromadb:
        optional: true
      closevector-common:
        optional: true
      closevector-node:
        optional: true
      closevector-web:
        optional: true
      cohere-ai:
        optional: true
      convex:
        optional: true
      crypto-js:
        optional: true
      d3-dsv:
        optional: true
      discord.js:
        optional: true
      dria:
        optional: true
      duck-duck-scrape:
        optional: true
      epub2:
        optional: true
      faiss-node:
        optional: true
      fast-xml-parser:
        optional: true
      firebase-admin:
        optional: true
      google-auth-library:
        optional: true
      googleapis:
        optional: true
      hnswlib-node:
        optional: true
      html-to-text:
        optional: true
      ignore:
        optional: true
      interface-datastore:
        optional: true
      ioredis:
        optional: true
      it-all:
        optional: true
      jsdom:
        optional: true
      jsonwebtoken:
        optional: true
      llmonitor:
        optional: true
      lodash:
        optional: true
      lunary:
        optional: true
      mammoth:
        optional: true
      mongodb:
        optional: true
      mysql2:
        optional: true
      neo4j-driver:
        optional: true
      notion-to-md:
        optional: true
      officeparser:
        optional: true
      pdf-parse:
        optional: true
      pg:
        optional: true
      pg-copy-streams:
        optional: true
      pickleparser:
        optional: true
      playwright:
        optional: true
      portkey-ai:
        optional: true
      puppeteer:
        optional: true
      pyodide:
        optional: true
      redis:
        optional: true
      replicate:
        optional: true
      sonix-speech-recognition:
        optional: true
      srt-parser-2:
        optional: true
      typeorm:
        optional: true
      typesense:
        optional: true
      usearch:
        optional: true
      voy-search:
        optional: true
      weaviate-ts-client:
        optional: true
      web-auth-library:
        optional: true
      word-extractor:
        optional: true
      ws:
        optional: true
      youtubei.js:
        optional: true

  '@langchain/core@0.3.32':
    resolution: {integrity: sha512-QesrB7qPrvdIKgCL6/hfa1e7+5dCCgunN5nRGvr0LYWEVuLBrUd93PDvpPP9Fk43+HZnS16adTCYOwX0Jad5Bw==}
    engines: {node: '>=18'}

  '@langchain/openai@0.3.17':
    resolution: {integrity: sha512-uw4po32OKptVjq+CYHrumgbfh4NuD7LqyE+ZgqY9I/LrLc6bHLMc+sisHmI17vgek0K/yqtarI0alPJbzrwyag==}
    engines: {node: '>=18'}
    peerDependencies:
      '@langchain/core': '>=0.3.29 <0.4.0'

  '@langchain/textsplitters@0.1.0':
    resolution: {integrity: sha512-djI4uw9rlkAb5iMhtLED+xJebDdAG935AdP4eRTB02R7OB/act55Bj9wsskhZsvuyQRpO4O1wQOp85s6T6GWmw==}
    engines: {node: '>=18'}
    peerDependencies:
      '@langchain/core': '>=0.2.21 <0.4.0'

  '@lerna/create@8.1.9':
    resolution: {integrity: sha512-DPnl5lPX4v49eVxEbJnAizrpMdMTBz1qykZrAbBul9rfgk531v8oAt+Pm6O/rpAleRombNM7FJb5rYGzBJatOQ==}
    engines: {node: '>=18.0.0'}

  '@napi-rs/wasm-runtime@0.2.4':
    resolution: {integrity: sha512-9zESzOO5aDByvhIAsOy9TbpZ0Ur2AJbUI7UT73kcUTS2mxAMHOBaa1st/jAymNoCtvrit99kkzT1FZuXVcgfIQ==}

  '@noble/curves@1.2.0':
    resolution: {integrity: sha512-oYclrNgRaM9SsBUBVbb8M6DTV7ZHRTKugureoYEncY5c65HOmRzvSiTE3y5CYaPYJA/GVkrhXEoF0M3Ya9PMnw==}

  '@noble/curves@1.7.0':
    resolution: {integrity: sha512-UTMhXK9SeDhFJVrHeUJ5uZlI6ajXg10O6Ddocf9S6GjbSBVZsJo88HzKwXznNfGpMTRDyJkqMjNDPYgf0qFWnw==}
    engines: {node: ^14.21.3 || >=16}

  '@noble/curves@1.8.1':
    resolution: {integrity: sha512-warwspo+UYUPep0Q+vtdVB4Ugn8GGQj8iyB3gnRWsztmUHTI3S1nhdiWNsPUGL0vud7JlRRk1XEu7Lq1KGTnMQ==}
    engines: {node: ^14.21.3 || >=16}

  '@noble/hashes@1.3.2':
    resolution: {integrity: sha512-MVC8EAQp7MvEcm30KWENFjgR+Mkmf+D189XJTkFIlwohU5hcBbn1ZkKq7KVTi2Hme3PMGF390DaL52beVrIihQ==}
    engines: {node: '>= 16'}

  '@noble/hashes@1.6.0':
    resolution: {integrity: sha512-YUULf0Uk4/mAA89w+k3+yUYh6NrEvxZa5T6SY3wlMvE2chHkxFUUIDI8/XW1QSC357iA5pSnqt7XEhvFOqmDyQ==}
    engines: {node: ^14.21.3 || >=16}

  '@noble/hashes@1.6.1':
    resolution: {integrity: sha512-pq5D8h10hHBjyqX+cfBm0i8JUXJ0UhczFc4r74zbuT9XgewFo2E3J1cOaGtdZynILNmQ685YWGzGE1Zv6io50w==}
    engines: {node: ^14.21.3 || >=16}

  '@noble/hashes@1.7.1':
    resolution: {integrity: sha512-B8XBPsn4vT/KJAGqDzbwztd+6Yte3P4V7iafm24bxgDe/mlRuK6xmWPuCNrKt2vDafZ8MfJLlchDG/vYafQEjQ==}
    engines: {node: ^14.21.3 || >=16}

  '@nodelib/fs.scandir@2.1.5':
    resolution: {integrity: sha512-vq24Bq3ym5HEQm2NKCr3yXDwjc7vTsEThRDnkp2DK9p1uqLR+DHurm/NOTo0KG7HYHU7eppKZj3MyqYuMBf62g==}
    engines: {node: '>= 8'}

  '@nodelib/fs.stat@2.0.5':
    resolution: {integrity: sha512-RkhPPp2zrqDAQA/2jNhnztcPAlv64XdhIp7a7454A5ovI7Bukxgt7MX7udwAu3zg1DcpPU0rz3VV1SeaqvY4+A==}
    engines: {node: '>= 8'}

  '@nodelib/fs.walk@1.2.8':
    resolution: {integrity: sha512-oGB+UxlgWcgQkgwo8GcEGwemoTFt3FIO9ababBmaGwXIoBKZ+GTy0pP185beGg7Llih/NSHSV2XAs1lnznocSg==}
    engines: {node: '>= 8'}

  '@npmcli/agent@2.2.2':
    resolution: {integrity: sha512-OrcNPXdpSl9UX7qPVRWbmWMCSXrcDa2M9DvrbOTj7ao1S4PlqVFYv9/yLKMkrJKZ/V5A/kDBC690or307i26Og==}
    engines: {node: ^16.14.0 || >=18.0.0}

  '@npmcli/arborist@7.5.4':
    resolution: {integrity: sha512-nWtIc6QwwoUORCRNzKx4ypHqCk3drI+5aeYdMTQQiRCcn4lOOgfQh7WyZobGYTxXPSq1VwV53lkpN/BRlRk08g==}
    engines: {node: ^16.14.0 || >=18.0.0}
    hasBin: true

  '@npmcli/fs@3.1.1':
    resolution: {integrity: sha512-q9CRWjpHCMIh5sVyefoD1cA7PkvILqCZsnSOEUUivORLjxCO/Irmue2DprETiNgEqktDBZaM1Bi+jrarx1XdCg==}
    engines: {node: ^14.17.0 || ^16.13.0 || >=18.0.0}

  '@npmcli/git@5.0.8':
    resolution: {integrity: sha512-liASfw5cqhjNW9UFd+ruwwdEf/lbOAQjLL2XY2dFW/bkJheXDYZgOyul/4gVvEV4BWkTXjYGmDqMw9uegdbJNQ==}
    engines: {node: ^16.14.0 || >=18.0.0}

  '@npmcli/installed-package-contents@2.1.0':
    resolution: {integrity: sha512-c8UuGLeZpm69BryRykLuKRyKFZYJsZSCT4aVY5ds4omyZqJ172ApzgfKJ5eV/r3HgLdUYgFVe54KSFVjKoe27w==}
    engines: {node: ^14.17.0 || ^16.13.0 || >=18.0.0}
    hasBin: true

  '@npmcli/map-workspaces@3.0.6':
    resolution: {integrity: sha512-tkYs0OYnzQm6iIRdfy+LcLBjcKuQCeE5YLb8KnrIlutJfheNaPvPpgoFEyEFgbjzl5PLZ3IA/BWAwRU0eHuQDA==}
    engines: {node: ^14.17.0 || ^16.13.0 || >=18.0.0}

  '@npmcli/metavuln-calculator@7.1.1':
    resolution: {integrity: sha512-Nkxf96V0lAx3HCpVda7Vw4P23RILgdi/5K1fmj2tZkWIYLpXAN8k2UVVOsW16TsS5F8Ws2I7Cm+PU1/rsVF47g==}
    engines: {node: ^16.14.0 || >=18.0.0}

  '@npmcli/name-from-folder@2.0.0':
    resolution: {integrity: sha512-pwK+BfEBZJbKdNYpHHRTNBwBoqrN/iIMO0AiGvYsp3Hoaq0WbgGSWQR6SCldZovoDpY3yje5lkFUe6gsDgJ2vg==}
    engines: {node: ^14.17.0 || ^16.13.0 || >=18.0.0}

  '@npmcli/node-gyp@3.0.0':
    resolution: {integrity: sha512-gp8pRXC2oOxu0DUE1/M3bYtb1b3/DbJ5aM113+XJBgfXdussRAsX0YOrOhdd8WvnAR6auDBvJomGAkLKA5ydxA==}
    engines: {node: ^14.17.0 || ^16.13.0 || >=18.0.0}

  '@npmcli/package-json@5.2.0':
    resolution: {integrity: sha512-qe/kiqqkW0AGtvBjL8TJKZk/eBBSpnJkUWvHdQ9jM2lKHXRYYJuyNpJPlJw3c8QjC2ow6NZYiLExhUaeJelbxQ==}
    engines: {node: ^16.14.0 || >=18.0.0}

  '@npmcli/promise-spawn@7.0.2':
    resolution: {integrity: sha512-xhfYPXoV5Dy4UkY0D+v2KkwvnDfiA/8Mt3sWCGI/hM03NsYIH8ZaG6QzS9x7pje5vHZBZJ2v6VRFVTWACnqcmQ==}
    engines: {node: ^16.14.0 || >=18.0.0}

  '@npmcli/query@3.1.0':
    resolution: {integrity: sha512-C/iR0tk7KSKGldibYIB9x8GtO/0Bd0I2mhOaDb8ucQL/bQVTmGoeREaFj64Z5+iCBRf3dQfed0CjJL7I8iTkiQ==}
    engines: {node: ^14.17.0 || ^16.13.0 || >=18.0.0}

  '@npmcli/redact@2.0.1':
    resolution: {integrity: sha512-YgsR5jCQZhVmTJvjduTOIHph0L73pK8xwMVaDY0PatySqVM9AZj93jpoXYSJqfHFxFkN9dmqTw6OiqExsS3LPw==}
    engines: {node: ^16.14.0 || >=18.0.0}

  '@npmcli/run-script@8.1.0':
    resolution: {integrity: sha512-y7efHHwghQfk28G2z3tlZ67pLG0XdfYbcVG26r7YIXALRsrVQcTq4/tdenSmdOrEsNahIYA/eh8aEVROWGFUDg==}
    engines: {node: ^16.14.0 || >=18.0.0}

  '@nx/devkit@20.3.2':
    resolution: {integrity: sha512-VhbxEsSTCZlOVgjuQC+6HQmb9Oz9VoHUeo4001Pw6BFBcSXZUi5q37C/lxbAgQPnMKLkFcLva3WKZ+fOLwhGIg==}
    peerDependencies:
      nx: '>= 19 <= 21'

  '@nx/nx-darwin-arm64@20.3.2':
    resolution: {integrity: sha512-lQOXMIPmE9o36TuZ+SX6iq7PPWa3s1fjNRqCujlviExX69245NNCMxd754gXlLrsxC1onrx/zmJciKmmEWDIiw==}
    engines: {node: '>= 10'}
    cpu: [arm64]
    os: [darwin]

  '@nx/nx-darwin-x64@20.3.2':
    resolution: {integrity: sha512-RvvSz4QYVOYOfC8sUE63b6dy8iHk2AEI0r1FF5FCQuqE1DdTeTjPETY2sY35tRqF+mO/6oLGp2+m9ti/ysRoTg==}
    engines: {node: '>= 10'}
    cpu: [x64]
    os: [darwin]

  '@nx/nx-freebsd-x64@20.3.2':
    resolution: {integrity: sha512-KBDTyGn1evlZ17pupwRUDh2wrCMuHhP2j8cOCdgF5cl7vRki8BOK9yyL6jD11d/d/6DgXzy1jmQEX4Xx+AGCug==}
    engines: {node: '>= 10'}
    cpu: [x64]
    os: [freebsd]

  '@nx/nx-linux-arm-gnueabihf@20.3.2':
    resolution: {integrity: sha512-mW+OcOnJEMvs7zD3aSwEG3z5M9bI4CuUU5Q/ePmnNzWIucRHpoAMNt/Sd+yu6L4+QttvoUf967uwcMsX8l4nrw==}
    engines: {node: '>= 10'}
    cpu: [arm]
    os: [linux]

  '@nx/nx-linux-arm64-gnu@20.3.2':
    resolution: {integrity: sha512-hbXpZqUvGY5aeEWvh0SNsiYjP1ytSM30XOT6qN6faLO2CL/7j9D2UB69SKOqF3TJOvuNU6cweFgZCxyGfXBYIQ==}
    engines: {node: '>= 10'}
    cpu: [arm64]
    os: [linux]

  '@nx/nx-linux-arm64-musl@20.3.2':
    resolution: {integrity: sha512-HXthtN7adXCNVWs2F4wIqq2f7BcKTjsEnqg2LWV5lm4hRYvMfEvPftb0tECsEhcSQQYcvIJnLfv3vtu9HZSfVA==}
    engines: {node: '>= 10'}
    cpu: [arm64]
    os: [linux]

  '@nx/nx-linux-x64-gnu@20.3.2':
    resolution: {integrity: sha512-HhgHqOUT05H45zuQL+XPywQbRNFttd7Rkkr7dZnpCRdp4W8GDjfyKCoCS5qVyowAyNh9Vc7VEq9qmiLMlvf6Zg==}
    engines: {node: '>= 10'}
    cpu: [x64]
    os: [linux]

  '@nx/nx-linux-x64-musl@20.3.2':
    resolution: {integrity: sha512-NrZ8L9of2GmYEM8GMJX6QRrLJlAwM+ds2rhdY1bxwpiyCNcD3IO/gzJlBs+kG4ly05F1u/X4k/FI5dXPpjUSgw==}
    engines: {node: '>= 10'}
    cpu: [x64]
    os: [linux]

  '@nx/nx-win32-arm64-msvc@20.3.2':
    resolution: {integrity: sha512-yLjacZND7C1XmsC0jfRLSgeLWZUw2Oz+u3nXNvj5JX6YHtYTVLFnRbTAcI+pG2Y6v0Otf2GKb3VT5d1mQb8JvA==}
    engines: {node: '>= 10'}
    cpu: [arm64]
    os: [win32]

  '@nx/nx-win32-x64-msvc@20.3.2':
    resolution: {integrity: sha512-oDhcctfk0UB1V+Otp1161VKNMobzkFQxGyiEIjp0CjCBa2eRHC1r35L695F1Hj0bvLQPSni9XIe9evh2taeAkg==}
    engines: {node: '>= 10'}
    cpu: [x64]
    os: [win32]

  '@octokit/auth-token@3.0.4':
    resolution: {integrity: sha512-TWFX7cZF2LXoCvdmJWY7XVPi74aSY0+FfBZNSXEXFkMpjcqsQwDSYVv5FhRFaI0V1ECnwbz4j59T/G+rXNWaIQ==}
    engines: {node: '>= 14'}

  '@octokit/core@4.2.4':
    resolution: {integrity: sha512-rYKilwgzQ7/imScn3M9/pFfUf4I1AZEH3KhyJmtPdE2zfaXAn2mFfUy4FbKewzc2We5y/LlKLj36fWJLKC2SIQ==}
    engines: {node: '>= 14'}

  '@octokit/endpoint@7.0.6':
    resolution: {integrity: sha512-5L4fseVRUsDFGR00tMWD/Trdeeihn999rTMGRMC1G/Ldi1uWlWJzI98H4Iak5DB/RVvQuyMYKqSK/R6mbSOQyg==}
    engines: {node: '>= 14'}

  '@octokit/graphql@5.0.6':
    resolution: {integrity: sha512-Fxyxdy/JH0MnIB5h+UQ3yCoh1FG4kWXfFKkpWqjZHw/p+Kc8Y44Hu/kCgNBT6nU1shNumEchmW/sUO1JuQnPcw==}
    engines: {node: '>= 14'}

  '@octokit/openapi-types@18.1.1':
    resolution: {integrity: sha512-VRaeH8nCDtF5aXWnjPuEMIYf1itK/s3JYyJcWFJT8X9pSNnBtriDf7wlEWsGuhPLl4QIH4xM8fqTXDwJ3Mu6sw==}

  '@octokit/plugin-enterprise-rest@6.0.1':
    resolution: {integrity: sha512-93uGjlhUD+iNg1iWhUENAtJata6w5nE+V4urXOAlIXdco6xNZtUSfYY8dzp3Udy74aqO/B5UZL80x/YMa5PKRw==}

  '@octokit/plugin-paginate-rest@6.1.2':
    resolution: {integrity: sha512-qhrmtQeHU/IivxucOV1bbI/xZyC/iOBhclokv7Sut5vnejAIAEXVcGQeRpQlU39E0WwK9lNvJHphHri/DB6lbQ==}
    engines: {node: '>= 14'}
    peerDependencies:
      '@octokit/core': '>=4'

  '@octokit/plugin-request-log@1.0.4':
    resolution: {integrity: sha512-mLUsMkgP7K/cnFEw07kWqXGF5LKrOkD+lhCrKvPHXWDywAwuDUeDwWBpc69XK3pNX0uKiVt8g5z96PJ6z9xCFA==}
    peerDependencies:
      '@octokit/core': '>=3'

  '@octokit/plugin-rest-endpoint-methods@7.2.3':
    resolution: {integrity: sha512-I5Gml6kTAkzVlN7KCtjOM+Ruwe/rQppp0QU372K1GP7kNOYEKe8Xn5BW4sE62JAHdwpq95OQK/qGNyKQMUzVgA==}
    engines: {node: '>= 14'}
    peerDependencies:
      '@octokit/core': '>=3'

  '@octokit/request-error@3.0.3':
    resolution: {integrity: sha512-crqw3V5Iy2uOU5Np+8M/YexTlT8zxCfI+qu+LxUB7SZpje4Qmx3mub5DfEKSO8Ylyk0aogi6TYdf6kxzh2BguQ==}
    engines: {node: '>= 14'}

  '@octokit/request@6.2.8':
    resolution: {integrity: sha512-ow4+pkVQ+6XVVsekSYBzJC0VTVvh/FCTUUgTsboGq+DTeWdyIFV8WSCdo0RIxk6wSkBTHqIK1mYuY7nOBXOchw==}
    engines: {node: '>= 14'}

  '@octokit/rest@19.0.11':
    resolution: {integrity: sha512-m2a9VhaP5/tUw8FwfnW2ICXlXpLPIqxtg3XcAiGMLj/Xhw3RSBfZ8le/466ktO1Gcjr8oXudGnHhxV1TXJgFxw==}
    engines: {node: '>= 14'}

  '@octokit/tsconfig@1.0.2':
    resolution: {integrity: sha512-I0vDR0rdtP8p2lGMzvsJzbhdOWy405HcGovrspJ8RRibHnyRgggUSNO5AIox5LmqiwmatHKYsvj6VGFHkqS7lA==}

  '@octokit/types@10.0.0':
    resolution: {integrity: sha512-Vm8IddVmhCgU1fxC1eyinpwqzXPEYu0NrYzD3YZjlGjyftdLBTeqNblRC0jmJmgxbJIsQlyogVeGnrNaaMVzIg==}

  '@octokit/types@9.3.2':
    resolution: {integrity: sha512-D4iHGTdAnEEVsB8fl95m1hiz7D5YiRdQ9b/OEb3BYRVwbLsGHcRVPz+u+BgRLNk0Q0/4iZCBqDN96j2XNxfXrA==}

  '@pancakeswap/chains@0.4.6':
    resolution: {integrity: sha512-2uflmzHY+rno4+wTQL0ae4c4tbA/r5aGxWg9dNI/A4mS2jx/0lVbELwpSYughK2zcb6MbDbXkAZuLaNKhZe/Yg==}
    engines: {node: '>=10'}

  '@pancakeswap/gauges@2.0.4':
    resolution: {integrity: sha512-A5d2bYIWVXAHk//NXe3b5cuUClOfr6BMlQWIk5466dVJv58EhFmJt87SQKsJ98G6Qgza/vsZ92JnLP9orhANEg==}

  '@pancakeswap/multicall@3.5.10':
    resolution: {integrity: sha512-K8N2WnJQrSuzTh/1gQdM7T/wwk1zCg8Ru24GgXck8S2An5xNHDZHc2sDtIsaZIIMdFuFhKrDR1elP5/BgXYomQ==}

  '@pancakeswap/permit2-sdk@1.0.12':
    resolution: {integrity: sha512-74nohDsN+nrC0/lKHR+nJtv43z7CgUbz/fyqM17kJqW/H1fYgZDRJQkSivPMTFz8uQ4+yWVfZJs1wqGyGb5Gcw==}

  '@pancakeswap/sdk@5.8.10':
    resolution: {integrity: sha512-2qP580B+/KyW0gjYoJ8Z0meJidsH3dHuQFJLJuAqN+yy9O+ne1pVYYocOhbPykX09jDdGUagJ60VOkMdnkaV2w==}
    engines: {node: '>=10'}

  '@pancakeswap/smart-router@7.0.2':
    resolution: {integrity: sha512-oSG5egla/aaC0A1xzZcurOfsSWNCUWa6oVbxTQ78g7BFXTLEAEns9TFbA0W7GBvO8g6mvbRuQx+STr0261t0AQ==}

  '@pancakeswap/stable-swap-sdk@2.0.0':
    resolution: {integrity: sha512-LbYgSzohtu1HbvDKQb1GakQ1QCXXxnzd+BCJJJw2MCxs5Oi+HrEryXpW3s5ac3nhpSp3tRIskqNcXEJcSX/cvw==}

  '@pancakeswap/swap-sdk-core@1.3.0':
    resolution: {integrity: sha512-nkeDs3GyNfvRGsTbTAO30yl6ccOTr5WQERsKAaxKTe1fbGvpDRFLo3nlR1ZddRCj+RYZSS+B4Sll4A39k7nFDQ==}
    engines: {node: '>=10'}

  '@pancakeswap/swap-sdk-evm@1.0.6':
    resolution: {integrity: sha512-q4kTonZ5DOt/0FdMB19faZC4P9v5WidTnS7vlPalMguUXyAj79U1Hh1N37wqa6LcWFz2lTBnOrkaDst72h9MqA==}

  '@pancakeswap/token-lists@0.0.14':
    resolution: {integrity: sha512-WJTQdkw/Aexb3hlCCSAzHz776AkTOdfm0UZLg36ylLG9TjKrRya2Hi1bfjsfIQoCVMH3LkHyGAnQA4MOJjkf2w==}
    peerDependencies:
      '@reduxjs/toolkit': ^1.9.1
      jotai: ^2.4.3
      localforage: ^1.10.0
      react: ^18.2.0
    peerDependenciesMeta:
      '@reduxjs/toolkit':
        optional: true
      jotai:
        optional: true
      localforage:
        optional: true
      react:
        optional: true

  '@pancakeswap/tokens@0.6.29':
    resolution: {integrity: sha512-R5fM7w1V0u6ogQHfON7lSYoTB0I0g/aF/C/vMPcB0dqNFS+zmE9g+ZYP56224XmRHB0bU5mLsaO2A5nQAJr4yA==}

  '@pancakeswap/universal-router-sdk@1.0.42':
    resolution: {integrity: sha512-ijlBg9s9wTS5WLaX4n9+d/EdstOLsI/WliVPRys69zc4W+soKwWEl4UH7OSN/KMcDBJohCfqmvuhRzkN0bLLDA==}

  '@pancakeswap/v2-sdk@1.0.6':
    resolution: {integrity: sha512-4MmazJLSiN3JgRNtJ9eHB93GnQDmQudm0CDkBfnp3cOjqP1QRIFFdk8mkwoD4PxfrHmozWlzL/0eHT5l553kQw==}

  '@pancakeswap/v3-sdk@3.8.13':
    resolution: {integrity: sha512-J7txvbaENSo4ehGFwxbbsMk8sE9kvbNVOVLag4UvY4CWy5fDVid+7PbY/IAOaFCzg0IraIdh+QtpVbRJP45iog==}
    engines: {node: '>=10'}

  '@pancakeswap/v4-sdk@0.1.6':
    resolution: {integrity: sha512-4sNw2CxAFywAVBku9kuLD69R7dIKji2sLxAtOVLcA0qwFkX6rhuiL3yT9enJQXNyV7nPTybw8yr7kcOEPwnHAQ==}
    engines: {node: '>=10'}

  '@pkgjs/parseargs@0.11.0':
    resolution: {integrity: sha512-+1VkjdD0QBLPodGrJUeqarH8VAIvQODIbwh9XpP5Syisf7YoQgsJKPNFoqqLQlu+VQ/tVSshMR6loPMn8U+dPg==}
    engines: {node: '>=14'}

  '@playwright/test@1.49.1':
    resolution: {integrity: sha512-Ky+BVzPz8pL6PQxHqNRW1k3mIyv933LML7HktS8uik0bUXNCdPhoS/kLihiO1tMf/egaJb4IutXd7UywvXEW+g==}
    engines: {node: '>=18'}
    hasBin: true

  '@rollup/rollup-android-arm-eabi@4.34.8':
    resolution: {integrity: sha512-q217OSE8DTp8AFHuNHXo0Y86e1wtlfVrXiAlwkIvGRQv9zbc6mE3sjIVfwI8sYUyNxwOg0j/Vm1RKM04JcWLJw==}
    cpu: [arm]
    os: [android]

  '@rollup/rollup-android-arm64@4.34.8':
    resolution: {integrity: sha512-Gigjz7mNWaOL9wCggvoK3jEIUUbGul656opstjaUSGC3eT0BM7PofdAJaBfPFWWkXNVAXbaQtC99OCg4sJv70Q==}
    cpu: [arm64]
    os: [android]

  '@rollup/rollup-darwin-arm64@4.34.8':
    resolution: {integrity: sha512-02rVdZ5tgdUNRxIUrFdcMBZQoaPMrxtwSb+/hOfBdqkatYHR3lZ2A2EGyHq2sGOd0Owk80oV3snlDASC24He3Q==}
    cpu: [arm64]
    os: [darwin]

  '@rollup/rollup-darwin-x64@4.34.8':
    resolution: {integrity: sha512-qIP/elwR/tq/dYRx3lgwK31jkZvMiD6qUtOycLhTzCvrjbZ3LjQnEM9rNhSGpbLXVJYQ3rq39A6Re0h9tU2ynw==}
    cpu: [x64]
    os: [darwin]

  '@rollup/rollup-freebsd-arm64@4.34.8':
    resolution: {integrity: sha512-IQNVXL9iY6NniYbTaOKdrlVP3XIqazBgJOVkddzJlqnCpRi/yAeSOa8PLcECFSQochzqApIOE1GHNu3pCz+BDA==}
    cpu: [arm64]
    os: [freebsd]

  '@rollup/rollup-freebsd-x64@4.34.8':
    resolution: {integrity: sha512-TYXcHghgnCqYFiE3FT5QwXtOZqDj5GmaFNTNt3jNC+vh22dc/ukG2cG+pi75QO4kACohZzidsq7yKTKwq/Jq7Q==}
    cpu: [x64]
    os: [freebsd]

  '@rollup/rollup-linux-arm-gnueabihf@4.34.8':
    resolution: {integrity: sha512-A4iphFGNkWRd+5m3VIGuqHnG3MVnqKe7Al57u9mwgbyZ2/xF9Jio72MaY7xxh+Y87VAHmGQr73qoKL9HPbXj1g==}
    cpu: [arm]
    os: [linux]

  '@rollup/rollup-linux-arm-musleabihf@4.34.8':
    resolution: {integrity: sha512-S0lqKLfTm5u+QTxlFiAnb2J/2dgQqRy/XvziPtDd1rKZFXHTyYLoVL58M/XFwDI01AQCDIevGLbQrMAtdyanpA==}
    cpu: [arm]
    os: [linux]

  '@rollup/rollup-linux-arm64-gnu@4.34.8':
    resolution: {integrity: sha512-jpz9YOuPiSkL4G4pqKrus0pn9aYwpImGkosRKwNi+sJSkz+WU3anZe6hi73StLOQdfXYXC7hUfsQlTnjMd3s1A==}
    cpu: [arm64]
    os: [linux]

  '@rollup/rollup-linux-arm64-musl@4.34.8':
    resolution: {integrity: sha512-KdSfaROOUJXgTVxJNAZ3KwkRc5nggDk+06P6lgi1HLv1hskgvxHUKZ4xtwHkVYJ1Rep4GNo+uEfycCRRxht7+Q==}
    cpu: [arm64]
    os: [linux]

  '@rollup/rollup-linux-loongarch64-gnu@4.34.8':
    resolution: {integrity: sha512-NyF4gcxwkMFRjgXBM6g2lkT58OWztZvw5KkV2K0qqSnUEqCVcqdh2jN4gQrTn/YUpAcNKyFHfoOZEer9nwo6uQ==}
    cpu: [loong64]
    os: [linux]

  '@rollup/rollup-linux-powerpc64le-gnu@4.34.8':
    resolution: {integrity: sha512-LMJc999GkhGvktHU85zNTDImZVUCJ1z/MbAJTnviiWmmjyckP5aQsHtcujMjpNdMZPT2rQEDBlJfubhs3jsMfw==}
    cpu: [ppc64]
    os: [linux]

  '@rollup/rollup-linux-riscv64-gnu@4.34.8':
    resolution: {integrity: sha512-xAQCAHPj8nJq1PI3z8CIZzXuXCstquz7cIOL73HHdXiRcKk8Ywwqtx2wrIy23EcTn4aZ2fLJNBB8d0tQENPCmw==}
    cpu: [riscv64]
    os: [linux]

  '@rollup/rollup-linux-s390x-gnu@4.34.8':
    resolution: {integrity: sha512-DdePVk1NDEuc3fOe3dPPTb+rjMtuFw89gw6gVWxQFAuEqqSdDKnrwzZHrUYdac7A7dXl9Q2Vflxpme15gUWQFA==}
    cpu: [s390x]
    os: [linux]

  '@rollup/rollup-linux-x64-gnu@4.34.8':
    resolution: {integrity: sha512-8y7ED8gjxITUltTUEJLQdgpbPh1sUQ0kMTmufRF/Ns5tI9TNMNlhWtmPKKHCU0SilX+3MJkZ0zERYYGIVBYHIA==}
    cpu: [x64]
    os: [linux]

  '@rollup/rollup-linux-x64-musl@4.34.8':
    resolution: {integrity: sha512-SCXcP0ZpGFIe7Ge+McxY5zKxiEI5ra+GT3QRxL0pMMtxPfpyLAKleZODi1zdRHkz5/BhueUrYtYVgubqe9JBNQ==}
    cpu: [x64]
    os: [linux]

  '@rollup/rollup-win32-arm64-msvc@4.34.8':
    resolution: {integrity: sha512-YHYsgzZgFJzTRbth4h7Or0m5O74Yda+hLin0irAIobkLQFRQd1qWmnoVfwmKm9TXIZVAD0nZ+GEb2ICicLyCnQ==}
    cpu: [arm64]
    os: [win32]

  '@rollup/rollup-win32-ia32-msvc@4.34.8':
    resolution: {integrity: sha512-r3NRQrXkHr4uWy5TOjTpTYojR9XmF0j/RYgKCef+Ag46FWUTltm5ziticv8LdNsDMehjJ543x/+TJAek/xBA2w==}
    cpu: [ia32]
    os: [win32]

  '@rollup/rollup-win32-x64-msvc@4.34.8':
    resolution: {integrity: sha512-U0FaE5O1BCpZSeE6gBl3c5ObhePQSfk9vDRToMmTkbhCOgW4jqvtS5LGyQ76L1fH8sM0keRp4uDTsbjiUyjk0g==}
    cpu: [x64]
    os: [win32]

  '@scure/base@1.1.9':
    resolution: {integrity: sha512-8YKhl8GHiNI/pU2VMaofa2Tor7PJRAjwQLBBuilkJ9L5+13yVbC7JO/wS7piioAvPSwR3JKM1IJ/u4xQzbcXKg==}

  '@scure/base@1.2.4':
    resolution: {integrity: sha512-5Yy9czTO47mqz+/J8GM6GIId4umdCk1wc1q8rKERQulIoc8VP9pzDcghv10Tl2E7R96ZUx/PhND3ESYUQX8NuQ==}

  '@scure/bip32@1.3.2':
    resolution: {integrity: sha512-N1ZhksgwD3OBlwTv3R6KFEcPojl/W4ElJOeCZdi+vuI5QmTFwLq3OFf2zd2ROpKvxFdgZ6hUpb0dx9bVNEwYCA==}

  '@scure/bip32@1.6.0':
    resolution: {integrity: sha512-82q1QfklrUUdXJzjuRU7iG7D7XiFx5PHYVS0+oeNKhyDLT7WPqs6pBcM2W5ZdwOwKCwoE1Vy1se+DHjcXwCYnA==}

  '@scure/bip39@1.2.1':
    resolution: {integrity: sha512-Z3/Fsz1yr904dduJD0NpiyRHhRYHdcnyh73FZWiV+/qhWi83wNJ3NWolYqCEN+ZWsUz2TWwajJggcRE9r1zUYg==}

  '@scure/bip39@1.5.0':
    resolution: {integrity: sha512-Dop+ASYhnrwm9+HA/HwXg7j2ZqM6yk2fyLWb5znexjctFY3+E+eU8cIWI0Pql0Qx4hPZCijlGq4OL71g+Uz30A==}

  '@sigstore/bundle@2.3.2':
    resolution: {integrity: sha512-wueKWDk70QixNLB363yHc2D2ItTgYiMTdPwK8D9dKQMR3ZQ0c35IxP5xnwQ8cNLoCgCRcHf14kE+CLIvNX1zmA==}
    engines: {node: ^16.14.0 || >=18.0.0}

  '@sigstore/core@1.1.0':
    resolution: {integrity: sha512-JzBqdVIyqm2FRQCulY6nbQzMpJJpSiJ8XXWMhtOX9eKgaXXpfNOF53lzQEjIydlStnd/eFtuC1dW4VYdD93oRg==}
    engines: {node: ^16.14.0 || >=18.0.0}

  '@sigstore/protobuf-specs@0.3.3':
    resolution: {integrity: sha512-RpacQhBlwpBWd7KEJsRKcBQalbV28fvkxwTOJIqhIuDysMMaJW47V4OqW30iJB9uRpqOSxxEAQFdr8tTattReQ==}
    engines: {node: ^18.17.0 || >=20.5.0}

  '@sigstore/sign@2.3.2':
    resolution: {integrity: sha512-5Vz5dPVuunIIvC5vBb0APwo7qKA4G9yM48kPWJT+OEERs40md5GoUR1yedwpekWZ4m0Hhw44m6zU+ObsON+iDA==}
    engines: {node: ^16.14.0 || >=18.0.0}

  '@sigstore/tuf@2.3.4':
    resolution: {integrity: sha512-44vtsveTPUpqhm9NCrbU8CWLe3Vck2HO1PNLw7RIajbB7xhtn5RBPm1VNSCMwqGYHhDsBJG8gDF0q4lgydsJvw==}
    engines: {node: ^16.14.0 || >=18.0.0}

  '@sigstore/verify@1.2.1':
    resolution: {integrity: sha512-8iKx79/F73DKbGfRf7+t4dqrc0bRr0thdPrxAtCKWRm/F0tG71i6O1rvlnScncJLLBZHn3h8M3c1BSUAb9yu8g==}
    engines: {node: ^16.14.0 || >=18.0.0}

  '@sinclair/typebox@0.27.8':
    resolution: {integrity: sha512-+Fj43pSMwJs4KRrH/938Uf+uAELIgVBmQzg/q1YG10djyfA3TnrU8N8XzqCh/okZdszqBQTZf96idMfE5lnwTA==}

  '@sinonjs/commons@3.0.1':
    resolution: {integrity: sha512-K3mCHKQ9sVh8o1C9cxkwxaOmXoAMlDxC1mYyHrjqOWEcBjYr76t96zL2zlj5dUGZ3HSw240X1qgH3Mjf1yJWpQ==}

  '@sinonjs/fake-timers@10.3.0':
    resolution: {integrity: sha512-V4BG07kuYSUkTCSBHG8G8TNhM+F19jXFWnQtzj+we8DrkpSBCee9Z3Ms8yiGer/dlmhe35/Xdgyo3/0rQKg7YA==}

  '@solana/buffer-layout@4.0.1':
    resolution: {integrity: sha512-E1ImOIAD1tBZFRdjeM4/pzTiTApC0AOBGwyAMS4fwIodCWArzJ3DWdoh8cKxeFM2fElkxBh2Aqts1BPC373rHA==}
    engines: {node: '>=5.10'}

  '@solana/web3.js@1.98.0':
    resolution: {integrity: sha512-nz3Q5OeyGFpFCR+erX2f6JPt3sKhzhYcSycBCSPkWjzSVDh/Rr1FqTVMRe58FKO16/ivTUcuJjeS5MyBvpkbzA==}

  '@swc/helpers@0.5.15':
    resolution: {integrity: sha512-JQ5TuMi45Owi4/BIMAJBoSQoOJu12oOk/gADqlcUL9JEdHB8vyjUSsxqeNXnmXHjYKMi2WcYtezGEEhqUI/E2g==}

  '@tokenizer/token@0.3.0':
    resolution: {integrity: sha512-OvjF+z51L3ov0OyAU0duzsYuvO01PH7x4t6DJx+guahgTnBHkhJdG7soQeTSFLWN3efnHyibZ4Z8l2EuWwJN3A==}

  '@tsconfig/node10@1.0.11':
    resolution: {integrity: sha512-DcRjDCujK/kCk/cUe8Xz8ZSpm8mS3mNNpta+jGCA6USEDfktlNvm1+IuZ9eTcDbNk41BHwpHHeW+N1lKCz4zOw==}

  '@tsconfig/node12@1.0.11':
    resolution: {integrity: sha512-cqefuRsh12pWyGsIoBKJA9luFu3mRxCA+ORZvA4ktLSzIuCUtWVxGIuXigEwO5/ywWFMZ2QEGKWvkZG1zDMTag==}

  '@tsconfig/node14@1.0.3':
    resolution: {integrity: sha512-ysT8mhdixWK6Hw3i1V2AeRqZ5WfXg1G43mqoYlM2nc6388Fq5jcXyr5mRsqViLx/GJYdoL0bfXD8nmF+Zn/Iow==}

  '@tsconfig/node16@1.0.4':
    resolution: {integrity: sha512-vxhUy4J8lyeyinH7Azl1pdd43GJhZH/tP2weN8TntQblOY+A0XbT8DJk1/oCPuOOyg/Ja757rG0CgHcWC8OfMA==}

  '@tufjs/canonical-json@2.0.0':
    resolution: {integrity: sha512-yVtV8zsdo8qFHe+/3kw81dSLyF7D576A5cCFCi4X7B39tWT7SekaEFUnvnWJHz+9qO7qJTah1JbrDjWKqFtdWA==}
    engines: {node: ^16.14.0 || >=18.0.0}

  '@tufjs/models@2.0.1':
    resolution: {integrity: sha512-92F7/SFyufn4DXsha9+QfKnN03JGqtMFMXgSHbZOo8JG59WkTni7UzAouNQDf7AuP9OAMxVOPQcqG3sB7w+kkg==}
    engines: {node: ^16.14.0 || >=18.0.0}

  '@tybys/wasm-util@0.9.0':
    resolution: {integrity: sha512-6+7nlbMVX/PVDCwaIQ8nTOPveOcFLSt8GcXdx8hD0bt39uWxYT88uXzqTd4fTvqta7oeUJqudepapKNt2DYJFw==}

  '@types/babel__core@7.20.5':
    resolution: {integrity: sha512-qoQprZvz5wQFJwMDqeseRXWv3rqMvhgpbXFfVyWhbx9X47POIA6i/+dXefEmZKoAgOaTdaIgNSMqMIU61yRyzA==}

  '@types/babel__generator@7.6.8':
    resolution: {integrity: sha512-ASsj+tpEDsEiFr1arWrlN6V3mdfjRMZt6LtK/Vp/kreFLnr5QH5+DhvD5nINYZXzwJvXeGq+05iUXcAzVrqWtw==}

  '@types/babel__template@7.4.4':
    resolution: {integrity: sha512-h/NUaSyG5EyxBIp8YRxo4RMe2/qQgvyowRwVMzhYhBCONbW8PUsg4lkFMrhgZhUe5z3L3MiLDuvyJ/CaPa2A8A==}

  '@types/babel__traverse@7.20.6':
    resolution: {integrity: sha512-r1bzfrm0tomOI8g1SzvCaQHo6Lcv6zu0EA+W2kHrt8dyrHQxGzBBL4kdkzIS+jBMV+EYcMAEAqXqYaLJq5rOZg==}

  '@types/bs58@4.0.4':
    resolution: {integrity: sha512-0IEpMFXXQi2zXaXl9GJ3sRwQo0uEkD+yFOv+FnAU5lkPtcu6h61xb7jc2CFPEZ5BUOaiP13ThuGc9HD4R8lR5g==}

  '@types/connect@3.4.38':
    resolution: {integrity: sha512-K6uROf1LD88uDQqJCktA4yzL1YYAK6NgfsI0v/mTgyPKWsX1CnJ0XPSDhViejru1GcRkLWb8RlzFYJRqGUbaug==}

  '@types/conventional-commits-parser@5.0.1':
    resolution: {integrity: sha512-7uz5EHdzz2TqoMfV7ee61Egf5y6NkcO4FB/1iCCQnbeiI1F3xzv3vK5dBCXUCLQgGYS+mUeigK1iKQzvED+QnQ==}

  '@types/crypto-js@4.2.2':
    resolution: {integrity: sha512-sDOLlVbHhXpAUAL0YHDUUwDZf3iN4Bwi4W6a0W0b+QcAezUbRtH4FVb+9J4h+XFPW7l/gQ9F8qC7P+Ec4k8QVQ==}

  '@types/debug@4.1.12':
    resolution: {integrity: sha512-vIChWdVG3LG1SMxEvI/AK+FWJthlrqlTu7fbrlywTkkaONwk/UAGaULXRlf8vkzFBLVm0zkMdCquhL5aOjhXPQ==}

  '@types/dotenv@8.2.3':
    resolution: {integrity: sha512-g2FXjlDX/cYuc5CiQvyU/6kkbP1JtmGzh0obW50zD7OKeILVL0NSpPWLXVfqoAGQjom2/SLLx9zHq0KXvD6mbw==}
    deprecated: This is a stub types definition. dotenv provides its own type definitions, so you do not need this installed.

  '@types/estree@1.0.6':
    resolution: {integrity: sha512-AYnb1nQyY49te+VRAVgmzfcgjYS91mY5P0TKUDCLEM+gNnA+3T6rWITXRLYCpahpqSQbN5cE+gHpnPyXjHWxcw==}

  '@types/graceful-fs@4.1.9':
    resolution: {integrity: sha512-olP3sd1qOEe5dXTSaFvQG+02VdRXcdytWLAZsAq1PecU8uqQAhkrnbli7DagjtXKW/Bl7YJbUsa8MPcuc8LHEQ==}

  '@types/istanbul-lib-coverage@2.0.6':
    resolution: {integrity: sha512-2QF/t/auWm0lsy8XtKVPG19v3sSOQlJe/YHZgfjb/KBBHOGSV+J2q/S671rcq9uTBrLAXmZpqJiaQbMT+zNU1w==}

  '@types/istanbul-lib-report@3.0.3':
    resolution: {integrity: sha512-NQn7AHQnk/RSLOxrBbGyJM/aVQ+pjj5HCgasFxc0K/KhoATfQ/47AyUl15I2yBUpihjmas+a+VJBOqecrFH+uA==}

  '@types/istanbul-reports@3.0.4':
    resolution: {integrity: sha512-pk2B1NWalF9toCRu6gjBzR69syFjP4Od8WRAX+0mmf9lAjCRicLOWc+ZrxZHx/0XRjotgkF9t6iaMJ+aXcOdZQ==}

  '@types/jest@29.5.14':
    resolution: {integrity: sha512-ZN+4sdnLUbo8EVvVc2ao0GFW6oVrQRPn4K2lglySj7APvSrgzxHiNNK99us4WDMi57xxA2yggblIAMNhXOotLQ==}

  '@types/minimatch@3.0.5':
    resolution: {integrity: sha512-Klz949h02Gz2uZCMGwDUSDS1YBlTdDDgbWHi+81l29tQALUtvz4rAYi5uoVhE5Lagoq6DeqAUlbrHvW/mXDgdQ==}

  '@types/minimist@1.2.5':
    resolution: {integrity: sha512-hov8bUuiLiyFPGyFPE1lwWhmzYbirOXQNNo40+y3zow8aFVTeyn3VWL0VFFfdNddA8S4Vf0Tc062rzyNr7Paag==}

  '@types/ms@2.1.0':
    resolution: {integrity: sha512-GsCCIZDE/p3i96vtEqx+7dBUGXrc7zeSK3wwPHIaRThS+9OhWIXRqzs4d6k1SVU8g91DrNRWxWUGhp5KXQb2VA==}

  '@types/node-fetch@2.6.12':
    resolution: {integrity: sha512-8nneRWKCg3rMtF69nLQJnOYUcbafYeFSjqkw3jCRLsqkWFlHaoQrr5mXmofFGOx3DKn7UfmBMyov8ySvLRVldA==}

  '@types/node@10.14.22':
    resolution: {integrity: sha512-9taxKC944BqoTVjE+UT3pQH0nHZlTvITwfsOZqyc+R3sfJuxaTtxWjfn1K2UlxyPcKHf0rnaXcVFrS9F9vf0bw==}

  '@types/node@12.20.55':
    resolution: {integrity: sha512-J8xLz7q2OFulZ2cyGTLE1TbbZcjpno7FaN6zdJNrgAdrJ+DZzh/uFR6YrTb4C+nXakvud8Q4+rbhoIWlYQbUFQ==}

  '@types/node@18.19.71':
    resolution: {integrity: sha512-evXpcgtZm8FY4jqBSN8+DmOTcVkkvTmAayeo4Wf3m1xAruyVGzGuDh/Fb/WWX2yLItUiho42ozyJjB0dw//Tkw==}

  '@types/node@20.17.14':
    resolution: {integrity: sha512-w6qdYetNL5KRBiSClK/KWai+2IMEJuAj+EujKCumalFOwXtvOXaEan9AuwcRID2IcOIAWSIfR495hBtgKlx2zg==}

  '@types/node@22.7.5':
    resolution: {integrity: sha512-jML7s2NAzMWc//QSJ1a3prpk78cOPchGvXJsC3C6R6PSMoooztvRVQEz89gmBTBY1SPMaqo5teB4uNHPdetShQ==}

  '@types/normalize-package-data@2.4.4':
    resolution: {integrity: sha512-37i+OaWTh9qeK4LSHPsyRC7NahnGotNuZvjLSgcPzblpHB3rrCJxAOgI5gCdKm7coonsaX1Of0ILiTcnZjbfxA==}

  '@types/pg@8.11.10':
    resolution: {integrity: sha512-LczQUW4dbOQzsH2RQ5qoeJ6qJPdrcM/DcMLoqWQkMLMsq83J5lAX3LXjdkWdpscFy67JSOWDnh7Ny/sPFykmkg==}

  '@types/retry@0.12.0':
    resolution: {integrity: sha512-wWKOClTTiizcZhXnPY4wikVAwmdYHp8q6DmC+EJUzAMsycb7HB32Kh9RN4+0gExjmPmZSAQjgURXIGATPegAvA==}

  '@types/stack-utils@2.0.3':
    resolution: {integrity: sha512-9aEbYZ3TbYMznPdcdr3SmIrLXwC/AKZXQeCf9Pgao5CKb8CyHuEX5jzWPTkvregvhRJHcpRO6BFoGW9ycaOkYw==}

  '@types/tough-cookie@4.0.5':
    resolution: {integrity: sha512-/Ad8+nIOV7Rl++6f1BdKxFSMgmoqEoYbHRpPcx3JEfv8VRsQe9Z4mCXeJBzxs7mbHY/XOZZuXlRNfhpVPbs6ZA==}

  '@types/uuid@10.0.0':
    resolution: {integrity: sha512-7gqG38EyHgyP1S+7+xomFtL+ZNHcKv6DwNaCZmJmo1vgMugyF3TCnXVg4t1uk89mLNwnLtnY3TpOpCOyp1/xHQ==}

  '@types/uuid@8.3.4':
    resolution: {integrity: sha512-c/I8ZRb51j+pYGAu5CrFMRxqZ2ke4y2grEBO5AUjgSkSk+qT2Ea+OdWElz/OiMf5MNpn2b17kuVBwZLQJXzihw==}

  '@types/ws@7.4.7':
    resolution: {integrity: sha512-JQbbmxZTZehdc2iszGKs5oC3NFnjeay7mtAWrdt7qNtAVK0g19muApzAy4bm9byz79xa2ZnO/BOBC2R8RC5Lww==}

  '@types/ws@8.5.13':
    resolution: {integrity: sha512-osM/gWBTPKgHV8XkTunnegTRIsvF6owmf5w+JtAfOw472dptdm0dlGv4xCt6GwQRcC2XVOvvRE/0bAoQcL2QkA==}

  '@types/yargs-parser@21.0.3':
    resolution: {integrity: sha512-I4q9QU9MQv4oEOz4tAHJtNz1cwuLxn2F3xcc2iV5WdqLPpUnj30aUuxt1mAxYTG+oe8CZMV/+6rU4S4gRDzqtQ==}

  '@types/yargs@17.0.33':
    resolution: {integrity: sha512-WpxBCKWPLr4xSsHgz511rFJAM+wS28w2zEO1QDNY5zM/S8ok70NNfztH0xwhqKyaK0OHCbN98LDAZuy1ctxDkA==}

  '@uniswap/permit2-sdk@1.3.0':
    resolution: {integrity: sha512-LstYQWP47dwpQrgqBJ+ysFstne9LgI5FGiKHc2ewjj91MTY8Mq1reocu6U/VDncdR5ef30TUOcZ7gPExRY8r6Q==}

  '@yarnpkg/lockfile@1.1.0':
    resolution: {integrity: sha512-GpSwvyXOcOOlV70vbnzjj4fW5xW/FdUF6nQEt1ENy7m4ZCczi1+/buVUPAqmGfqznsORNFzUMjctTIp8a9tuCQ==}

  '@yarnpkg/parsers@3.0.2':
    resolution: {integrity: sha512-/HcYgtUSiJiot/XWGLOlGxPYUG65+/31V8oqk17vZLW1xlCoR4PampyePljOxY2n8/3jz9+tIFzICsyGujJZoA==}
    engines: {node: '>=18.12.0'}

  '@zkochan/js-yaml@0.0.7':
    resolution: {integrity: sha512-nrUSn7hzt7J6JWgWGz78ZYI8wj+gdIJdk0Ynjpp8l+trkn58Uqsf6RYrYkEK+3X18EX+TNdtJI0WxAtc+L84SQ==}
    hasBin: true

  JSONStream@1.3.5:
    resolution: {integrity: sha512-E+iruNOY8VV9s4JEbe1aNEm6MiszPRr/UfcHMz0TQh1BXSxHK+ASV1R6W4HpjBhSeS+54PIsAMCBmwD06LLsqQ==}
    hasBin: true

  abbrev@2.0.0:
    resolution: {integrity: sha512-6/mh1E2u2YgEsCHdY0Yx5oW+61gZU+1vXaoiHHrpKeuRNNgFvS+/jrwHiQhB5apAf5oB7UB7E19ol2R2LKH8hQ==}
    engines: {node: ^14.17.0 || ^16.13.0 || >=18.0.0}

  abitype@0.9.10:
    resolution: {integrity: sha512-FIS7U4n7qwAT58KibwYig5iFG4K61rbhAqaQh/UWj8v1Y8mjX3F8TC9gd8cz9yT1TYel9f8nS5NO5kZp2RW0jQ==}
    peerDependencies:
      typescript: '>=5.0.4'
      zod: ^3 >=3.22.0
    peerDependenciesMeta:
      typescript:
        optional: true
      zod:
        optional: true

  abitype@0.9.8:
    resolution: {integrity: sha512-puLifILdm+8sjyss4S+fsUN09obiT1g2YW6CtcQF+QDzxR0euzgEB29MZujC6zMk2a6SVmtttq1fc6+YFA7WYQ==}
    peerDependencies:
      typescript: '>=5.0.4'
      zod: ^3 >=3.19.1
    peerDependenciesMeta:
      typescript:
        optional: true
      zod:
        optional: true

  abitype@1.0.7:
    resolution: {integrity: sha512-ZfYYSktDQUwc2eduYu8C4wOs+RDPmnRYMh7zNfzeMtGGgb0U+6tLGjixUic6mXf5xKKCcgT5Qp6cv39tOARVFw==}
    peerDependencies:
      typescript: '>=5.0.4'
      zod: ^3 >=3.22.0
    peerDependenciesMeta:
      typescript:
        optional: true
      zod:
        optional: true

  abort-controller@3.0.0:
    resolution: {integrity: sha512-h8lQ8tacZYnR3vNQTgibj+tODHI5/+l06Au2Pcriv/Gmet0eaj4TwWH41sO9wnHDiQsEj19q0drzdWdeAHtweg==}
    engines: {node: '>=6.5'}

  acorn-walk@8.3.4:
    resolution: {integrity: sha512-ueEepnujpqee2o5aIYnvHU6C0A42MNdsIDeqy5BydrkuC5R1ZuUFnm27EeFJGoEHJQgn3uleRvmTXaJgfXbt4g==}
    engines: {node: '>=0.4.0'}

  acorn@8.14.0:
    resolution: {integrity: sha512-cl669nCJTZBsL97OF4kUQm5g5hC2uihk0NxY3WENAC0TYdILVkAyHymAntgxGkl7K+t0cXIrH5siy5S4XkFycA==}
    engines: {node: '>=0.4.0'}
    hasBin: true

  add-stream@1.0.0:
    resolution: {integrity: sha512-qQLMr+8o0WC4FZGQTcJiKBVC59JylcPSrTtk6usvmIDFUOCKegapy1VHQwRbFMOFyb/inzUVqHs+eMYKDM1YeQ==}

  aes-js@3.0.0:
    resolution: {integrity: sha512-H7wUZRn8WpTq9jocdxQ2c8x2sKo9ZVmzfRE13GiNJXfp7NcKYEdvl3vspKjXox6RIG2VtaRe4JFvxG4rqp2Zuw==}

  aes-js@4.0.0-beta.5:
    resolution: {integrity: sha512-G965FqalsNyrPqgEGON7nIx1e/OVENSgiEIzyC63haUMuvNnwIgIjMs52hlTCKhkBny7A2ORNlfY9Zu+jmGk1Q==}

  agent-base@7.1.3:
    resolution: {integrity: sha512-jRR5wdylq8CkOe6hei19GGZnxM6rBGwFl3Bg0YItGDimvjGtAvdZk4Pu6Cl4u4Igsws4a1fd1Vq3ezrhn4KmFw==}
    engines: {node: '>= 14'}

  agentkeepalive@4.6.0:
    resolution: {integrity: sha512-kja8j7PjmncONqaTsB8fQ+wE2mSU2DJ9D4XKoJ5PFWIdRMa6SLSN1ff4mOr4jCbfRSsxR4keIiySJU0N9T5hIQ==}
    engines: {node: '>= 8.0.0'}

  aggregate-error@3.1.0:
    resolution: {integrity: sha512-4I7Td01quW/RpocfNayFdFVk1qSuoh0E7JrbRJ16nH01HhKFQ88INq9Sd+nd72zqRySlr9BmDA8xlEJ6vJMrYA==}
    engines: {node: '>=8'}

  ajv@6.12.6:
    resolution: {integrity: sha512-j3fVLgvTo527anyYyJOGTYJbG+vnnQYvE0m5mmkc1TK+nxAppkCLMIL0aZ4dblVCNoGShhm+kzE4ZUykBoMg4g==}

  ajv@8.17.1:
    resolution: {integrity: sha512-B/gBuNg5SiMTrPkC+A2+cW0RszwxYmn6VYxB/inlBStS5nx6xHIt/ehKRhIMhqusl7a8LjQoZnjCs5vhwxOQ1g==}

  ansi-colors@4.1.3:
    resolution: {integrity: sha512-/6w/C21Pm1A7aZitlI5Ni/2J6FFQN8i1Cvz3kHABAAbw93v/NlvKdVOqz7CCWz/3iv/JplRSEEZ83XION15ovw==}
    engines: {node: '>=6'}

  ansi-escapes@4.3.2:
    resolution: {integrity: sha512-gKXj5ALrKWQLsYG9jlTRmR/xKluxHV+Z9QEwNIgCfM1/uwPMCuzVVnh5mwTd+OuBZcwSIMbqssNWRm1lE51QaQ==}
    engines: {node: '>=8'}

  ansi-escapes@7.0.0:
    resolution: {integrity: sha512-GdYO7a61mR0fOlAsvC9/rIHf7L96sBc6dEWzeOu+KAea5bZyQRPIpojrVoI4AXGJS/ycu/fBTdLrUkA4ODrvjw==}
    engines: {node: '>=18'}

  ansi-regex@5.0.1:
    resolution: {integrity: sha512-quJQXlTSUGL2LH9SUXo8VwsY4soanhgo6LNSm84E1LBcE8s3O0wpdiRzyR9z/ZZJMlMWv37qOOb9pdJlMUEKFQ==}
    engines: {node: '>=8'}

  ansi-regex@6.1.0:
    resolution: {integrity: sha512-7HSX4QQb4CspciLpVFwyRe79O3xsIZDDLER21kERQ71oaPodF8jL725AgJMFAYbooIqolJoRLuM81SpeUkpkvA==}
    engines: {node: '>=12'}

  ansi-styles@4.3.0:
    resolution: {integrity: sha512-zbB9rCJAT1rbjiVDb2hqKFHNYLxgtk8NURxZ3IZwD3F6NtxbXZQCnnSi1Lkx+IDohdPlFp222wVALIheZJQSEg==}
    engines: {node: '>=8'}

  ansi-styles@5.2.0:
    resolution: {integrity: sha512-Cxwpt2SfTzTtXcfOlzGEee8O+c+MmUgGrNiBcXnuWxuFJHe6a5Hz7qwhwe5OgaSYI0IJvkLqWX1ASG+cJOkEiA==}
    engines: {node: '>=10'}

  ansi-styles@6.2.1:
    resolution: {integrity: sha512-bN798gFfQX+viw3R7yrGWRqnrN2oRkEkUjjl4JNn4E8GxxbjtG3FbrEIIY3l8/hrwUwIeCZvi4QuOTP4MErVug==}
    engines: {node: '>=12'}

  any-promise@1.3.0:
    resolution: {integrity: sha512-7UvmKalWRt1wgjL1RrGxoSJW/0QZFIegpeGvZG9kjp8vrRu55XTHbwnqq2GpXm9uLbcuhxm3IqX9OB4MZR1b2A==}

  anymatch@3.1.3:
    resolution: {integrity: sha512-KMReFUr0B4t+D+OBkjR3KYqvocp2XaSzO55UcB6mgQMd3KbcE+mWTyvVV7D/zsdEbNnV6acZUutkiHQXvTr1Rw==}
    engines: {node: '>= 8'}

  aproba@2.0.0:
    resolution: {integrity: sha512-lYe4Gx7QT+MKGbDsA+Z+he/Wtef0BiwDOlK/XkBrdfsh9J/jPPXbX0tE9x9cl27Tmu5gg3QUbUrQYa/y+KOHPQ==}

  arg@4.1.3:
    resolution: {integrity: sha512-58S9QDqG0Xx27YwPSt9fJxivjYl432YCwfDMfZ+71RAqUrZef7LrKQZ3LHLOwCS4FLNBplP533Zx895SeOCHvA==}

  argparse@1.0.10:
    resolution: {integrity: sha512-o5Roy6tNG4SL/FOkCAN6RzjiakZS25RLYFrcMttJqbdd8BWrnA+fGz57iN5Pb06pvBGvl5gQ0B48dJlslXvoTg==}

  argparse@2.0.1:
    resolution: {integrity: sha512-8+9WqebbFzpX9OR+Wa6O29asIogeRMzcGtAINdpMHHyAg10f05aSFVBbcEqGf/PXw1EjAZ+q2/bEBg3DvurK3Q==}

  array-differ@3.0.0:
    resolution: {integrity: sha512-THtfYS6KtME/yIAhKjZ2ul7XI96lQGHRputJQHO80LAWQnuGP4iCIN8vdMRboGbIEYBwU33q8Tch1os2+X0kMg==}
    engines: {node: '>=8'}

  array-ify@1.0.0:
    resolution: {integrity: sha512-c5AMf34bKdvPhQ7tBGhqkgKNUzMr4WUs+WDtC2ZUGOUncbxKMTvqxYctiseW3+L4bA8ec+GcZ6/A/FW4m8ukng==}

  array-union@2.1.0:
    resolution: {integrity: sha512-HGyxoOTYUyCM6stUe6EJgnd4EoewAI7zMdfqO+kGjnlZmBDz/cR5pf8r/cR4Wq60sL/p0IkcjUEEPwS3GFrIyw==}
    engines: {node: '>=8'}

  arrify@1.0.1:
    resolution: {integrity: sha512-3CYzex9M9FGQjCGMGyi6/31c8GJbgb0qGyrx5HWxPd0aCwh4cB2YjMb2Xf9UuoogrMrlO9cTqnB5rI5GHZTcUA==}
    engines: {node: '>=0.10.0'}

  arrify@2.0.1:
    resolution: {integrity: sha512-3duEwti880xqi4eAMN8AyR4a0ByT90zoYdLlevfrvU43vb0YZwZVfxOgxWrLXXXpyugL0hNZc9G6BiB5B3nUug==}
    engines: {node: '>=8'}

  async-retry@1.3.3:
    resolution: {integrity: sha512-wfr/jstw9xNi/0teMHrRW7dsz3Lt5ARhYNZ2ewpadnhaIp5mbALhOAP+EAdsC7t4Z6wqsDVv9+W6gm1Dk9mEyw==}

  async@3.2.6:
    resolution: {integrity: sha512-htCUDlxyyCLMgaM3xXg0C0LW2xqfuQ6p05pCEIsXuyQ+a1koYKTuBMzRNwmybfLgvJDMd0r1LTn4+E0Ti6C2AA==}

  asynckit@0.4.0:
    resolution: {integrity: sha512-Oei9OH4tRh0YqU3GxhX79dM/mwVgvbZJaSNaRk+bshkj0S5cfHcgYakreBjrHwatXKbz+IoIdYLxrKim2MjW0Q==}

  axios@1.7.9:
    resolution: {integrity: sha512-LhLcE7Hbiryz8oMDdDptSrWowmB4Bl6RCt6sIJKpRB4XtVf0iEgewX3au/pJqm+Py1kCASkb/FFKjxQaLtxJvw==}

  babel-jest@29.7.0:
    resolution: {integrity: sha512-BrvGY3xZSwEcCzKvKsCi2GgHqDqsYkOP4/by5xCgIwGXQxIEh+8ew3gmrE1y7XRR6LHZIj6yLYnUi/mm2KXKBg==}
    engines: {node: ^14.15.0 || ^16.10.0 || >=18.0.0}
    peerDependencies:
      '@babel/core': ^7.8.0

  babel-plugin-istanbul@6.1.1:
    resolution: {integrity: sha512-Y1IQok9821cC9onCx5otgFfRm7Lm+I+wwxOx738M/WLPZ9Q42m4IG5W0FNX8WLL2gYMZo3JkuXIH2DOpWM+qwA==}
    engines: {node: '>=8'}

  babel-plugin-jest-hoist@29.6.3:
    resolution: {integrity: sha512-ESAc/RJvGTFEzRwOTT4+lNDk/GNHMkKbNzsvT0qKRfDyyYTskxB5rnU2njIDYVxXCBHHEI1c0YwHob3WaYujOg==}
    engines: {node: ^14.15.0 || ^16.10.0 || >=18.0.0}

  babel-preset-current-node-syntax@1.1.0:
    resolution: {integrity: sha512-ldYss8SbBlWva1bs28q78Ju5Zq1F+8BrqBZZ0VFhLBvhh6lCpC2o3gDJi/5DRLs9FgYZCnmPYIVFU4lRXCkyUw==}
    peerDependencies:
      '@babel/core': ^7.0.0

  babel-preset-jest@29.6.3:
    resolution: {integrity: sha512-0B3bhxR6snWXJZtR/RliHTDPRgn1sNHOR0yVtq/IiQFyuOVjFS+wuio/R4gSNkyYmKmJB4wGZv2NZanmKmTnNA==}
    engines: {node: ^14.15.0 || ^16.10.0 || >=18.0.0}
    peerDependencies:
      '@babel/core': ^7.0.0

  balanced-match@1.0.2:
    resolution: {integrity: sha512-3oSeUO0TMV67hN1AmbXsK4yaqU7tjiHlbxRDZOpH0KW9+CeX4bRAaX0Anxt0tx2MrpRpWwQaPwIlISEJhYU5Pw==}

  base-x@3.0.10:
    resolution: {integrity: sha512-7d0s06rR9rYaIWHkpfLIFICM/tkSVdoPC9qYAQRpxn9DdKNWNsKC0uk++akckyLq16Tx2WIinnZ6WRriAt6njQ==}

  base-x@5.0.0:
    resolution: {integrity: sha512-sMW3VGSX1QWVFA6l8U62MLKz29rRfpTlYdCqLdpLo1/Yd4zZwSbnUaDfciIAowAqvq7YFnWq9hrhdg1KYgc1lQ==}

  base64-js@1.5.1:
    resolution: {integrity: sha512-AKpaYlHn8t4SVbOHCy+b5+KKgvR4vrsD8vbvrbiQJps7fKDTkjkDry6ji0rUJjC0kzbNePLwzxq8iypo41qeWA==}

  bech32@1.1.4:
    resolution: {integrity: sha512-s0IrSOzLlbvX7yp4WBfPITzpAU8sqQcpsmwXDiKwrG4r491vwCO/XpejasRNl0piBMe/DvP4Tz0mIS/X1DPJBQ==}

  before-after-hook@2.2.3:
    resolution: {integrity: sha512-NzUnlZexiaH/46WDhANlyR2bXRopNg4F/zuSA3OpZnllCUgRaOF2znDioDWrmbNVsuZk6l9pMquQB38cfBZwkQ==}

  big.js@5.2.2:
    resolution: {integrity: sha512-vyL2OymJxmarO8gxMr0mhChsO9QGwhynfuu4+MHTAW6czfq9humCB7rKpUjDd9YUiDPU4mzpyupFSvOClAwbmQ==}

  bigint-buffer@1.1.5:
    resolution: {integrity: sha512-trfYco6AoZ+rKhKnxA0hgX0HAbVP/s808/EuDSe2JDzUnCp/xAsli35Orvk67UrTEcwuxZqYZDmfA2RXJgxVvA==}
    engines: {node: '>= 10.0.0'}

  bin-links@4.0.4:
    resolution: {integrity: sha512-cMtq4W5ZsEwcutJrVId+a/tjt8GSbS+h0oNkdl6+6rBuEv8Ot33Bevj5KPm40t309zuhVic8NjpuL42QCiJWWA==}
    engines: {node: ^14.17.0 || ^16.13.0 || >=18.0.0}

  binary-extensions@2.3.0:
    resolution: {integrity: sha512-Ceh+7ox5qe7LJuLHoY0feh3pHuUDHAcRUeyL2VYghZwfpkNIy/+8Ocg0a3UuSoYzavmylwuLWQOf3hl0jjMMIw==}
    engines: {node: '>=8'}

  bindings@1.5.0:
    resolution: {integrity: sha512-p2q/t/mhvuOj/UeLlV6566GD/guowlr0hHxClI0W9m7MWYkL1F0hLo+0Aexs9HSPCtR1SXQ0TD3MMKrXZajbiQ==}

  bip39@3.1.0:
    resolution: {integrity: sha512-c9kiwdk45Do5GL0vJMe7tS95VjCii65mYAH7DfWl3uW8AVzXKQVUm64i3hzVybBDMp9r7j9iNxR85+ul8MdN/A==}

  bl@4.1.0:
    resolution: {integrity: sha512-1W07cM9gS6DcLperZfFSj+bWLtaPGSOHWhPiGzXmvVJbRLdG82sH/Kn8EtW1VqWVA54AKf2h5k5BbnIbwF3h6w==}

  bn.js@4.12.1:
    resolution: {integrity: sha512-k8TVBiPkPJT9uHLdOKfFpqcfprwBFOAAXXozRubr7R7PfIuKvQlzcI4M0pALeqXN09vdaMbUdUj+pass+uULAg==}

  bn.js@5.2.1:
    resolution: {integrity: sha512-eXRvHzWyYPBuB4NBy0cmYQjGitUrtqwbvlzP3G6VFnNRbsZQIxQ10PbKKHt8gZ/HW/D/747aDl+QkDqg3KQLMQ==}

  borsh@0.7.0:
    resolution: {integrity: sha512-CLCsZGIBCFnPtkNnieW/a8wmreDmfUtjU2m9yHrzPXIlNbqVs0AQrSatSG6vdNYUqdc83tkQi2eHfF98ubzQLA==}

  brace-expansion@1.1.11:
    resolution: {integrity: sha512-iCuPHDFgrHX7H2vEI/5xpz07zSHB00TpugqhmYtVmMO6518mCuRMoOYFldEBl0g187ufozdaHgWKcYFb61qGiA==}

  brace-expansion@2.0.1:
    resolution: {integrity: sha512-XnAIvQ8eM+kC6aULx6wuQiwVsnzsi9d3WxzV3FpWTGA19F621kwdbsAcFKXgKUHZWsy+mY6iL1sHTxWEFCytDA==}

  braces@3.0.3:
    resolution: {integrity: sha512-yQbXgO/OSZVD2IsiLlro+7Hf6Q18EJrKSEsdoMzKePKXct3gvD8oLcOQdIzGupr5Fj+EDe8gO/lxc1BzfMpxvA==}
    engines: {node: '>=8'}

  brorand@1.1.0:
    resolution: {integrity: sha512-cKV8tMCEpQs4hK/ik71d6LrPOnpkpGBR0wzxqr68g2m/LB2GxVYQroAjMJZRVM1Y4BCjCKc3vAamxSzOY2RP+w==}

  browserslist@4.24.4:
    resolution: {integrity: sha512-KDi1Ny1gSePi1vm0q4oxSF8b4DR44GF4BbmS2YdhPLOEqd8pDviZOGH/GsmRwoWJ2+5Lr085X7naowMwKHDG1A==}
    engines: {node: ^6 || ^7 || ^8 || ^9 || ^10 || ^11 || ^12 || >=13.7}
    hasBin: true

  bs-logger@0.2.6:
    resolution: {integrity: sha512-pd8DCoxmbgc7hyPKOvxtqNcjYoOsABPQdcCUjGp3d42VR2CX1ORhk2A87oqqu5R1kk+76nsxZupkmyd+MVtCog==}
    engines: {node: '>= 6'}

  bs58@4.0.1:
    resolution: {integrity: sha512-Ok3Wdf5vOIlBrgCvTq96gBkJw+JUEzdBgyaza5HLtPm7yTHkjRy8+JzNyHF7BHa0bNWOQIp3m5YF0nnFcOIKLw==}

  bs58@6.0.0:
    resolution: {integrity: sha512-PD0wEnEYg6ijszw/u8s+iI3H17cTymlrwkKhDhPZq+Sokl3AU4htyBFTjAeNAlCCmg0f53g6ih3jATyCKftTfw==}

  bser@2.1.1:
    resolution: {integrity: sha512-gQxTNE/GAfIIrmHLUE3oJyp5FO6HRBfhjnw4/wMmA63ZGDJnWBmgY/lyQBpnDUkGmAhbSe39tx2d/iTOAfglwQ==}

  buffer-equal-constant-time@1.0.1:
    resolution: {integrity: sha512-zRpUiDwd/xk6ADqPMATG8vc9VPrkck7T07OIx0gnjmJAnHnTVXNQG3vfvWNuiZIkwu9KrKdA1iJKfsfTVxE6NA==}

  buffer-from@1.1.2:
    resolution: {integrity: sha512-E+XQCRwSbaaiChtv6k6Dwgc+bx+Bs6vuKJHHl5kox/BaKbhiXzqQOwK4cO22yElGp2OCmjwVhT3HmxgyPGnJfQ==}

  buffer-layout@1.2.2:
    resolution: {integrity: sha512-kWSuLN694+KTk8SrYvCqwP2WcgQjoRCiF5b4QDvkkz8EmgD+aWAIceGFKMIAdmF/pH+vpgNV3d3kAKorcdAmWA==}
    engines: {node: '>=4.5'}

  buffer@5.7.1:
    resolution: {integrity: sha512-EHcyIPBQ4BSGlvjB16k5KgAJ27CIsHY/2JBmCRReo48y9rQ3MaUzWX3KVlBa4U7MyX02HdVj0K7C3WaB3ju7FQ==}

  buffer@6.0.3:
    resolution: {integrity: sha512-FTiCpNxtwiZZHEZbcbTIcZjERVICn9yq/pDFkTl95/AxzD1naBctN7YO68riM/gLSDY7sdrMby8hofADYuuqOA==}

  bufferutil@4.0.9:
    resolution: {integrity: sha512-WDtdLmJvAuNNPzByAYpRo2rF1Mmradw6gvWsQKf63476DDXmomT9zUiGypLcG4ibIM67vhAj8jJRdbmEws2Aqw==}
    engines: {node: '>=6.14.2'}

  bundle-require@5.1.0:
    resolution: {integrity: sha512-3WrrOuZiyaaZPWiEt4G3+IffISVC9HYlWueJEBWED4ZH4aIAC2PnkdnuRrR94M+w6yGWn4AglWtJtBI8YqvgoA==}
    engines: {node: ^12.20.0 || ^14.13.1 || >=16.0.0}
    peerDependencies:
      esbuild: '>=0.18'

  byte-size@8.1.1:
    resolution: {integrity: sha512-tUkzZWK0M/qdoLEqikxBWe4kumyuwjl3HO6zHTr4yEI23EojPtLYXdG1+AQY7MN0cGyNDvEaJ8wiYQm6P2bPxg==}
    engines: {node: '>=12.17'}

  cac@6.7.14:
    resolution: {integrity: sha512-b6Ilus+c3RrdDk+JhLKUAQfzzgLEPy6wcXqS7f/xe1EETvsDP6GORG7SFuOs6cID5YkqchW/LXZbX5bc8j7ZcQ==}
    engines: {node: '>=8'}

  cacache@18.0.4:
    resolution: {integrity: sha512-B+L5iIa9mgcjLbliir2th36yEwPftrzteHYujzsx3dFP/31GCHcIeS8f5MGd80odLOjaOvSpU3EEAmRQptkxLQ==}
    engines: {node: ^16.14.0 || >=18.0.0}

  callsites@3.1.0:
    resolution: {integrity: sha512-P8BjAsXvZS+VIDUI11hHCQEv74YT67YUi5JJFNWIqL235sBmjX4+qx9Muvls5ivyNENctx46xQLQ3aTuE7ssaQ==}
    engines: {node: '>=6'}

  camelcase-keys@6.2.2:
    resolution: {integrity: sha512-YrwaA0vEKazPBkn0ipTiMpSajYDSe+KjQfrjhcBMxJt/znbvlHd8Pw/Vamaz5EB4Wfhs3SUR3Z9mwRu/P3s3Yg==}
    engines: {node: '>=8'}

  camelcase@5.3.1:
    resolution: {integrity: sha512-L28STB170nwWS63UjtlEOE3dldQApaJXZkOI1uMFfzf3rRuPegHaHesyee+YxQ+W6SvRDQV6UrdOdRiR153wJg==}
    engines: {node: '>=6'}

  camelcase@6.3.0:
    resolution: {integrity: sha512-Gmy6FhYlCY7uOElZUSbxo2UCDH8owEk996gkbrpsgGtrJLM3J7jGxl9Ic7Qwwj4ivOE5AWZWRMecDdF7hqGjFA==}
    engines: {node: '>=10'}

  caniuse-lite@1.0.30001695:
    resolution: {integrity: sha512-vHyLade6wTgI2u1ec3WQBxv+2BrTERV28UXQu9LO6lZ9pYeMk34vjXFLOxo1A4UBA8XTL4njRQZdno/yYaSmWw==}

  chalk@4.1.0:
    resolution: {integrity: sha512-qwx12AxXe2Q5xQ43Ac//I6v5aXTipYrSESdOgzrN+9XjgEpyjpKuvSGaN4qE93f7TQTlerQQ8S+EQ0EyDoVL1A==}
    engines: {node: '>=10'}

  chalk@4.1.2:
    resolution: {integrity: sha512-oKnbhFyRIXpUuez8iBMmyEa4nbj4IOQyuhc/wy9kY7/WVPcwIO9VA668Pu8RkO7+0G76SLROeyw9CpQ061i4mA==}
    engines: {node: '>=10'}

  chalk@5.4.1:
    resolution: {integrity: sha512-zgVZuo2WcZgfUEmsn6eO3kINexW8RAE4maiQ8QNs8CtpPCSyMiYsULR3HQYkm3w8FIA3SberyMJMSldGsW+U3w==}
    engines: {node: ^12.17.0 || ^14.13 || >=16.0.0}

  char-regex@1.0.2:
    resolution: {integrity: sha512-kWWXztvZ5SBQV+eRgKFeh8q5sLuZY2+8WUIzlxWVTg+oGwY14qylx1KbKzHd8P6ZYkAg0xyIDU9JMHhyJMZ1jw==}
    engines: {node: '>=10'}

  chardet@0.7.0:
    resolution: {integrity: sha512-mT8iDcrh03qDGRRmoA2hmBJnxpllMR+0/0qlzjqZES6NdiWDcZkCNAk4rPFZ9Q85r27unkiNNg8ZOiwZXBHwcA==}

  chokidar@4.0.3:
    resolution: {integrity: sha512-Qgzu8kfBvo+cA4962jnP1KkS6Dop5NS6g7R5LFYJr4b8Ub94PPQXUksCw9PvXoeXPRRddRNC5C1JQUR2SMGtnA==}
    engines: {node: '>= 14.16.0'}

  chownr@2.0.0:
    resolution: {integrity: sha512-bIomtDF5KGpdogkLd9VspvFzk9KfpyyGlS8YFVZl7TGPBHL5snIOnxeshwVgPteQ9b4Eydl+pVbIyE1DcvCWgQ==}
    engines: {node: '>=10'}

  ci-info@3.9.0:
    resolution: {integrity: sha512-NIxF55hv4nSqQswkAeiOi1r83xy8JldOFDTWiug55KBu9Jnblncd2U6ViHmYgHf01TPZS77NJBhBMKdWj9HQMQ==}
    engines: {node: '>=8'}

  ci-info@4.1.0:
    resolution: {integrity: sha512-HutrvTNsF48wnxkzERIXOe5/mlcfFcbfCmwcg6CJnizbSue78AbDt+1cgl26zwn61WFxhcPykPfZrbqjGmBb4A==}
    engines: {node: '>=8'}

  cipher-base@1.0.6:
    resolution: {integrity: sha512-3Ek9H3X6pj5TgenXYtNWdaBon1tgYCaebd+XPg0keyjEbEfkD4KkmAxkQ/i1vYvxdcT5nscLBfq9VJRmCBcFSw==}
    engines: {node: '>= 0.10'}

  cjs-module-lexer@1.4.1:
    resolution: {integrity: sha512-cuSVIHi9/9E/+821Qjdvngor+xpnlwnuwIyZOaLmHBVdXL+gP+I6QQB9VkO7RI77YIcTV+S1W9AreJ5eN63JBA==}

  clean-stack@2.2.0:
    resolution: {integrity: sha512-4diC9HaTE+KRAMWhDhrGOECgWZxoevMc5TlkObMqNSsVU62PYzXZ/SMTjzyGAFF1YusgxGcSWTEXBhp0CPwQ1A==}
    engines: {node: '>=6'}

  cli-cursor@3.1.0:
    resolution: {integrity: sha512-I/zHAwsKf9FqGoXM4WWRACob9+SNukZTd94DWF57E4toouRulbCxcUh6RKUEOQlYTHJnzkPMySvPNaaSLNfLZw==}
    engines: {node: '>=8'}

  cli-cursor@5.0.0:
    resolution: {integrity: sha512-aCj4O5wKyszjMmDT4tZj93kxyydN/K5zPWSCe6/0AV/AA1pqe5ZBIw0a2ZfPQV7lL5/yb5HsUreJ6UFAF1tEQw==}
    engines: {node: '>=18'}

  cli-spinners@2.6.1:
    resolution: {integrity: sha512-x/5fWmGMnbKQAaNwN+UZlV79qBLM9JFnJuJ03gIi5whrob0xV0ofNVHy9DhwGdsMJQc2OKv0oGmLzvaqvAVv+g==}
    engines: {node: '>=6'}

  cli-spinners@2.9.2:
    resolution: {integrity: sha512-ywqV+5MmyL4E7ybXgKys4DugZbX0FC6LnwrhjuykIjnK9k8OQacQ7axGKnjDXWNhns0xot3bZI5h55H8yo9cJg==}
    engines: {node: '>=6'}

  cli-truncate@4.0.0:
    resolution: {integrity: sha512-nPdaFdQ0h/GEigbPClz11D0v/ZJEwxmeVZGeMo3Z5StPtUTkA9o1lD6QwoirYiSDzbcwn2XcjwmCp68W1IS4TA==}
    engines: {node: '>=18'}

  cli-width@3.0.0:
    resolution: {integrity: sha512-FxqpkPPwu1HjuN93Omfm4h8uIanXofW0RxVEW3k5RKx+mJJYSthzNhp32Kzxxy3YAEZ/Dc/EWN1vZRY0+kOhbw==}
    engines: {node: '>= 10'}

  cliui@7.0.4:
    resolution: {integrity: sha512-OcRE68cOsVMXp1Yvonl/fzkQOyjLSu/8bhPDfQt0e0/Eb283TKP20Fs2MqoPsr9SwA595rRCA+QMzYc9nBP+JQ==}

  cliui@8.0.1:
    resolution: {integrity: sha512-BSeNnyus75C4//NQ9gQt1/csTXyo/8Sb+afLAkzAptFuMsod9HFokGNudZpi/oQV73hnVK+sR+5PVRMd+Dr7YQ==}
    engines: {node: '>=12'}

  clone-deep@4.0.1:
    resolution: {integrity: sha512-neHB9xuzh/wk0dIHweyAXv2aPGZIVk3pLMe+/RNzINf17fe0OG96QroktYAUm7SM1PBnzTabaLboqqxDyMU+SQ==}
    engines: {node: '>=6'}

  clone@1.0.4:
    resolution: {integrity: sha512-JQHZ2QMW6l3aH/j6xCqQThY/9OH4D/9ls34cgkUBiEeocRTU04tHfKPBsUK1PqZCUQM7GiA0IIXJSuXHI64Kbg==}
    engines: {node: '>=0.8'}

  cmd-shim@6.0.3:
    resolution: {integrity: sha512-FMabTRlc5t5zjdenF6mS0MBeFZm0XqHqeOkcskKFb/LYCcRQ5fVgLOHVc4Lq9CqABd9zhjwPjMBCJvMCziSVtA==}
    engines: {node: ^14.17.0 || ^16.13.0 || >=18.0.0}

  co@4.6.0:
    resolution: {integrity: sha512-QVb0dM5HvG+uaxitm8wONl7jltx8dqhfU33DcqtOZcLSVIKSDDLDi7+0LbAKiyI8hD9u42m2YxXSkMGWThaecQ==}
    engines: {iojs: '>= 1.0.0', node: '>= 0.12.0'}

  collect-v8-coverage@1.0.2:
    resolution: {integrity: sha512-lHl4d5/ONEbLlJvaJNtsF/Lz+WvB07u2ycqTYbdrq7UypDXailES4valYb2eWiJFxZlVmpGekfqoxQhzyFdT4Q==}

  color-convert@2.0.1:
    resolution: {integrity: sha512-RRECPsj7iu/xb5oKYcsFHSppFNnsj/52OVTRKb4zP5onXwVF3zVmmToNcOfGC+CRDpfK/U584fMg38ZHCaElKQ==}
    engines: {node: '>=7.0.0'}

  color-name@1.1.4:
    resolution: {integrity: sha512-dOy+3AuW3a2wNbZHIuMZpTcgjGuLU/uBL/ubcZF9OXbDo8ff4O8yVp5Bf0efS8uEoYo5q4Fx7dY9OgQGXgAsQA==}

  color-string@1.9.1:
    resolution: {integrity: sha512-shrVawQFojnZv6xM40anx4CkoDP+fZsw/ZerEMsW/pyzsRbElpsL/DBVW7q3ExxwusdNXI3lXpuhEZkzs8p5Eg==}

  color-support@1.1.3:
    resolution: {integrity: sha512-qiBjkpbMLO/HL68y+lh4q0/O1MZFj2RX6X/KmMa3+gJD3z+WwI1ZzDHysvqHGS3mP6mznPckpXmw1nI9cJjyRg==}
    hasBin: true

  color@4.2.3:
    resolution: {integrity: sha512-1rXeuUUiGGrykh+CeBdu5Ie7OJwinCgQY0bc7GCRxy5xVHy+moaqkpL/jqQq0MtQOeYcrqEz4abc5f0KtU7W4A==}
    engines: {node: '>=12.5.0'}

  colorette@2.0.20:
    resolution: {integrity: sha512-IfEDxwoWIjkeXL1eXcDiow4UbKjhLdq6/EuSVR9GMN7KVH3r9gQ83e73hsz1Nd1T3ijd5xv1wcWRYO+D6kCI2w==}

  columnify@1.6.0:
    resolution: {integrity: sha512-lomjuFZKfM6MSAnV9aCZC9sc0qGbmZdfygNv+nCpqVkSKdCxCklLtd16O0EILGkImHw9ZpHkAnHaB+8Zxq5W6Q==}
    engines: {node: '>=8.0.0'}

  combined-stream@1.0.8:
    resolution: {integrity: sha512-FQN4MRfuJeHf7cBbBMJFXhKSDq+2kAArBlmRBvcvFE5BB1HZKXtSFASDhdlz9zOYwxh8lDdnvmMOe/+5cdoEdg==}
    engines: {node: '>= 0.8'}

  commander@13.1.0:
    resolution: {integrity: sha512-/rFeCpNJQbhSZjGVwO9RFV3xPqbnERS8MmIQzCtD/zl6gpJuV/bMLuN92oG3F7d8oDEHHRrujSXNUr8fpjntKw==}
    engines: {node: '>=18'}

  commander@2.20.3:
    resolution: {integrity: sha512-GpVkmM8vF2vQUkj2LvZmD35JxeJOLCwJ9cUkugyk2nuhbv3+mJvpLYYt+0+USMxE+oj+ey/lJEnhZw75x/OMcQ==}

  commander@4.1.1:
    resolution: {integrity: sha512-NOKm8xhkzAjzFx8B2v5OAHT+u5pRQc2UCa2Vq9jYL/31o2wi9mxBA7LIFs3sV5VSC49z6pEhfbMULvShKj26WA==}
    engines: {node: '>= 6'}

  common-ancestor-path@1.0.1:
    resolution: {integrity: sha512-L3sHRo1pXXEqX8VU28kfgUY+YGsk09hPqZiZmLacNib6XNTCM8ubYeT7ryXQw8asB1sKgcU5lkB7ONug08aB8w==}

  compare-func@2.0.0:
    resolution: {integrity: sha512-zHig5N+tPWARooBnb0Zx1MFcdfpyJrfTJ3Y5L+IFvUm8rM74hHz66z0gw0x4tijh5CorKkKUCnW82R2vmpeCRA==}

  concat-map@0.0.1:
    resolution: {integrity: sha512-/Srv4dswyQNBfohGpz9o6Yb3Gz3SrUDqBH5rTuhGR7ahtlbYKnVxw2bCFMRljaA7EXHaXZ8wsHdodFvbkhKmqg==}

  concat-stream@2.0.0:
    resolution: {integrity: sha512-MWufYdFw53ccGjCA+Ol7XJYpAlW6/prSMzuPOTRnJGcGzuhLn4Scrz7qf6o8bROZ514ltazcIFJZevcfbo0x7A==}
    engines: {'0': node >= 6.0}

  consola@3.4.0:
    resolution: {integrity: sha512-EiPU8G6dQG0GFHNR8ljnZFki/8a+cQwEQ+7wpxdChl02Q8HXlwEZWD5lqAF8vC2sEC3Tehr8hy7vErz88LHyUA==}
    engines: {node: ^14.18.0 || >=16.10.0}

  console-control-strings@1.1.0:
    resolution: {integrity: sha512-ty/fTekppD2fIwRvnZAVdeOiGd1c7YXEixbgJTNzqcxJWKQnjJ/V1bNEEE6hygpM3WjwHFUVK6HTjWSzV4a8sQ==}

  console-table-printer@2.12.1:
    resolution: {integrity: sha512-wKGOQRRvdnd89pCeH96e2Fn4wkbenSP6LMHfjfyNLMbGuHEFbMqQNuxXqd0oXG9caIOQ1FTvc5Uijp9/4jujnQ==}

  conventional-changelog-angular@7.0.0:
    resolution: {integrity: sha512-ROjNchA9LgfNMTTFSIWPzebCwOGFdgkEq45EnvvrmSLvCtAw0HSmrCs7/ty+wAeYUZyNay0YMUNYFTRL72PkBQ==}
    engines: {node: '>=16'}

  conventional-changelog-conventionalcommits@7.0.2:
    resolution: {integrity: sha512-NKXYmMR/Hr1DevQegFB4MwfM5Vv0m4UIxKZTTYuD98lpTknaZlSRrDOG4X7wIXpGkfsYxZTghUN+Qq+T0YQI7w==}
    engines: {node: '>=16'}

  conventional-changelog-core@5.0.1:
    resolution: {integrity: sha512-Rvi5pH+LvgsqGwZPZ3Cq/tz4ty7mjijhr3qR4m9IBXNbxGGYgTVVO+duXzz9aArmHxFtwZ+LRkrNIMDQzgoY4A==}
    engines: {node: '>=14'}

  conventional-changelog-preset-loader@3.0.0:
    resolution: {integrity: sha512-qy9XbdSLmVnwnvzEisjxdDiLA4OmV3o8db+Zdg4WiFw14fP3B6XNz98X0swPPpkTd/pc1K7+adKgEDM1JCUMiA==}
    engines: {node: '>=14'}

  conventional-changelog-writer@6.0.1:
    resolution: {integrity: sha512-359t9aHorPw+U+nHzUXHS5ZnPBOizRxfQsWT5ZDHBfvfxQOAik+yfuhKXG66CN5LEWPpMNnIMHUTCKeYNprvHQ==}
    engines: {node: '>=14'}
    hasBin: true

  conventional-commits-filter@3.0.0:
    resolution: {integrity: sha512-1ymej8b5LouPx9Ox0Dw/qAO2dVdfpRFq28e5Y0jJEU8ZrLdy0vOSkkIInwmxErFGhg6SALro60ZrwYFVTUDo4Q==}
    engines: {node: '>=14'}

  conventional-commits-parser@4.0.0:
    resolution: {integrity: sha512-WRv5j1FsVM5FISJkoYMR6tPk07fkKT0UodruX4je86V4owk451yjXAKzKAPOs9l7y59E2viHUS9eQ+dfUA9NSg==}
    engines: {node: '>=14'}
    hasBin: true

  conventional-commits-parser@5.0.0:
    resolution: {integrity: sha512-ZPMl0ZJbw74iS9LuX9YIAiW8pfM5p3yh2o/NbXHbkFuZzY5jvdi5jFycEOkmBW5H5I7nA+D6f3UcsCLP2vvSEA==}
    engines: {node: '>=16'}
    hasBin: true

  conventional-recommended-bump@7.0.1:
    resolution: {integrity: sha512-Ft79FF4SlOFvX4PkwFDRnaNiIVX7YbmqGU0RwccUaiGvgp3S0a8ipR2/Qxk31vclDNM+GSdJOVs2KrsUCjblVA==}
    engines: {node: '>=14'}
    hasBin: true

  convert-source-map@2.0.0:
    resolution: {integrity: sha512-Kvp459HrV2FEJ1CAsi1Ku+MY3kasH19TFykTz2xWmMeq6bk2NU3XXvfJ+Q61m0xktWwt+1HSYf3JZsTms3aRJg==}

  core-util-is@1.0.3:
    resolution: {integrity: sha512-ZQBvi1DcpJ4GDqanjucZ2Hj3wEO5pZDS89BWbkcrvdxksJorwUDDZamX9ldFkp9aw2lmBDLgkObEA4DWNJ9FYQ==}

  cosmiconfig-typescript-loader@6.1.0:
    resolution: {integrity: sha512-tJ1w35ZRUiM5FeTzT7DtYWAFFv37ZLqSRkGi2oeCK1gPhvaWjkAtfXvLmvE1pRfxxp9aQo6ba/Pvg1dKj05D4g==}
    engines: {node: '>=v18'}
    peerDependencies:
      '@types/node': '*'
      cosmiconfig: '>=9'
      typescript: '>=5'

  cosmiconfig@9.0.0:
    resolution: {integrity: sha512-itvL5h8RETACmOTFc4UfIyB2RfEHi71Ax6E/PivVxq9NseKbOWpeyHEOIbmAw1rs8Ak0VursQNww7lf7YtUwzg==}
    engines: {node: '>=14'}
    peerDependencies:
      typescript: '>=4.9.5'
    peerDependenciesMeta:
      typescript:
        optional: true

  create-hash@1.2.0:
    resolution: {integrity: sha512-z00bCGNHDG8mHAkP7CtT1qVu+bFQUPjYq/4Iv3C3kWjTFV10zIjfSoeqXo9Asws8gwSHDGj/hl2u4OGIjapeCg==}

  create-hmac@1.1.7:
    resolution: {integrity: sha512-MJG9liiZ+ogc4TzUwuvbER1JRdgvUFSB5+VR/g5h82fGaIRWMWddtKBHi7/sVhfjQZ6SehlyhvQYrcYkaUIpLg==}

  create-jest@29.7.0:
    resolution: {integrity: sha512-Adz2bdH0Vq3F53KEMJOoftQFutWCukm6J24wbPWRO4k1kMY7gS7ds/uoJkNuV8wDCtWWnuwGcJwpWcih+zEW1Q==}
    engines: {node: ^14.15.0 || ^16.10.0 || >=18.0.0}
    hasBin: true

  create-require@1.1.1:
    resolution: {integrity: sha512-dcKFX3jn0MpIaXjisoRvexIJVEKzaq7z2rZKxf+MSr9TkdmHmsU4m2lcLojrj/FHl8mk5VxMmYA+ftRkP/3oKQ==}

  cross-fetch@3.2.0:
    resolution: {integrity: sha512-Q+xVJLoGOeIMXZmbUK4HYk+69cQH6LudR0Vu/pRm2YlU/hDV9CiS0gKUMaWY5f2NeUH9C1nV3bsTlCo0FsTV1Q==}

  cross-spawn@7.0.6:
    resolution: {integrity: sha512-uV2QOWP2nWzsy2aMp8aRibhi9dlzF5Hgh5SHaB9OiTGEyDTiJJyx0uy51QXdyWbtAHNua4XJzUKca3OzKUd3vA==}
    engines: {node: '>= 8'}

  crypto-hash@1.3.0:
    resolution: {integrity: sha512-lyAZ0EMyjDkVvz8WOeVnuCPvKVBXcMv1l5SVqO1yC7PzTwrD/pPje/BIRbWhMoPe436U+Y2nD7f5bFx0kt+Sbg==}
    engines: {node: '>=8'}

  crypto-js@4.2.0:
    resolution: {integrity: sha512-KALDyEYgpY+Rlob/iriUtjV6d5Eq+Y191A5g4UqLAi8CyGP9N1+FdVbkc1SxKc2r4YAYqG8JzO2KGL+AizD70Q==}

  cssesc@3.0.0:
    resolution: {integrity: sha512-/Tb/JcjK111nNScGob5MNtsntNM1aCNUDipB/TkwZFhyDrrE47SOx/18wF2bbjgc3ZzCSKW1T5nt5EbFoAz/Vg==}
    engines: {node: '>=4'}
    hasBin: true

  dargs@7.0.0:
    resolution: {integrity: sha512-2iy1EkLdlBzQGvbweYRFxmFath8+K7+AKB0TlhHWkNuH+TmovaMH/Wp7V7R4u7f4SnX3OgLsU9t1NI9ioDnUpg==}
    engines: {node: '>=8'}

  dargs@8.1.0:
    resolution: {integrity: sha512-wAV9QHOsNbwnWdNW2FYvE1P56wtgSbM+3SZcdGiWQILwVjACCXDCI3Ai8QlCjMDB8YK5zySiXZYBiwGmNY3lnw==}
    engines: {node: '>=12'}

  dateformat@3.0.3:
    resolution: {integrity: sha512-jyCETtSl3VMZMWeRo7iY1FL19ges1t55hMo5yaam4Jrsm5EPL89UQkoQRyiI+Yf4k8r2ZpdngkV8hr1lIdjb3Q==}

  debug@4.4.0:
    resolution: {integrity: sha512-6WTZ/IxCY/T6BALoZHaE4ctp9xm+Z5kY/pzYaCHRFeyVhojxlrm+46y68HA6hr0TcwEssoxNiDEUJQjfPZ/RYA==}
    engines: {node: '>=6.0'}
    peerDependencies:
      supports-color: '*'
    peerDependenciesMeta:
      supports-color:
        optional: true

  decamelize-keys@1.1.1:
    resolution: {integrity: sha512-WiPxgEirIV0/eIOMcnFBA3/IJZAZqKnwAwWyvvdi4lsr1WCN22nhdf/3db3DoZcUjTV2SqfzIwNyp6y2xs3nmg==}
    engines: {node: '>=0.10.0'}

  decamelize@1.2.0:
    resolution: {integrity: sha512-z2S+W9X73hAUUki+N+9Za2lBlun89zigOyGrsax+KUQ6wKW4ZoWpEYBkGhQjwAjjDCkWxhY0VKEhk8wzY7F5cA==}
    engines: {node: '>=0.10.0'}

  decimal.js-light@2.5.1:
    resolution: {integrity: sha512-qIMFpTMZmny+MMIitAB6D7iVPEorVw6YQRWkvarTkT4tBeSLLiHzcwj6q0MmYSFCiVpiqPJTJEYIrpcPzVEIvg==}

  dedent@1.5.3:
    resolution: {integrity: sha512-NHQtfOOW68WD8lgypbLA5oT+Bt0xXJhiYvoR6SmmNXZfpzOGXwdKWmcwG8N7PwVVWV3eF/68nmD9BaJSsTBhyQ==}
    peerDependencies:
      babel-plugin-macros: ^3.1.0
    peerDependenciesMeta:
      babel-plugin-macros:
        optional: true

  deepmerge@4.3.1:
    resolution: {integrity: sha512-3sUqbMEc77XqpdNO7FRyRog+eW3ph+GYCbj+rK+uYyRMuwsVy0rMiVtPn+QJlKFvWP/1PYpapqYn0Me2knFn+A==}
    engines: {node: '>=0.10.0'}

  defaults@1.0.4:
    resolution: {integrity: sha512-eFuaLoy/Rxalv2kr+lqMlUnrDWV+3j4pljOIJgLIhI058IQfWJ7vXhyEIHu+HtC738klGALYxOKDO0bQP3tg8A==}

  define-lazy-prop@2.0.0:
    resolution: {integrity: sha512-Ds09qNh8yw3khSjiJjiUInaGX9xlqZDY7JVryGxdxV7NPeuqQfplOpQ66yJFZut3jLa5zOwkXw1g9EI2uKh4Og==}
    engines: {node: '>=8'}

  delay@5.0.0:
    resolution: {integrity: sha512-ReEBKkIfe4ya47wlPYf/gu5ib6yUG0/Aez0JQZQz94kiWtRQvZIQbTiehsnwHvLSWJnQdhVeqYue7Id1dKr0qw==}
    engines: {node: '>=10'}

  delayed-stream@1.0.0:
    resolution: {integrity: sha512-ZySD7Nf91aLB0RxL4KGrKHBXl7Eds1DAmEdcoVawXnLD7SDhpNgtuII2aAkg7a7QS41jxPSZ17p4VdGnMHk3MQ==}
    engines: {node: '>=0.4.0'}

  deprecation@2.3.1:
    resolution: {integrity: sha512-xmHIy4F3scKVwMsQ4WnVaS8bHOx0DmVwRywosKhaILI0ywMDWPtBSku2HNxRvF7jtwDRsoEwYQSfbxj8b7RlJQ==}

  detect-indent@5.0.0:
    resolution: {integrity: sha512-rlpvsxUtM0PQvy9iZe640/IWwWYyBsTApREbA1pHOpmOUIl9MkP/U4z7vTtg4Oaojvqhxt7sdufnT0EzGaR31g==}
    engines: {node: '>=4'}

  detect-libc@2.0.3:
    resolution: {integrity: sha512-bwy0MGW55bG41VqxxypOsdSdGqLwXPI/focwgTYCFMbdUiBAxLg9CFzG08sz2aqzknwiX7Hkl0bQENjg8iLByw==}
    engines: {node: '>=8'}

  detect-newline@3.1.0:
    resolution: {integrity: sha512-TLz+x/vEXm/Y7P7wn1EJFNLxYpUD4TgMosxY6fAVJUnJMbupHBOncxyWUG9OpTaH9EBD7uFI5LfEgmMOc54DsA==}
    engines: {node: '>=8'}

  diff-sequences@29.6.3:
    resolution: {integrity: sha512-EjePK1srD3P08o2j4f0ExnylqRs5B9tJjcp9t1krH2qRi8CCdsYfwe9JgSLurFBWwq4uOlipzfk5fHNvwFKr8Q==}
    engines: {node: ^14.15.0 || ^16.10.0 || >=18.0.0}

  diff@4.0.2:
    resolution: {integrity: sha512-58lmxKSA4BNyLz+HHMUzlOEpg09FV+ev6ZMe3vJihgdxzgcwZ8VoEEPmALCZG9LmqfVoNMMKpttIYTVG6uDY7A==}
    engines: {node: '>=0.3.1'}

  dir-glob@3.0.1:
    resolution: {integrity: sha512-WkrWp9GR4KXfKGYzOLmTuGVi1UWFfws377n9cc55/tb6DuqyF6pcQ5AbiHEshaDpY9v6oaSr2XCDidGmMwdzIA==}
    engines: {node: '>=8'}

  dot-case@3.0.4:
    resolution: {integrity: sha512-Kv5nKlh6yRrdrGvxeJ2e5y2eRUpkUosIW4A2AS38zwSz27zu7ufDwQPi5Jhs3XAlGNetl3bmnGhQsMtkKJnj3w==}

  dot-prop@5.3.0:
    resolution: {integrity: sha512-QM8q3zDe58hqUqjraQOmzZ1LIH9SWQJTlEKCH4kJ2oQvLZk7RbQXvtDM2XEq3fwkV9CCvvH4LA0AV+ogFsBM2Q==}
    engines: {node: '>=8'}

  dotenv-expand@11.0.7:
    resolution: {integrity: sha512-zIHwmZPRshsCdpMDyVsqGmgyP0yT8GAgXUnkdAoJisxvf33k7yO6OuoKmcTGuXPWSsm8Oh88nZicRLA9Y0rUeA==}
    engines: {node: '>=12'}

  dotenv@16.4.7:
    resolution: {integrity: sha512-47qPchRCykZC03FhkYAhrvwU4xDBFIj1QPqaarj6mdM/hgUzfPHcpkHJOn3mJAufFeeAxAzeGsr5X0M4k6fLZQ==}
    engines: {node: '>=12'}

  duplexer@0.1.2:
    resolution: {integrity: sha512-jtD6YG370ZCIi/9GTaJKQxWTZD045+4R4hTk/x1UyoqadyJ9x9CgSi1RlVDQF8U2sxLLSnFkCaMihqljHIWgMg==}

  eastasianwidth@0.2.0:
    resolution: {integrity: sha512-I88TYZWc9XiYHRQ4/3c5rjjfgkjhLyW2luGIheGERbNQ6OY7yTybanSpDXZa8y7VUP9YmDcYa+eyq4ca7iLqWA==}

  ecdsa-sig-formatter@1.0.11:
    resolution: {integrity: sha512-nagl3RYrbNv6kQkeJIpt6NJZy8twLB/2vtz6yN9Z4vRKHN4/QZJIEbqohALSgwKdnksuY3k5Addp5lg8sVoVcQ==}

  ed25519-hd-key@1.3.0:
    resolution: {integrity: sha512-IWwAyiiuJQhgu3L8NaHb68eJxTu2pgCwxIBdgpLJdKpYZM46+AXePSVTr7fkNKaUOfOL4IrjEUaQvyVRIDP7fg==}

  ejs@3.1.10:
    resolution: {integrity: sha512-UeJmFfOrAQS8OJWPZ4qtgHyWExa088/MtK5UEyoJGFH67cDEXkZSviOiKRCZ4Xij0zxI3JECgYs3oKx+AizQBA==}
    engines: {node: '>=0.10.0'}
    hasBin: true

  electron-to-chromium@1.5.84:
    resolution: {integrity: sha512-I+DQ8xgafao9Ha6y0qjHHvpZ9OfyA1qKlkHkjywxzniORU2awxyz7f/iVJcULmrF2yrM3nHQf+iDjJtbbexd/g==}

  elliptic@6.5.4:
    resolution: {integrity: sha512-iLhC6ULemrljPZb+QutR5TQGB+pdW6KGD5RSegS+8sorOZT+rdQFbsQFJgvN3eRqNALqJer4oQ16YvJHlU8hzQ==}

  emittery@0.13.1:
    resolution: {integrity: sha512-DeWwawk6r5yR9jFgnDKYt4sLS0LmHJJi3ZOnb5/JdbYwj3nW+FxQnHIjhBKz8YLC7oRNPVM9NQ47I3CVx34eqQ==}
    engines: {node: '>=12'}

  emoji-regex@10.4.0:
    resolution: {integrity: sha512-EC+0oUMY1Rqm4O6LLrgjtYDvcVYTy7chDnM4Q7030tP4Kwj3u/pR6gP9ygnp2CJMK5Gq+9Q2oqmrFJAz01DXjw==}

  emoji-regex@8.0.0:
    resolution: {integrity: sha512-MSjYzcWNOA0ewAHpz0MxpYFvwg6yjy1NG3xteoqz644VCo/RPgnr1/GGt+ic3iJTzQ8Eu3TdM14SawnVUmGE6A==}

  emoji-regex@9.2.2:
    resolution: {integrity: sha512-L18DaJsXSUk2+42pv8mLs5jJT2hqFkFE4j21wOmgbUqsZ2hL72NsUU785g9RXgo3s0ZNgVl42TiHp3ZtOv/Vyg==}

  encoding@0.1.13:
    resolution: {integrity: sha512-ETBauow1T35Y/WZMkio9jiM0Z5xjHHmJ4XmjZOq1l/dXz3lr2sRn87nJy20RupqSh1F2m3HHPSp8ShIPQJrJ3A==}

  end-of-stream@1.4.4:
    resolution: {integrity: sha512-+uw1inIHVPQoaVuHzRyXd21icM+cnt4CzD5rW+NC1wjOUSTOs+Te7FOv7AhN7vS9x/oIyhLP5PR1H+phQAHu5Q==}

  enquirer@2.3.6:
    resolution: {integrity: sha512-yjNnPr315/FjS4zIsUxYguYUPP2e1NK4d7E7ZOLiyYCcbFBiTMyID+2wvm2w6+pZ/odMA7cRkjhsPbltwBOrLg==}
    engines: {node: '>=8.6'}

  env-paths@2.2.1:
    resolution: {integrity: sha512-+h1lkLKhZMTYjog1VEpJNG7NZJWcuc2DDk/qsqSTRRCOXiLjeQ1d1/udrUGhqMxUgAlwKNZ0cf2uqan5GLuS2A==}
    engines: {node: '>=6'}

  envinfo@7.13.0:
    resolution: {integrity: sha512-cvcaMr7KqXVh4nyzGTVqTum+gAiL265x5jUWQIDLq//zOGbW+gSW/C+OWLleY/rs9Qole6AZLMXPbtIFQbqu+Q==}
    engines: {node: '>=4'}
    hasBin: true

  environment@1.1.0:
    resolution: {integrity: sha512-xUtoPkMggbz0MPyPiIWr1Kp4aeWJjDZ6SMvURhimjdZgsRuDplF5/s9hcgGhyXMhs+6vpnuoiZ2kFiu3FMnS8Q==}
    engines: {node: '>=18'}

  err-code@2.0.3:
    resolution: {integrity: sha512-2bmlRpNKBxT/CRmPOlyISQpNj+qSeYvcym/uT0Jx2bMOlKLtSy1ZmLuVxSEKKyor/N5yhvp/ZiG1oE3DEYMSFA==}

  error-ex@1.3.2:
    resolution: {integrity: sha512-7dFHNmqeFSEt2ZBsCriorKnn3Z2pj+fd9kmI6QoWw4//DL+icEBfc0U7qJCisqrTsKTjw4fNFy2pW9OqStD84g==}

  es6-promise@4.2.8:
    resolution: {integrity: sha512-HJDGx5daxeIvxdBxvG2cb9g4tEvwIk3i8+nhX0yGrYmZUzbkdg8QbDevheDB8gd0//uPj4c1EQua8Q+MViT0/w==}

  es6-promisify@5.0.0:
    resolution: {integrity: sha512-C+d6UdsYDk0lMebHNR4S2NybQMMngAOnOwYBQjTOiv0MkoJMP0Myw2mgpDLBcpfCmRLxyFqYhS/CfOENq4SJhQ==}

  esbuild@0.24.2:
    resolution: {integrity: sha512-+9egpBW8I3CD5XPe0n6BfT5fxLzxrlDzqydF3aviG+9ni1lDC/OvMHcxqEFV0+LANZG5R1bFMWfUrjVsdwxJvA==}
    engines: {node: '>=18'}
    hasBin: true

  escalade@3.2.0:
    resolution: {integrity: sha512-WUj2qlxaQtO4g6Pq5c29GTcWGDyd8itL8zTlipgECz3JesAiiOKotd8JU6otB3PACgG6xkJUyVhboMS+bje/jA==}
    engines: {node: '>=6'}

  escape-string-regexp@1.0.5:
    resolution: {integrity: sha512-vbRorB5FUQWvla16U8R/qgaFIya2qGzwDrNmCZuYKrbdSUMG6I1ZCGQRefkRVhuOkIGVne7BQ35DSfo1qvJqFg==}
    engines: {node: '>=0.8.0'}

  escape-string-regexp@2.0.0:
    resolution: {integrity: sha512-UpzcLCXolUWcNu5HtVMHYdXJjArjsF9C0aNnquZYY4uW/Vu0miy5YoWvbV345HauVvcAUnpRuhMMcqTcGOY2+w==}
    engines: {node: '>=8'}

  esprima@4.0.1:
    resolution: {integrity: sha512-eGuFFw7Upda+g4p+QHvnW0RyTX/SVeJBDM/gCtMARO0cLuT2HcEKnTPvhjV6aGeqrCB/sbNop0Kszm0jsaWU4A==}
    engines: {node: '>=4'}
    hasBin: true

  ethers@5.7.2:
    resolution: {integrity: sha512-wswUsmWo1aOK8rR7DIKiWSw9DbLWe6x98Jrn8wcTflTVvaXhAMaB5zGAXy0GYQEQp9iO1iSHWVyARQm11zUtyg==}

  ethers@6.13.5:
    resolution: {integrity: sha512-+knKNieu5EKRThQJWwqaJ10a6HE9sSehGeqWN65//wE7j47ZpFhKAnHB/JJFibwwg61I/koxaPsXbXpD/skNOQ==}
    engines: {node: '>=14.0.0'}

  event-target-shim@5.0.1:
    resolution: {integrity: sha512-i/2XbnSz/uxRCU6+NdVJgKWDTM427+MqYbkQzD321DuCQJUqOuJKIA0IM2+W2xtYHdKOmZ4dR6fExsd4SXL+WQ==}
    engines: {node: '>=6'}

  eventemitter3@4.0.7:
    resolution: {integrity: sha512-8guHBZCwKnFhYdHr2ysuRWErTwhoN2X8XELRlrRwpmfeY2jjuUN4taQMsULKUVo1K4DvZl+0pgfyoysHxvmvEw==}

  eventemitter3@5.0.1:
    resolution: {integrity: sha512-GWkBvjiSZK87ELrYOSESUYeVIc9mvLLf/nXalMOS5dYrgZq9o5OVkbZAVM06CVxYsCwH9BDZFPlQTlPA1j4ahA==}

  execa@5.0.0:
    resolution: {integrity: sha512-ov6w/2LCiuyO4RLYGdpFGjkcs0wMTgGE8PrkTHikeUy5iJekXyPIKUjifk5CsE0pt7sMCrMZ3YNqoCj6idQOnQ==}
    engines: {node: '>=10'}

  execa@8.0.1:
    resolution: {integrity: sha512-VyhnebXciFV2DESc+p6B+y0LjSm0krU4OgJN44qFAhBY0TJ+1V61tYD2+wHusZ6F9n5K+vl8k0sTy7PEfV4qpg==}
    engines: {node: '>=16.17'}

  exit@0.1.2:
    resolution: {integrity: sha512-Zk/eNKV2zbjpKzrsQ+n1G6poVbErQxJ0LBOJXaKZ1EViLzH+hrLu9cdXI4zw9dBQJslwBEpbQ2P1oS7nDxs6jQ==}
    engines: {node: '>= 0.8.0'}

  expect@29.7.0:
    resolution: {integrity: sha512-2Zks0hf1VLFYI1kbh0I5jP3KHHyCHpkfyHBzsSXRFgl/Bg9mWYfMW8oD+PdMPlEwy5HNsR9JutYy6pMeOh61nw==}
    engines: {node: ^14.15.0 || ^16.10.0 || >=18.0.0}

  exponential-backoff@3.1.1:
    resolution: {integrity: sha512-dX7e/LHVJ6W3DE1MHWi9S1EYzDESENfLrYohG2G++ovZrYOkm4Knwa0mc1cn84xJOR4KEU0WSchhLbd0UklbHw==}

  expr-eval@2.0.2:
    resolution: {integrity: sha512-4EMSHGOPSwAfBiibw3ndnP0AvjDWLsMvGOvWEZ2F96IGk0bIVdjQisOHxReSkE13mHcfbuCiXw+G4y0zv6N8Eg==}

  extend@3.0.2:
    resolution: {integrity: sha512-fjquC59cD7CyW6urNXK0FBufkZcoiGG80wTuPujX590cB5Ttln20E2UB4S/WARVqhXffZl2LNgS+gQdPIIim/g==}

  external-editor@3.1.0:
    resolution: {integrity: sha512-hMQ4CX1p1izmuLYyZqLMO/qGNw10wSv9QDCPfzXfyFrOaCSSoRfqE1Kf1s5an66J5JZC62NewG+mK49jOCtQew==}
    engines: {node: '>=4'}

  extract-files@9.0.0:
    resolution: {integrity: sha512-CvdFfHkC95B4bBBk36hcEmvdR2awOdhhVUYH6S/zrVj3477zven/fJMYg7121h4T1xHZC+tetUpubpAhxwI7hQ==}
    engines: {node: ^10.17.0 || ^12.0.0 || >= 13.7.0}

  eyes@0.1.8:
    resolution: {integrity: sha512-GipyPsXO1anza0AOZdy69Im7hGFCNB7Y/NGjDlZGJ3GJJLtwNSb2vrzYrTYJRrRloVx7pl+bhUaTB8yiccPvFQ==}
    engines: {node: '> 0.1.90'}

  fast-deep-equal@3.1.3:
    resolution: {integrity: sha512-f3qQ9oQy9j2AhBe/H9VC91wLmKBCCU/gDOnKNAYG5hswO7BLKj09Hc5HYNz9cGI++xlpDCIgDaitVs03ATR84Q==}

  fast-glob@3.3.3:
    resolution: {integrity: sha512-7MptL8U0cqcFdzIzwOTHoilX9x5BrNqye7Z/LuC7kCMRio1EMSyqRK3BEAUD7sXRq4iT4AzTVuZdhgQ2TCvYLg==}
    engines: {node: '>=8.6.0'}

  fast-json-stable-stringify@2.1.0:
    resolution: {integrity: sha512-lhd/wF+Lk98HZoTCtlVraHtfh5XYijIjalXck7saUtuanSDyLMxnHhSXEDJqHxD7msR8D0uCmqlkwjCV8xvwHw==}

  fast-stable-stringify@1.0.0:
    resolution: {integrity: sha512-wpYMUmFu5f00Sm0cj2pfivpmawLZ0NKdviQ4w9zJeR8JVtOpOxHmLaJuj0vxvGqMJQWyP/COUkF75/57OKyRag==}

  fast-uri@3.0.6:
    resolution: {integrity: sha512-Atfo14OibSv5wAp4VWNsFYE1AchQRTv9cBGWET4pZWHzYshFSS9NQI6I57rdKn9croWVMbYFbLhJ+yJvmZIIHw==}

  fastq@1.18.0:
    resolution: {integrity: sha512-QKHXPW0hD8g4UET03SdOdunzSouc9N4AuHdsX8XNcTsuz+yYFILVNIX4l9yHABMhiEI9Db0JTTIpu0wB+Y1QQw==}

  fb-watchman@2.0.2:
    resolution: {integrity: sha512-p5161BqbuCaSnB8jIbzQHOlpgsPmK5rJVDfDKO91Axs5NC1uu3HRQm6wt9cd9/+GtQQIO53JdGXXoyDpTAsgYA==}

  fdir@6.4.3:
    resolution: {integrity: sha512-PMXmW2y1hDDfTSRc9gaXIuCCRpuoz3Kaz8cUelp3smouvfT632ozg2vrT6lJsHKKOF59YLbOGfAWGUcKEfRMQw==}
    peerDependencies:
      picomatch: ^3 || ^4
    peerDependenciesMeta:
      picomatch:
        optional: true

  figures@3.2.0:
    resolution: {integrity: sha512-yaduQFRKLXYOGgEn6AZau90j3ggSOyiqXU0F9JZfeXYhNa+Jk4X+s45A2zg5jns87GAFa34BBm2kXw4XpNcbdg==}
    engines: {node: '>=8'}

  file-type@16.5.4:
    resolution: {integrity: sha512-/yFHK0aGjFEgDJjEKP0pWCplsPFPhwyfwevf/pVxiN0tmE4L9LmwWxWukdJSHdoCli4VgQLehjJtwQBnqmsKcw==}
    engines: {node: '>=10'}

  file-uri-to-path@1.0.0:
    resolution: {integrity: sha512-0Zt+s3L7Vf1biwWZ29aARiVYLx7iMGnEUl9x33fbB/j3jR81u/O2LbqK+Bm1CDSNDKVtJ/YjwY7TUd5SkeLQLw==}

  filelist@1.0.4:
    resolution: {integrity: sha512-w1cEuf3S+DrLCQL7ET6kz+gmlJdbq9J7yXCSjK/OZCPA+qEN1WyF4ZAf0YYJa4/shHJra2t/d/r8SV4Ji+x+8Q==}

  fill-range@7.1.1:
    resolution: {integrity: sha512-YsGpe3WHLK8ZYi4tWDg2Jy3ebRz2rXowDxnld4bkQB00cc/1Zw9AWnC0i9ztDJitivtQvaI9KaLyKrc+hBW0yg==}
    engines: {node: '>=8'}

  find-up@2.1.0:
    resolution: {integrity: sha512-NWzkk0jSJtTt08+FBFMvXoeZnOJD+jTtsRmBYbAIzJdX6l7dLgR7CTubCM5/eDdPUBvLCeVasP1brfVR/9/EZQ==}
    engines: {node: '>=4'}

  find-up@4.1.0:
    resolution: {integrity: sha512-PpOwAdQ/YlXQ2vj8a3h8IipDuYRi3wceVQQGYWxNINccq40Anw7BlsEXCMbt1Zt+OLA6Fq9suIpIWD0OsnISlw==}
    engines: {node: '>=8'}

  find-up@7.0.0:
    resolution: {integrity: sha512-YyZM99iHrqLKjmt4LJDj58KI+fYyufRLBSYcqycxf//KpBk9FoewoGX0450m9nB44qrZnovzC2oeP5hUibxc/g==}
    engines: {node: '>=18'}

  flat@5.0.2:
    resolution: {integrity: sha512-b6suED+5/3rTpUBdG1gupIl8MPFCAMA0QXwmljLhvCUKcUvdE4gWky9zpuGCcXHOsz4J9wPGNWq6OKpmIzz3hQ==}
    hasBin: true

  follow-redirects@1.15.9:
    resolution: {integrity: sha512-gew4GsXizNgdoRyqmyfMHyAmXsZDk6mHkSxZFCzW9gwlbtOW44CDtYavM+y+72qD/Vq2l550kMF52DT8fOLJqQ==}
    engines: {node: '>=4.0'}
    peerDependencies:
      debug: '*'
    peerDependenciesMeta:
      debug:
        optional: true

  foreground-child@3.3.0:
    resolution: {integrity: sha512-Ld2g8rrAyMYFXBhEqMz8ZAHBi4J4uS1i/CxGMDnjyFWddMXLVcDp051DZfu+t7+ab7Wv6SMqpWmyFIj5UbfFvg==}
    engines: {node: '>=14'}

  form-data-encoder@1.7.2:
    resolution: {integrity: sha512-qfqtYan3rxrnCk1VYaA4H+Ms9xdpPqvLZa6xmMgFvhO32x7/3J/ExcTd6qpxM0vH2GdMI+poehyBZvqfMTto8A==}

  form-data@3.0.2:
    resolution: {integrity: sha512-sJe+TQb2vIaIyO783qN6BlMYWMw3WBOHA1Ay2qxsnjuafEOQFJ2JakedOQirT6D5XPRxDvS7AHYyem9fTpb4LQ==}
    engines: {node: '>= 6'}

  form-data@4.0.0:
    resolution: {integrity: sha512-ETEklSGi5t0QMZuiXoA/Q6vcnxcLQP5vdugSpuAyi6SVGi2clPPp+xgEhuMaHC+zGgn31Kd235W35f7Hykkaww==}
    engines: {node: '>= 6'}

  form-data@4.0.1:
    resolution: {integrity: sha512-tzN8e4TX8+kkxGPK8D5u0FNmjPUjw3lwC9lSLxxoB/+GtsJG91CO8bSWy73APlgAZzZbXEYZJuxjkHH2w+Ezhw==}
    engines: {node: '>= 6'}

  formdata-node@4.4.1:
    resolution: {integrity: sha512-0iirZp3uVDjVGt9p49aTaqjk84TrglENEDuqfdlZQ1roC9CWlPk6Avf8EEnZNcAqPonwkG35x4n3ww/1THYAeQ==}
    engines: {node: '>= 12.20'}

  front-matter@4.0.2:
    resolution: {integrity: sha512-I8ZuJ/qG92NWX8i5x1Y8qyj3vizhXS31OxjKDu3LKP+7/qBgfIKValiZIEwoVoJKUHlhWtYrktkxV1XsX+pPlg==}

  fs-constants@1.0.0:
    resolution: {integrity: sha512-y6OAwoSIf7FyjMIv94u+b5rdheZEjzR63GTyZJm5qh4Bi+2YgwLCcI/fPFZkL5PSixOt6ZNKm+w+Hfp/Bciwow==}

  fs-extra@11.3.0:
    resolution: {integrity: sha512-Z4XaCL6dUDHfP/jT25jJKMmtxvuwbkrD1vNSMFlo9lNLY2c5FHYSQgHPRZUjAB26TpDEoW9HCOgplrdbaPV/ew==}
    engines: {node: '>=14.14'}

  fs-minipass@2.1.0:
    resolution: {integrity: sha512-V/JgOLFCS+R6Vcq0slCuaeWEdNC3ouDlJMNIsacH2VtALiu9mV4LPrHc5cDl8k5aw6J8jwgWWpiTo5RYhmIzvg==}
    engines: {node: '>= 8'}

  fs-minipass@3.0.3:
    resolution: {integrity: sha512-XUBA9XClHbnJWSfBzjkm6RvPsyg3sryZt06BEQoXcF7EK/xpGaQYJgQKDJSUH5SGZ76Y7pFx1QBnXz09rU5Fbw==}
    engines: {node: ^14.17.0 || ^16.13.0 || >=18.0.0}

  fs.realpath@1.0.0:
    resolution: {integrity: sha512-OO0pH2lK6a0hZnAdau5ItzHPI6pUlvI7jMVnxUQRtw4owF2wk8lOSabtGDCTP4Ggrg2MbGnWO9X8K1t4+fGMDw==}

  fsevents@2.3.2:
    resolution: {integrity: sha512-xiqMQR4xAeHTuB9uWm+fFRcIOgKBMiOBP+eXiyT7jsgVCq1bkVygt00oASowB7EdtpOHaaPgKt812P9ab+DDKA==}
    engines: {node: ^8.16.0 || ^10.6.0 || >=11.0.0}
    os: [darwin]

  fsevents@2.3.3:
    resolution: {integrity: sha512-5xoDfX+fL7faATnagmWPpbFtwh/R77WmMMqqHGS65C3vvB0YHrgF+B1YmZ3441tMj5n63k0212XNoJwzlhffQw==}
    engines: {node: ^8.16.0 || ^10.6.0 || >=11.0.0}
    os: [darwin]

  function-bind@1.1.2:
    resolution: {integrity: sha512-7XHNxH7qX9xG5mIwxkhumTox/MIRNcOgDrxWsMt2pAr23WHp6MrRlN7FBSFpCpr+oVO0F744iUgR82nJMfG2SA==}

  gensync@1.0.0-beta.2:
    resolution: {integrity: sha512-3hN7NaskYvMDLQY55gnW3NQ+mesEAepTqlg+VEbj7zzqEMBVNhzcGYYeqFo/TlYz6eQiFcp1HcsCZO+nGgS8zg==}
    engines: {node: '>=6.9.0'}

  get-caller-file@2.0.5:
    resolution: {integrity: sha512-DyFP3BM/3YHTQOCUL/w0OZHR0lpKeGrxotcHWcqNEdnltqFwXVfhEBQ94eIo34AfQpo0rGki4cyIiftY06h2Fg==}
    engines: {node: 6.* || 8.* || >= 10.*}

  get-east-asian-width@1.3.0:
    resolution: {integrity: sha512-vpeMIQKxczTD/0s2CdEWHcb0eeJe6TFjxb+J5xgX7hScxqrGuyjmv4c1D4A/gelKfyox0gJJwIHF+fLjeaM8kQ==}
    engines: {node: '>=18'}

  get-package-type@0.1.0:
    resolution: {integrity: sha512-pjzuKtY64GYfWizNAJ0fr9VqttZkNiK2iS430LtIHzjBEr6bX8Am2zm4sW4Ro5wjWW5cAlRL1qAMTcXbjNAO2Q==}
    engines: {node: '>=8.0.0'}

  get-pkg-repo@4.2.1:
    resolution: {integrity: sha512-2+QbHjFRfGB74v/pYWjd5OhU3TDIC2Gv/YKUTk/tCvAz0pkn/Mz6P3uByuBimLOcPvN2jYdScl3xGFSrx0jEcA==}
    engines: {node: '>=6.9.0'}
    hasBin: true

  get-port@5.1.1:
    resolution: {integrity: sha512-g/Q1aTSDOxFpchXC4i8ZWvxA1lnPqx/JHqcpIw0/LX9T8x/GBbi6YnlN5nhaKIFkT8oFsscUKgDJYxfwfS6QsQ==}
    engines: {node: '>=8'}

  get-stream@6.0.0:
    resolution: {integrity: sha512-A1B3Bh1UmL0bidM/YX2NsCOTnGJePL9rO/M+Mw3m9f2gUpfokS0hi5Eah0WSUEWZdZhIZtMjkIYS7mDfOqNHbg==}
    engines: {node: '>=10'}

  get-stream@8.0.1:
    resolution: {integrity: sha512-VaUJspBffn/LMCJVoMvSAdmscJyS1auj5Zulnn5UoYcY531UWmdwhRWkcGKnGU93m5HSXP9LP2usOryrBtQowA==}
    engines: {node: '>=16'}

  git-raw-commits@3.0.0:
    resolution: {integrity: sha512-b5OHmZ3vAgGrDn/X0kS+9qCfNKWe4K/jFnhwzVWWg0/k5eLa3060tZShrRg8Dja5kPc+YjS0Gc6y7cRr44Lpjw==}
    engines: {node: '>=14'}
    hasBin: true

  git-raw-commits@4.0.0:
    resolution: {integrity: sha512-ICsMM1Wk8xSGMowkOmPrzo2Fgmfo4bMHLNX6ytHjajRJUqvHOw/TFapQ+QG75c3X/tTDDhOSRPGC52dDbNM8FQ==}
    engines: {node: '>=16'}
    hasBin: true

  git-remote-origin-url@2.0.0:
    resolution: {integrity: sha512-eU+GGrZgccNJcsDH5LkXR3PB9M958hxc7sbA8DFJjrv9j4L2P/eZfKhM+QD6wyzpiv+b1BpK0XrYCxkovtjSLw==}
    engines: {node: '>=4'}

  git-semver-tags@5.0.1:
    resolution: {integrity: sha512-hIvOeZwRbQ+7YEUmCkHqo8FOLQZCEn18yevLHADlFPZY02KJGsu5FZt9YW/lybfK2uhWFI7Qg/07LekJiTv7iA==}
    engines: {node: '>=14'}
    hasBin: true

  git-up@7.0.0:
    resolution: {integrity: sha512-ONdIrbBCFusq1Oy0sC71F5azx8bVkvtZtMJAsv+a6lz5YAmbNnLD6HAB4gptHZVLPR8S2/kVN6Gab7lryq5+lQ==}

  git-url-parse@14.0.0:
    resolution: {integrity: sha512-NnLweV+2A4nCvn4U/m2AoYu0pPKlsmhK9cknG7IMwsjFY1S2jxM+mAhsDxyxfCIGfGaD+dozsyX4b6vkYc83yQ==}

  gitconfiglocal@1.0.0:
    resolution: {integrity: sha512-spLUXeTAVHxDtKsJc8FkFVgFtMdEN9qPGpL23VfSHx4fP4+Ds097IXLvymbnDH8FnmxX5Nr9bPw3A+AQ6mWEaQ==}

  glob-parent@5.1.2:
    resolution: {integrity: sha512-AOIgSQCepiJYwP3ARnGx+5VnTu2HBYdzbGP45eLw1vr3zB3vZLeyed1sC9hnbcOc9/SrMyM5RPQrkGz4aS9Zow==}
    engines: {node: '>= 6'}

  glob-parent@6.0.2:
    resolution: {integrity: sha512-XxwI8EOhVQgWp6iDL+3b0r86f4d6AX6zSU55HfB4ydCEuXLXc5FcYeOu+nnGftS4TEju/11rt4KJPTMgbfmv4A==}
    engines: {node: '>=10.13.0'}

  glob@10.4.5:
    resolution: {integrity: sha512-7Bv8RF0k6xjo7d4A/PxYLbUCfb6c+Vpd2/mB2yRDlew7Jb5hEXiCD9ibfO7wpk8i4sevK6DFny9h7EYbM3/sHg==}
    hasBin: true

  glob@7.2.3:
    resolution: {integrity: sha512-nFR0zLpU2YCaRxwoCJvL6UvCH2JFyFVIvwTLsIf21AuHlMskA1hhTdk+LlYJtOlYt9v6dvszD2BGRqBL+iQK9Q==}
    deprecated: Glob versions prior to v9 are no longer supported

  glob@9.3.5:
    resolution: {integrity: sha512-e1LleDykUz2Iu+MTYdkSsuWX8lvAjAcs0Xef0lNIu0S2wOAzuTxCJtcd9S3cijlwYF18EsU3rzb8jPVobxDh9Q==}
    engines: {node: '>=16 || 14 >=14.17'}

  global-directory@4.0.1:
    resolution: {integrity: sha512-wHTUcDUoZ1H5/0iVqEudYW4/kAlN5cZ3j/bXn0Dpbizl9iaUVeWSHqiOjsgk6OW2bkLclbBjzewBz6weQ1zA2Q==}
    engines: {node: '>=18'}

  globals@11.12.0:
    resolution: {integrity: sha512-WOBp/EEGUiIsJSp7wcv/y6MO+lV9UoncWqxuFfm8eBwzWNgyfBd6Gz+IeKQ9jCmyhoH99g15M3T+QaVHFjizVA==}
    engines: {node: '>=4'}

  globby@11.1.0:
    resolution: {integrity: sha512-jhIXaOzy1sb8IyocaruWSn1TjmnBVs8Ayhcy83rmxNJ8q2uWKCAj3CnJY+KpGSXCueAPc0i05kVvVKtP1t9S3g==}
    engines: {node: '>=10'}

  graceful-fs@4.2.11:
    resolution: {integrity: sha512-RbJ5/jmFcNNCcDV5o9eTnBLJ/HszWV0P73bc+Ff4nS/rJj+YaS6IGyiOL0VoBYX+l1Wrl3k63h/KrH+nhJ0XvQ==}

  graphql-request@5.0.0:
    resolution: {integrity: sha512-SpVEnIo2J5k2+Zf76cUkdvIRaq5FMZvGQYnA4lUWYbc99m+fHh4CZYRRO/Ff4tCLQ613fzCm3SiDT64ubW5Gyw==}
    peerDependencies:
      graphql: 14 - 16

  graphql@16.10.0:
    resolution: {integrity: sha512-AjqGKbDGUFRKIRCP9tCKiIGHyriz2oHEbPIbEtcSLSs4YjReZOIPQQWek4+6hjw62H9QShXHyaGivGiYVLeYFQ==}
    engines: {node: ^12.22.0 || ^14.16.0 || ^16.0.0 || >=17.0.0}

  handlebars@4.7.8:
    resolution: {integrity: sha512-vafaFqs8MZkRrSX7sFVUdo3ap/eNiLnb4IakshzvP56X5Nr1iGKAIqdX6tMlm6HcNRIkr6AxO5jFEoJzzpT8aQ==}
    engines: {node: '>=0.4.7'}
    hasBin: true

  hard-rejection@2.1.0:
    resolution: {integrity: sha512-VIZB+ibDhx7ObhAe7OVtoEbuP4h/MuOTHJ+J8h/eBXotJYl0fBgR72xDFCKgIh22OJZIOVNxBMWuhAr10r8HdA==}
    engines: {node: '>=6'}

  has-flag@4.0.0:
    resolution: {integrity: sha512-EykJT/Q1KjTWctppgIAgfSO0tKVuZUjhgMr17kqTumMl6Afv3EISleU7qZUzoXDFTAHTDC4NOoG/ZxU3EvlMPQ==}
    engines: {node: '>=8'}

  has-unicode@2.0.1:
    resolution: {integrity: sha512-8Rf9Y83NBReMnx0gFzA8JImQACstCYWUplepDa9xprwwtmgEZUF0h/i5xSA625zB/I37EtrswSST6OXxwaaIJQ==}

  hash-base@3.1.0:
    resolution: {integrity: sha512-1nmYp/rhMDiE7AYkDw+lLwlAzz0AntGIe51F3RfFfEqyQ3feY2eI/NcwC6umIQVOASPMsWJLJScWKSSvzL9IVA==}
    engines: {node: '>=4'}

  hash.js@1.1.7:
    resolution: {integrity: sha512-taOaskGt4z4SOANNseOviYDvjEJinIkRgmp7LbKP2YTTmVxWBl87s/uzK9r+44BclBSp2X7K1hqeNfz9JbBeXA==}

  hasown@2.0.2:
    resolution: {integrity: sha512-0hJU9SCPvmMzIBdZFqNPXWa6dqh7WdH0cII9y+CyS8rG3nL48Bclra9HmKhVVUHyPWNH5Y7xDwAB7bfgSjkUMQ==}
    engines: {node: '>= 0.4'}

  hmac-drbg@1.0.1:
    resolution: {integrity: sha512-Tti3gMqLdZfhOQY1Mzf/AanLiqh1WTiJgEj26ZuYQ9fbkLomzGchCws4FyrSd4VkpBfiNhaE1On+lOz894jvXg==}

  hosted-git-info@2.8.9:
    resolution: {integrity: sha512-mxIDAb9Lsm6DoOJ7xH+5+X4y1LU/4Hi50L9C5sIswK3JzULS4bwk1FvjdBgvYR4bzT4tuUQiC15FE2f5HbLvYw==}

  hosted-git-info@4.1.0:
    resolution: {integrity: sha512-kyCuEOWjJqZuDbRHzL8V93NzQhwIB71oFWSyzVo+KPZI+pnQPPxucdkrOZvkLRnrf5URsQM+IJ09Dw29cRALIA==}
    engines: {node: '>=10'}

  hosted-git-info@7.0.2:
    resolution: {integrity: sha512-puUZAUKT5m8Zzvs72XWy3HtvVbTWljRE66cP60bxJzAqf2DgICo7lYTY2IHUmLnNpjYvw5bvmoHvPc0QO2a62w==}
    engines: {node: ^16.14.0 || >=18.0.0}

  html-escaper@2.0.2:
    resolution: {integrity: sha512-H2iMtd0I4Mt5eYiapRdIDjp+XzelXQ0tFE4JS7YFwFevXXMmOp9myNrUvCg0D6ws8iqkRPBfKHgbwig1SmlLfg==}

  http-cache-semantics@4.1.1:
    resolution: {integrity: sha512-er295DKPVsV82j5kw1Gjt+ADA/XYHsajl82cGNQG2eyoPkvgUhX+nDIyelzhIWbbsXP39EHcI6l5tYs2FYqYXQ==}

  http-proxy-agent@7.0.2:
    resolution: {integrity: sha512-T1gkAiYYDWYx3V5Bmyu7HcfcvL7mUrTWiM6yOfa3PIphViJ/gFPbvidQ+veqSOHci/PxBcDabeUNCzpOODJZig==}
    engines: {node: '>= 14'}

  https-proxy-agent@7.0.6:
    resolution: {integrity: sha512-vK9P5/iUfdl95AI+JVyUuIcVtd4ofvtrOr3HNtM2yxC9bnMbEdp3x01OhQNnjb8IJYi38VlTE3mBXwcfvywuSw==}
    engines: {node: '>= 14'}

  human-signals@2.1.0:
    resolution: {integrity: sha512-B4FFZ6q/T2jhhksgkbEW3HBvWIfDW85snkQgawt07S7J5QXTk6BkNV+0yAeZrM5QpMAdYlocGoljn0sJ/WQkFw==}
    engines: {node: '>=10.17.0'}

  human-signals@5.0.0:
    resolution: {integrity: sha512-AXcZb6vzzrFAUE61HnN4mpLqd/cSIwNQjtNWR0euPm6y0iqx3G4gOXaIDdtdDwZmhwe82LA6+zinmW4UBWVePQ==}
    engines: {node: '>=16.17.0'}

  humanize-ms@1.2.1:
    resolution: {integrity: sha512-Fl70vYtsAFb/C06PTS9dZBo7ihau+Tu/DNCk/OyHhea07S+aeMWpFFkUaXRa8fI+ScZbEI8dfSxwY7gxZ9SAVQ==}

  husky@9.1.7:
    resolution: {integrity: sha512-5gs5ytaNjBrh5Ow3zrvdUUY+0VxIuWVL4i9irt6friV+BqdCfmV11CQTWMiBYWHbXhco+J1kHfTOUkePhCDvMA==}
    engines: {node: '>=18'}
    hasBin: true

  ibm-cloud-sdk-core@5.1.3:
    resolution: {integrity: sha512-FCJSK4Gf5zdmR3yEM2DDlaYDrkfhSwP3hscKzPrQEfc4/qMnFn6bZuOOw5ulr3bB/iAbfeoGF0CkIe+dWdpC7Q==}
    engines: {node: '>=18'}

  iconv-lite@0.4.24:
    resolution: {integrity: sha512-v3MXnZAcvnywkTUEZomIActle7RXXeedOR31wwl7VlyoXO4Qi9arvSenNQWne1TcRwhCL1HwLI21bEqdpj8/rA==}
    engines: {node: '>=0.10.0'}

  iconv-lite@0.6.3:
    resolution: {integrity: sha512-4fCk79wshMdzMp2rH06qWrJE4iolqLhCUH+OiuIgU++RB0+94NlDL81atO7GX55uUKueo0txHNtvEyI6D7WdMw==}
    engines: {node: '>=0.10.0'}

  ieee754@1.2.1:
    resolution: {integrity: sha512-dcyqhDvX1C46lXZcVqCpK+FtMRQVdIMN6/Df5js2zouUsqG7I6sFxitIC+7KYK29KdXOLHdu9zL4sFnoVQnqaA==}

  ignore-walk@6.0.5:
    resolution: {integrity: sha512-VuuG0wCnjhnylG1ABXT3dAuIpTNDs/G8jlpmwXY03fXoXy/8ZK8/T+hMzt8L4WnrLCJgdybqgPagnF/f97cg3A==}
    engines: {node: ^14.17.0 || ^16.13.0 || >=18.0.0}

  ignore@5.3.2:
    resolution: {integrity: sha512-hsBTNUqQTDwkWtcdYI2i06Y/nUBEsNEDJKjWdigLvegy8kDuJAS8uRlpkkcQpyEXL0Z/pjDy5HBmMjRCJ2gq+g==}
    engines: {node: '>= 4'}

  import-fresh@3.3.0:
    resolution: {integrity: sha512-veYYhQa+D1QBKznvhUHxb8faxlrwUnxseDAbAp457E0wLNio2bOSKnjYDhMj+YiAq61xrMGhQk9iXVk5FzgQMw==}
    engines: {node: '>=6'}

  import-local@3.1.0:
    resolution: {integrity: sha512-ASB07uLtnDs1o6EHjKpX34BKYDSqnFerfTOJL2HvMqF70LnxpjkzDB8J44oT9pu4AMPkQwf8jl6szgvNd2tRIg==}
    engines: {node: '>=8'}
    hasBin: true

  import-meta-resolve@4.1.0:
    resolution: {integrity: sha512-I6fiaX09Xivtk+THaMfAwnA3MVA5Big1WHF1Dfx9hFuvNIWpXnorlkzhcQf6ehrqQiiZECRt1poOAkPmer3ruw==}

  imurmurhash@0.1.4:
    resolution: {integrity: sha512-JmXMZ6wuvDmLiHEml9ykzqO6lwFbof0GG4IkcGaENdCRDDmMVnny7s5HsIgHCbaq0w2MyPhDqkhTUgS2LU2PHA==}
    engines: {node: '>=0.8.19'}

  indent-string@4.0.0:
    resolution: {integrity: sha512-EdDDZu4A2OyIK7Lr/2zG+w5jmbuk1DVBnEwREQvBzspBJkCEbRa8GxU1lghYcaGJCnRWibjDXlq779X1/y5xwg==}
    engines: {node: '>=8'}

  inflight@1.0.6:
    resolution: {integrity: sha512-k92I/b08q4wvFscXCLvqfsHCrjrF7yiXsQuIVvVE7N82W3+aqpzuUdBbfhWcy/FZR3/4IgflMgKLOsvPDrGCJA==}
    deprecated: This module is not supported, and leaks memory. Do not use it. Check out lru-cache if you want a good and tested way to coalesce async requests by a key value, which is much more comprehensive and powerful.

  inherits@2.0.4:
    resolution: {integrity: sha512-k/vGaX4/Yla3WzyMCvTQOXYeIHvqOKtnqBduzTHpzpQZzAskKMhZ2K+EnBiSM9zGSoIFeMpXKxa4dYeZIQqewQ==}

  ini@1.3.8:
    resolution: {integrity: sha512-JV/yugV2uzW5iMRSiZAyDtQd+nxtUnjeLt0acNdw98kKLrvuRVyB80tsREOE7yvGVgalhZ6RNXCmEHkUKBKxew==}

  ini@4.1.1:
    resolution: {integrity: sha512-QQnnxNyfvmHFIsj7gkPcYymR8Jdw/o7mp5ZFihxn6h8Ci6fh3Dx4E1gPjpQEpIuPo9XVNY/ZUwh4BPMjGyL01g==}
    engines: {node: ^14.17.0 || ^16.13.0 || >=18.0.0}

  ini@4.1.3:
    resolution: {integrity: sha512-X7rqawQBvfdjS10YU1y1YVreA3SsLrW9dX2CewP2EbBJM4ypVNLDkO5y04gejPwKIY9lR+7r9gn3rFPt/kmWFg==}
    engines: {node: ^14.17.0 || ^16.13.0 || >=18.0.0}

  init-package-json@6.0.3:
    resolution: {integrity: sha512-Zfeb5ol+H+eqJWHTaGca9BovufyGeIfr4zaaBorPmJBMrJ+KBnN+kQx2ZtXdsotUTgldHmHQV44xvUWOUA7E2w==}
    engines: {node: ^16.14.0 || >=18.0.0}

  inquirer@8.2.6:
    resolution: {integrity: sha512-M1WuAmb7pn9zdFRtQYk26ZBoY043Sse0wVDdk4Bppr+JOXyQYybdtvK+l9wUibhtjdjvtoiNy8tk+EgsYIUqKg==}
    engines: {node: '>=12.0.0'}

  ip-address@9.0.5:
    resolution: {integrity: sha512-zHtQzGojZXTwZTHQqra+ETKd4Sn3vgi7uBmlPoXVWZqYvuKmtI0l/VZTjqGmJY9x88GGOaZ9+G9ES8hC4T4X8g==}
    engines: {node: '>= 12'}

  is-arrayish@0.2.1:
    resolution: {integrity: sha512-zz06S8t0ozoDXMG+ube26zeCTNXcKIPJZJi8hBrF4idCLms4CG9QtK7qBl1boi5ODzFpjswb5JPmHCbMpjaYzg==}

  is-arrayish@0.3.2:
    resolution: {integrity: sha512-eVRqCvVlZbuw3GrM63ovNSNAeA1K16kaR/LRY/92w0zxQ5/1YzwblUX652i4Xs9RwAGjW9d9y6X88t8OaAJfWQ==}

  is-ci@3.0.1:
    resolution: {integrity: sha512-ZYvCgrefwqoQ6yTyYUbQu64HsITZ3NfKX1lzaEYdkTDcfKzzCI/wthRRYKkdjHKFVgNiXKAKm65Zo1pk2as/QQ==}
    hasBin: true

  is-core-module@2.16.1:
    resolution: {integrity: sha512-UfoeMA6fIJ8wTYFEUjelnaGI67v6+N7qXJEvQuIGa99l4xsCruSYOVSQ0uPANn4dAzm8lkYPaKLrrijLq7x23w==}
    engines: {node: '>= 0.4'}

  is-docker@2.2.1:
    resolution: {integrity: sha512-F+i2BKsFrH66iaUFc0woD8sLy8getkwTwtOBjvs56Cx4CgJDeKQeqfz8wAYiSb8JOprWhHH5p77PbmYCvvUuXQ==}
    engines: {node: '>=8'}
    hasBin: true

  is-extglob@2.1.1:
    resolution: {integrity: sha512-SbKbANkN603Vi4jEZv49LeVJMn4yGwsbzZworEoyEiutsN3nJYdbO36zfhGJ6QEDpOZIFkDtnq5JRxmvl3jsoQ==}
    engines: {node: '>=0.10.0'}

  is-fullwidth-code-point@3.0.0:
    resolution: {integrity: sha512-zymm5+u+sCsSWyD9qNaejV3DFvhCKclKdizYaJUuHA83RLjb7nSuGnddCHGv0hk+KY7BMAlsWeK4Ueg6EV6XQg==}
    engines: {node: '>=8'}

  is-fullwidth-code-point@4.0.0:
    resolution: {integrity: sha512-O4L094N2/dZ7xqVdrXhh9r1KODPJpFms8B5sGdJLPy664AgvXsreZUyCQQNItZRDlYug4xStLjNp/sz3HvBowQ==}
    engines: {node: '>=12'}

  is-fullwidth-code-point@5.0.0:
    resolution: {integrity: sha512-OVa3u9kkBbw7b8Xw5F9P+D/T9X+Z4+JruYVNapTjPYZYUznQ5YfWeFkOj606XYYW8yugTfC8Pj0hYqvi4ryAhA==}
    engines: {node: '>=18'}

  is-generator-fn@2.1.0:
    resolution: {integrity: sha512-cTIB4yPYL/Grw0EaSzASzg6bBy9gqCofvWN8okThAYIxKJZC+udlRAmGbM0XLeniEJSs8uEgHPGuHSe1XsOLSQ==}
    engines: {node: '>=6'}

  is-glob@4.0.3:
    resolution: {integrity: sha512-xelSayHH36ZgE7ZWhli7pW34hNbNl8Ojv5KVmkJD4hBdD3th8Tfk9vYasLM+mXWOZhFkgZfxhLSnrwRr4elSSg==}
    engines: {node: '>=0.10.0'}

  is-interactive@1.0.0:
    resolution: {integrity: sha512-2HvIEKRoqS62guEC+qBjpvRubdX910WCMuJTZ+I9yvqKU2/12eSL549HMwtabb4oupdj2sMP50k+XJfB/8JE6w==}
    engines: {node: '>=8'}

  is-lambda@1.0.1:
    resolution: {integrity: sha512-z7CMFGNrENq5iFB9Bqo64Xk6Y9sg+epq1myIcdHaGnbMTYOxvzsEtdYqQUylB7LxfkvgrrjP32T6Ywciio9UIQ==}

  is-number@7.0.0:
    resolution: {integrity: sha512-41Cifkg6e8TylSpdtTpeLVMqvSBEVzTttHvERD741+pnZ8ANv0004MRL43QKPDlK9cGvNp6NZWZUBlbGXYxxng==}
    engines: {node: '>=0.12.0'}

  is-obj@2.0.0:
    resolution: {integrity: sha512-drqDG3cbczxxEJRoOXcOjtdp1J/lyp1mNn0xaznRs8+muBhgQcrnbspox5X5fOw0HnMnbfDzvnEMEtqDEJEo8w==}
    engines: {node: '>=8'}

  is-plain-obj@1.1.0:
    resolution: {integrity: sha512-yvkRyxmFKEOQ4pNXCmJG5AEQNlXJS5LaONXo5/cLdTZdWvsZ1ioJEonLGAosKlMWE8lwUy/bJzMjcw8az73+Fg==}
    engines: {node: '>=0.10.0'}

  is-plain-object@2.0.4:
    resolution: {integrity: sha512-h5PpgXkWitc38BBMYawTYMWJHFZJVnBquFE57xFpjB8pJFiF6gZ+bU+WyI/yqXiFR5mdLsgYNaPe8uao6Uv9Og==}
    engines: {node: '>=0.10.0'}

  is-plain-object@5.0.0:
    resolution: {integrity: sha512-VRSzKkbMm5jMDoKLbltAkFQ5Qr7VDiTFGXxYFXXowVj387GeGNOCsOH6Msy00SGZ3Fp84b1Naa1psqgcCIEP5Q==}
    engines: {node: '>=0.10.0'}

  is-ssh@1.4.0:
    resolution: {integrity: sha512-x7+VxdxOdlV3CYpjvRLBv5Lo9OJerlYanjwFrPR9fuGPjCiNiCzFgAWpiLAohSbsnH4ZAys3SBh+hq5rJosxUQ==}

  is-stream@2.0.0:
    resolution: {integrity: sha512-XCoy+WlUr7d1+Z8GgSuXmpuUFC9fOhRXglJMx+dwLKTkL44Cjd4W1Z5P+BQZpr+cR93aGP4S/s7Ftw6Nd/kiEw==}
    engines: {node: '>=8'}

  is-stream@3.0.0:
    resolution: {integrity: sha512-LnQR4bZ9IADDRSkvpqMGvt/tEJWclzklNgSw48V5EAaAeDd6qGvN8ei6k5p0tvxSR171VmGyHuTiAOfxAbr8kA==}
    engines: {node: ^12.20.0 || ^14.13.1 || >=16.0.0}

  is-text-path@1.0.1:
    resolution: {integrity: sha512-xFuJpne9oFz5qDaodwmmG08e3CawH/2ZV8Qqza1Ko7Sk8POWbkRdwIoAWVhqvq0XeUzANEhKo2n0IXUGBm7A/w==}
    engines: {node: '>=0.10.0'}

  is-text-path@2.0.0:
    resolution: {integrity: sha512-+oDTluR6WEjdXEJMnC2z6A4FRwFoYuvShVVEGsS7ewc0UTi2QtAKMDJuL4BDEVt+5T7MjFo12RP8ghOM75oKJw==}
    engines: {node: '>=8'}

  is-unicode-supported@0.1.0:
    resolution: {integrity: sha512-knxG2q4UC3u8stRGyAVJCOdxFmv5DZiRcdlIaAQXAbSfJya+OhopNotLQrstBhququ4ZpuKbDc/8S6mgXgPFPw==}
    engines: {node: '>=10'}

  is-wsl@2.2.0:
    resolution: {integrity: sha512-fKzAra0rGJUUBwGBgNkHZuToZcn+TtXHpeCgmkMJMMYx1sQDYaCSyjJBSCa2nH1DGm7s3n1oBnohoVTBaN7Lww==}
    engines: {node: '>=8'}

  isarray@1.0.0:
    resolution: {integrity: sha512-VLghIWNM6ELQzo7zwmcg0NmTVyWKYjvIeM83yjp0wRDTmUnrM678fQbcKBo6n2CJEF0szoG//ytg+TKla89ALQ==}

  isexe@2.0.0:
    resolution: {integrity: sha512-RHxMLp9lnKHGHRng9QFhRCMbYAcVpn69smSGcq3f36xjgVVWThj4qqLbTLlq7Ssj8B+fIQ1EuCEGI2lKsyQeIw==}

  isexe@3.1.1:
    resolution: {integrity: sha512-LpB/54B+/2J5hqQ7imZHfdU31OlgQqx7ZicVlkm9kzg9/w8GKLEcFfJl/t7DCEDueOyBAD6zCCwTO6Fzs0NoEQ==}
    engines: {node: '>=16'}

  isnumber@1.0.0:
    resolution: {integrity: sha512-JLiSz/zsZcGFXPrB4I/AGBvtStkt+8QmksyZBZnVXnnK9XdTEyz0tX8CRYljtwYDuIuZzih6DpHQdi+3Q6zHPw==}

  isobject@3.0.1:
    resolution: {integrity: sha512-WhB9zCku7EGTj/HQQRz5aUQEUeoQZH2bWcltRErOpymJ4boYE6wL9Tbr23krRPSZ+C5zqNSrSw+Cc7sZZ4b7vg==}
    engines: {node: '>=0.10.0'}

  isomorphic-ws@4.0.1:
    resolution: {integrity: sha512-BhBvN2MBpWTaSHdWRb/bwdZJ1WaehQ2L1KngkCkfLUGF0mAWAT1sQUQacEmQ0jXkFw/czDXPNQSL5u2/Krsz1w==}
    peerDependencies:
      ws: '*'

  isows@1.0.3:
    resolution: {integrity: sha512-2cKei4vlmg2cxEjm3wVSqn8pcoRF/LX/wpifuuNquFO4SQmPwarClT+SUCA2lt+l581tTeZIPIZuIDo2jWN1fg==}
    peerDependencies:
      ws: '*'

  isows@1.0.6:
    resolution: {integrity: sha512-lPHCayd40oW98/I0uvgaHKWCSvkzY27LjWLbtzOm64yQ+G3Q5npjjbdppU65iZXkK1Zt+kH9pfegli0AYfwYYw==}
    peerDependencies:
      ws: '*'

  isstream@0.1.2:
    resolution: {integrity: sha512-Yljz7ffyPbrLpLngrMtZ7NduUgVvi6wG9RJ9IUcyCd59YQ911PBJphODUcbOVbqYfxe1wuYf/LJ8PauMRwsM/g==}

  istanbul-lib-coverage@3.2.2:
    resolution: {integrity: sha512-O8dpsF+r0WV/8MNRKfnmrtCWhuKjxrq2w+jpzBL5UZKTi2LeVWnWOmWRxFlesJONmc+wLAGvKQZEOanko0LFTg==}
    engines: {node: '>=8'}

  istanbul-lib-instrument@5.2.1:
    resolution: {integrity: sha512-pzqtp31nLv/XFOzXGuvhCb8qhjmTVo5vjVk19XE4CRlSWz0KoeJ3bw9XsA7nOp9YBf4qHjwBxkDzKcME/J29Yg==}
    engines: {node: '>=8'}

  istanbul-lib-instrument@6.0.3:
    resolution: {integrity: sha512-Vtgk7L/R2JHyyGW07spoFlB8/lpjiOLTjMdms6AFMraYt3BaJauod/NGrfnVG/y4Ix1JEuMRPDPEj2ua+zz1/Q==}
    engines: {node: '>=10'}

  istanbul-lib-report@3.0.1:
    resolution: {integrity: sha512-GCfE1mtsHGOELCU8e/Z7YWzpmybrx/+dSTfLrvY8qRmaY6zXTKWn6WQIjaAFw069icm6GVMNkgu0NzI4iPZUNw==}
    engines: {node: '>=10'}

  istanbul-lib-source-maps@4.0.1:
    resolution: {integrity: sha512-n3s8EwkdFIJCG3BPKBYvskgXGoy88ARzvegkitk60NxRdwltLOTaH7CUiMRXvwYorl0Q712iEjcWB+fK/MrWVw==}
    engines: {node: '>=10'}

  istanbul-reports@3.1.7:
    resolution: {integrity: sha512-BewmUXImeuRk2YY0PVbxgKAysvhRPUQE0h5QRM++nVWyubKGV0l8qQ5op8+B2DOmwSe63Jivj0BjkPQVf8fP5g==}
    engines: {node: '>=8'}

  jackspeak@3.4.3:
    resolution: {integrity: sha512-OGlZQpz2yfahA/Rd1Y8Cd9SIEsqvXkLVoSw/cgwhnhFMDbsQFeZYoJJ7bIZBS9BcamUW96asq/npPWugM+RQBw==}

  jake@10.9.2:
    resolution: {integrity: sha512-2P4SQ0HrLQ+fw6llpLnOaGAvN2Zu6778SJMrCUwns4fOoG9ayrTiZk3VV8sCPkVZF8ab0zksVpS8FDY5pRCNBA==}
    engines: {node: '>=10'}
    hasBin: true

  jayson@4.1.3:
    resolution: {integrity: sha512-LtXh5aYZodBZ9Fc3j6f2w+MTNcnxteMOrb+QgIouguGOulWi0lieEkOUg+HkjjFs0DGoWDds6bi4E9hpNFLulQ==}
    engines: {node: '>=8'}
    hasBin: true

  jest-changed-files@29.7.0:
    resolution: {integrity: sha512-fEArFiwf1BpQ+4bXSprcDc3/x4HSzL4al2tozwVpDFpsxALjLYdyiIK4e5Vz66GQJIbXJ82+35PtysofptNX2w==}
    engines: {node: ^14.15.0 || ^16.10.0 || >=18.0.0}

  jest-circus@29.7.0:
    resolution: {integrity: sha512-3E1nCMgipcTkCocFwM90XXQab9bS+GMsjdpmPrlelaxwD93Ad8iVEjX/vvHPdLPnFf+L40u+5+iutRdA1N9myw==}
    engines: {node: ^14.15.0 || ^16.10.0 || >=18.0.0}

  jest-cli@29.7.0:
    resolution: {integrity: sha512-OVVobw2IubN/GSYsxETi+gOe7Ka59EFMR/twOU3Jb2GnKKeMGJB5SGUUrEz3SFVmJASUdZUzy83sLNNQ2gZslg==}
    engines: {node: ^14.15.0 || ^16.10.0 || >=18.0.0}
    hasBin: true
    peerDependencies:
      node-notifier: ^8.0.1 || ^9.0.0 || ^10.0.0
    peerDependenciesMeta:
      node-notifier:
        optional: true

  jest-config@29.7.0:
    resolution: {integrity: sha512-uXbpfeQ7R6TZBqI3/TxCU4q4ttk3u0PJeC+E0zbfSoSjq6bJ7buBPxzQPL0ifrkY4DNu4JUdk0ImlBUYi840eQ==}
    engines: {node: ^14.15.0 || ^16.10.0 || >=18.0.0}
    peerDependencies:
      '@types/node': '*'
      ts-node: '>=9.0.0'
    peerDependenciesMeta:
      '@types/node':
        optional: true
      ts-node:
        optional: true

  jest-diff@29.7.0:
    resolution: {integrity: sha512-LMIgiIrhigmPrs03JHpxUh2yISK3vLFPkAodPeo0+BuF7wA2FoQbkEg1u8gBYBThncu7e1oEDUfIXVuTqLRUjw==}
    engines: {node: ^14.15.0 || ^16.10.0 || >=18.0.0}

  jest-docblock@29.7.0:
    resolution: {integrity: sha512-q617Auw3A612guyaFgsbFeYpNP5t2aoUNLwBUbc/0kD1R4t9ixDbyFTHd1nok4epoVFpr7PmeWHrhvuV3XaJ4g==}
    engines: {node: ^14.15.0 || ^16.10.0 || >=18.0.0}

  jest-each@29.7.0:
    resolution: {integrity: sha512-gns+Er14+ZrEoC5fhOfYCY1LOHHr0TI+rQUHZS8Ttw2l7gl+80eHc/gFf2Ktkw0+SIACDTeWvpFcv3B04VembQ==}
    engines: {node: ^14.15.0 || ^16.10.0 || >=18.0.0}

  jest-environment-node@29.7.0:
    resolution: {integrity: sha512-DOSwCRqXirTOyheM+4d5YZOrWcdu0LNZ87ewUoywbcb2XR4wKgqiG8vNeYwhjFMbEkfju7wx2GYH0P2gevGvFw==}
    engines: {node: ^14.15.0 || ^16.10.0 || >=18.0.0}

  jest-get-type@29.6.3:
    resolution: {integrity: sha512-zrteXnqYxfQh7l5FHyL38jL39di8H8rHoecLH3JNxH3BwOrBsNeabdap5e0I23lD4HHI8W5VFBZqG4Eaq5LNcw==}
    engines: {node: ^14.15.0 || ^16.10.0 || >=18.0.0}

  jest-haste-map@29.7.0:
    resolution: {integrity: sha512-fP8u2pyfqx0K1rGn1R9pyE0/KTn+G7PxktWidOBTqFPLYX0b9ksaMFkhK5vrS3DVun09pckLdlx90QthlW7AmA==}
    engines: {node: ^14.15.0 || ^16.10.0 || >=18.0.0}

  jest-leak-detector@29.7.0:
    resolution: {integrity: sha512-kYA8IJcSYtST2BY9I+SMC32nDpBT3J2NvWJx8+JCuCdl/CR1I4EKUJROiP8XtCcxqgTTBGJNdbB1A8XRKbTetw==}
    engines: {node: ^14.15.0 || ^16.10.0 || >=18.0.0}

  jest-matcher-utils@29.7.0:
    resolution: {integrity: sha512-sBkD+Xi9DtcChsI3L3u0+N0opgPYnCRPtGcQYrgXmR+hmt/fYfWAL0xRXYU8eWOdfuLgBe0YCW3AFtnRLagq/g==}
    engines: {node: ^14.15.0 || ^16.10.0 || >=18.0.0}

  jest-message-util@29.7.0:
    resolution: {integrity: sha512-GBEV4GRADeP+qtB2+6u61stea8mGcOT4mCtrYISZwfu9/ISHFJ/5zOMXYbpBE9RsS5+Gb63DW4FgmnKJ79Kf6w==}
    engines: {node: ^14.15.0 || ^16.10.0 || >=18.0.0}

  jest-mock@29.7.0:
    resolution: {integrity: sha512-ITOMZn+UkYS4ZFh83xYAOzWStloNzJFO2s8DWrE4lhtGD+AorgnbkiKERe4wQVBydIGPx059g6riW5Btp6Llnw==}
    engines: {node: ^14.15.0 || ^16.10.0 || >=18.0.0}

  jest-pnp-resolver@1.2.3:
    resolution: {integrity: sha512-+3NpwQEnRoIBtx4fyhblQDPgJI0H1IEIkX7ShLUjPGA7TtUTvI1oiKi3SR4oBR0hQhQR80l4WAe5RrXBwWMA8w==}
    engines: {node: '>=6'}
    peerDependencies:
      jest-resolve: '*'
    peerDependenciesMeta:
      jest-resolve:
        optional: true

  jest-regex-util@29.6.3:
    resolution: {integrity: sha512-KJJBsRCyyLNWCNBOvZyRDnAIfUiRJ8v+hOBQYGn8gDyF3UegwiP4gwRR3/SDa42g1YbVycTidUF3rKjyLFDWbg==}
    engines: {node: ^14.15.0 || ^16.10.0 || >=18.0.0}

  jest-resolve-dependencies@29.7.0:
    resolution: {integrity: sha512-un0zD/6qxJ+S0et7WxeI3H5XSe9lTBBR7bOHCHXkKR6luG5mwDDlIzVQ0V5cZCuoTgEdcdwzTghYkTWfubi+nA==}
    engines: {node: ^14.15.0 || ^16.10.0 || >=18.0.0}

  jest-resolve@29.7.0:
    resolution: {integrity: sha512-IOVhZSrg+UvVAshDSDtHyFCCBUl/Q3AAJv8iZ6ZjnZ74xzvwuzLXid9IIIPgTnY62SJjfuupMKZsZQRsCvxEgA==}
    engines: {node: ^14.15.0 || ^16.10.0 || >=18.0.0}

  jest-runner@29.7.0:
    resolution: {integrity: sha512-fsc4N6cPCAahybGBfTRcq5wFR6fpLznMg47sY5aDpsoejOcVYFb07AHuSnR0liMcPTgBsA3ZJL6kFOjPdoNipQ==}
    engines: {node: ^14.15.0 || ^16.10.0 || >=18.0.0}

  jest-runtime@29.7.0:
    resolution: {integrity: sha512-gUnLjgwdGqW7B4LvOIkbKs9WGbn+QLqRQQ9juC6HndeDiezIwhDP+mhMwHWCEcfQ5RUXa6OPnFF8BJh5xegwwQ==}
    engines: {node: ^14.15.0 || ^16.10.0 || >=18.0.0}

  jest-snapshot@29.7.0:
    resolution: {integrity: sha512-Rm0BMWtxBcioHr1/OX5YCP8Uov4riHvKPknOGs804Zg9JGZgmIBkbtlxJC/7Z4msKYVbIJtfU+tKb8xlYNfdkw==}
    engines: {node: ^14.15.0 || ^16.10.0 || >=18.0.0}

  jest-util@29.7.0:
    resolution: {integrity: sha512-z6EbKajIpqGKU56y5KBUgy1dt1ihhQJgWzUlZHArA/+X2ad7Cb5iF+AK1EWVL/Bo7Rz9uurpqw6SiBCefUbCGA==}
    engines: {node: ^14.15.0 || ^16.10.0 || >=18.0.0}

  jest-validate@29.7.0:
    resolution: {integrity: sha512-ZB7wHqaRGVw/9hST/OuFUReG7M8vKeq0/J2egIGLdvjHCmYqGARhzXmtgi+gVeZ5uXFF219aOc3Ls2yLg27tkw==}
    engines: {node: ^14.15.0 || ^16.10.0 || >=18.0.0}

  jest-watcher@29.7.0:
    resolution: {integrity: sha512-49Fg7WXkU3Vl2h6LbLtMQ/HyB6rXSIX7SqvBLQmssRBGN9I0PNvPmAmCWSOY6SOvrjhI/F7/bGAv9RtnsPA03g==}
    engines: {node: ^14.15.0 || ^16.10.0 || >=18.0.0}

  jest-worker@29.7.0:
    resolution: {integrity: sha512-eIz2msL/EzL9UFTFFx7jBTkeZfku0yUAyZZZmJ93H2TYEiroIx2PQjEXcwYtYl8zXCxb+PAmA2hLIt/6ZEkPHw==}
    engines: {node: ^14.15.0 || ^16.10.0 || >=18.0.0}

  jest@29.7.0:
    resolution: {integrity: sha512-NIy3oAFp9shda19hy4HK0HRTWKtPJmGdnvywu01nOqNC2vZg+Z+fvJDxpMQA88eb2I9EcafcdjYgsDthnYTvGw==}
    engines: {node: ^14.15.0 || ^16.10.0 || >=18.0.0}
    hasBin: true
    peerDependencies:
      node-notifier: ^8.0.1 || ^9.0.0 || ^10.0.0
    peerDependenciesMeta:
      node-notifier:
        optional: true

  jiti@2.4.2:
    resolution: {integrity: sha512-rg9zJN+G4n2nfJl5MW3BMygZX56zKPNVEYYqq7adpmMh4Jn2QNEwhvQlFy6jPVdcod7txZtKHWnyZiA3a0zP7A==}
    hasBin: true

  joycon@3.1.1:
    resolution: {integrity: sha512-34wB/Y7MW7bzjKRjUKTa46I2Z7eV62Rkhva+KkopW7Qvv/OSWBqvkSY7vusOPrNuZcUG3tApvdVgNB8POj3SPw==}
    engines: {node: '>=10'}

  js-sha3@0.8.0:
    resolution: {integrity: sha512-gF1cRrHhIzNfToc802P800N8PpXS+evLLXfsVpowqmAFR9uwbi89WvXg2QspOmXL8QL86J4T1EpFu+yUkwJY3Q==}

  js-tiktoken@1.0.16:
    resolution: {integrity: sha512-nUVdO5k/M9llWpiaZlBBDdtmr6qWXwSD6fgaDu2zM8UP+OXxx9V37lFkI6w0/1IuaDx7WffZ37oYd9KvcWKElg==}

  js-tokens@4.0.0:
    resolution: {integrity: sha512-RdJUflcE3cUzKiMqQgsCu06FPu9UdIJO0beYbPhHN4k6apgJtifcoCtT9bcxOpYBtpD2kCM6Sbzg4CausW/PKQ==}

  js-yaml@3.14.1:
    resolution: {integrity: sha512-okMH7OXXJ7YrN9Ok3/SXrnu4iX9yOk+25nqX4imS2npuvTYDmo/QEZoqwZkYaIDk3jVvBOTOIEgEhaLOynBS9g==}
    hasBin: true

  js-yaml@4.1.0:
    resolution: {integrity: sha512-wpxZs9NoxZaJESJGIZTyDEaYpl0FKSA+FB9aJiyemKhMwkxQg63h4T1KJgUGHpTqPDNRcmmYLugrRjJlBtWvRA==}
    hasBin: true

  jsbn@1.1.0:
    resolution: {integrity: sha512-4bYVV3aAMtDTTu4+xsDYa6sy9GyJ69/amsu9sYF2zqjiEoZA5xJi3BrfX3uY+/IekIu7MwdObdbDWpoZdBv3/A==}

  jsesc@3.1.0:
    resolution: {integrity: sha512-/sM3dO2FOzXjKQhJuo0Q173wf2KOo8t4I8vHy6lF9poUp7bKT0/NHE8fPX23PwfhnykfqnC2xRxOnVw5XuGIaA==}
    engines: {node: '>=6'}
    hasBin: true

  json-parse-better-errors@1.0.2:
    resolution: {integrity: sha512-mrqyZKfX5EhL7hvqcV6WG1yYjnjeuYDzDhhcAAUrq8Po85NBQBJP+ZDUT75qZQ98IkUoBqdkExkukOU7Ts2wrw==}

  json-parse-even-better-errors@2.3.1:
    resolution: {integrity: sha512-xyFwyhro/JEof6Ghe2iz2NcXoj2sloNsWr/XsERDK/oiPCfaNhl5ONfp+jQdAZRQQ0IJWNzH9zIZF7li91kh2w==}

  json-parse-even-better-errors@3.0.2:
    resolution: {integrity: sha512-fi0NG4bPjCHunUJffmLd0gxssIgkNmArMvis4iNah6Owg1MCJjWhEcDLmsK6iGkJq3tHwbDkTlce70/tmXN4cQ==}
    engines: {node: ^14.17.0 || ^16.13.0 || >=18.0.0}

  json-schema-traverse@0.4.1:
    resolution: {integrity: sha512-xbbCH5dCYU5T8LcEhhuh7HJ88HXuW3qsI3Y0zOZFKfZEHcpWiHU/Jxzk629Brsab/mMiHQti9wMP+845RPe3Vg==}

  json-schema-traverse@1.0.0:
    resolution: {integrity: sha512-NM8/P9n3XjXhIZn1lLhkFaACTOURQXjWhV4BA/RnOv8xvgqtqpAX9IO4mRQxSx1Rlo4tqzeqb0sOlruaOy3dug==}

  json-stringify-nice@1.1.4:
    resolution: {integrity: sha512-5Z5RFW63yxReJ7vANgW6eZFGWaQvnPE3WNmZoOJrSkGju2etKA2L5rrOa1sm877TVTFt57A80BH1bArcmlLfPw==}

  json-stringify-safe@5.0.1:
    resolution: {integrity: sha512-ZClg6AaYvamvYEE82d3Iyd3vSSIjQ+odgjaTzRuO3s7toCdFKczob2i0zCh7JE8kWn17yvAWhUVxvqGwUalsRA==}

  json5@2.2.3:
    resolution: {integrity: sha512-XmOWe7eyHYH14cLdVPoyg+GOH3rYX++KpzrylJwSW98t3Nk+U8XOl8FWKOgwtzdb8lXGf6zYwDUzeHMWfxasyg==}
    engines: {node: '>=6'}
    hasBin: true

  jsonc-parser@3.2.0:
    resolution: {integrity: sha512-gfFQZrcTc8CnKXp6Y4/CBT3fTc0OVuDofpre4aEeEpSBPV5X5v4+Vmx+8snU7RLPrNHPKSgLxGo9YuQzz20o+w==}

  jsonfile@6.1.0:
    resolution: {integrity: sha512-5dgndWOriYSm5cnYaJNhalLNDKOqFwyDB/rr1E9ZsGciGvKPs8R2xYGCacuf3z6K1YKDz182fd+fY3cn3pMqXQ==}

  jsonparse@1.3.1:
    resolution: {integrity: sha512-POQXvpdL69+CluYsillJ7SUhKvytYjW9vG/GKpnf+xP8UWgYEM/RaMzHHofbALDiKbbP1W8UEYmgGl39WkPZsg==}
    engines: {'0': node >= 0.2.0}

  jsonpointer@5.0.1:
    resolution: {integrity: sha512-p/nXbhSEcu3pZRdkW1OfJhpsVtW1gd4Wa1fnQc9YLiTfAjn0312eMKimbdIQzuZl9aa9xUGaRlP9T/CJE/ditQ==}
    engines: {node: '>=0.10.0'}

  jsonwebtoken@9.0.2:
    resolution: {integrity: sha512-PRp66vJ865SSqOlgqS8hujT5U4AOgMfhrwYIuIhfKaoSCZcirrmASQr8CX7cUg+RMih+hgznrjp99o+W4pJLHQ==}
    engines: {node: '>=12', npm: '>=6'}

  just-diff-apply@5.5.0:
    resolution: {integrity: sha512-OYTthRfSh55WOItVqwpefPtNt2VdKsq5AnAK6apdtR6yCH8pr0CmSr710J0Mf+WdQy7K/OzMy7K2MgAfdQURDw==}

  just-diff@6.0.2:
    resolution: {integrity: sha512-S59eriX5u3/QhMNq3v/gm8Kd0w8OS6Tz2FS1NG4blv+z0MuQcBRJyFWjdovM0Rad4/P4aUPFtnkNjMjyMlMSYA==}

  jwa@1.4.1:
    resolution: {integrity: sha512-qiLX/xhEEFKUAJ6FiBMbes3w9ATzyk5W7Hvzpa/SLYdxNtng+gcurvrI7TbACjIXlsJyr05/S1oUhZrc63evQA==}

  jws@3.2.2:
    resolution: {integrity: sha512-YHlZCB6lMTllWDtSPHz/ZXTsi8S00usEV6v1tjq8tOUZzw7DpSDWVXjXDre6ed1w/pd495ODpHZYSdkRTsa0HA==}

  kind-of@6.0.3:
    resolution: {integrity: sha512-dcS1ul+9tmeD95T+x28/ehLgd9mENa3LsvDTtzm3vyBEO7RPptvAD+t44WVXaUjTBRcrpFeFlC8WCruUR456hw==}
    engines: {node: '>=0.10.0'}

  kleur@3.0.3:
    resolution: {integrity: sha512-eTIzlVOSUR+JxdDFepEYcBMtZ9Qqdef+rnzWdRZuMbOywu5tO2w2N7rqjoANZ5k9vywhL6Br1VRjUIgTQx4E8w==}
    engines: {node: '>=6'}

  langchain@0.3.12:
    resolution: {integrity: sha512-BjdQ/f/66W05L8nRgX74bf5QvJIphpg+K5ZTmQwGE8Gk3umtzHp8T4YIRFYjvTxU4XQrGXOgWk1Y9rk5uBbjKA==}
    engines: {node: '>=18'}
    peerDependencies:
      '@langchain/anthropic': '*'
      '@langchain/aws': '*'
      '@langchain/cerebras': '*'
      '@langchain/cohere': '*'
      '@langchain/core': '>=0.2.21 <0.4.0'
      '@langchain/google-genai': '*'
      '@langchain/google-vertexai': '*'
      '@langchain/google-vertexai-web': '*'
      '@langchain/groq': '*'
      '@langchain/mistralai': '*'
      '@langchain/ollama': '*'
      axios: '*'
      cheerio: '*'
      handlebars: ^4.7.8
      peggy: ^3.0.2
      typeorm: '*'
    peerDependenciesMeta:
      '@langchain/anthropic':
        optional: true
      '@langchain/aws':
        optional: true
      '@langchain/cerebras':
        optional: true
      '@langchain/cohere':
        optional: true
      '@langchain/google-genai':
        optional: true
      '@langchain/google-vertexai':
        optional: true
      '@langchain/google-vertexai-web':
        optional: true
      '@langchain/groq':
        optional: true
      '@langchain/mistralai':
        optional: true
      '@langchain/ollama':
        optional: true
      axios:
        optional: true
      cheerio:
        optional: true
      handlebars:
        optional: true
      peggy:
        optional: true
      typeorm:
        optional: true

  langsmith@0.3.1:
    resolution: {integrity: sha512-4xkKuav39KppGEsIYJ22CtN8WWrei0rUuBiyjTfjR/q9AOs+ybzpKXB5VLXjphJrgAsg8GOfiDXJu6CazuOgVA==}
    peerDependencies:
      openai: '*'
    peerDependenciesMeta:
      openai:
        optional: true

  lerna@8.1.9:
    resolution: {integrity: sha512-ZRFlRUBB2obm+GkbTR7EbgTMuAdni6iwtTQTMy7LIrQ4UInG44LyfRepljtgUxh4HA0ltzsvWfPkd5J1DKGCeQ==}
    engines: {node: '>=18.0.0'}
    hasBin: true

  leven@3.1.0:
    resolution: {integrity: sha512-qsda+H8jTaUaN/x5vzW2rzc+8Rw4TAQ/4KjB46IwK5VH+IlVeeeje/EoZRpiXvIqjFgK84QffqPztGI3VBLG1A==}
    engines: {node: '>=6'}

  libnpmaccess@8.0.6:
    resolution: {integrity: sha512-uM8DHDEfYG6G5gVivVl+yQd4pH3uRclHC59lzIbSvy7b5FEwR+mU49Zq1jEyRtRFv7+M99mUW9S0wL/4laT4lw==}
    engines: {node: ^16.14.0 || >=18.0.0}

  libnpmpublish@9.0.9:
    resolution: {integrity: sha512-26zzwoBNAvX9AWOPiqqF6FG4HrSCPsHFkQm7nT+xU1ggAujL/eae81RnCv4CJ2In9q9fh10B88sYSzKCUh/Ghg==}
    engines: {node: ^16.14.0 || >=18.0.0}

  lilconfig@3.1.3:
    resolution: {integrity: sha512-/vlFKAoH5Cgt3Ie+JLhRbwOsCQePABiU3tJ1egGvyQ+33R/vcwM2Zl2QR/LzjsBeItPt3oSVXapn+m4nQDvpzw==}
    engines: {node: '>=14'}

  lines-and-columns@1.2.4:
    resolution: {integrity: sha512-7ylylesZQ/PV29jhEDl3Ufjo6ZX7gCqJr5F7PKrqc93v7fzSymt1BpwEU8nAUXs8qzzvqhbjhK5QZg6Mt/HkBg==}

  lines-and-columns@2.0.3:
    resolution: {integrity: sha512-cNOjgCnLB+FnvWWtyRTzmB3POJ+cXxTA81LoW7u8JdmhfXzriropYwpjShnz1QLLWsQwY7nIxoDmcPTwphDK9w==}
    engines: {node: ^12.20.0 || ^14.13.1 || >=16.0.0}

  lint-staged@15.4.3:
    resolution: {integrity: sha512-FoH1vOeouNh1pw+90S+cnuoFwRfUD9ijY2GKy5h7HS3OR7JVir2N2xrsa0+Twc1B7cW72L+88geG5cW4wIhn7g==}
    engines: {node: '>=18.12.0'}
    hasBin: true

  listr2@8.2.5:
    resolution: {integrity: sha512-iyAZCeyD+c1gPyE9qpFu8af0Y+MRtmKOncdGoA2S5EY8iFq99dmmvkNnHiWo+pj0s7yH7l3KPIgee77tKpXPWQ==}
    engines: {node: '>=18.0.0'}

  load-json-file@4.0.0:
    resolution: {integrity: sha512-Kx8hMakjX03tiGTLAIdJ+lL0htKnXjEZN6hk/tozf/WOuYGdZBJrZ+rCJRbVCugsjB3jMLn9746NsQIf5VjBMw==}
    engines: {node: '>=4'}

  load-json-file@6.2.0:
    resolution: {integrity: sha512-gUD/epcRms75Cw8RT1pUdHugZYM5ce64ucs2GEISABwkRsOQr0q2wm/MV2TKThycIe5e0ytRweW2RZxclogCdQ==}
    engines: {node: '>=8'}

  load-tsconfig@0.2.5:
    resolution: {integrity: sha512-IXO6OCs9yg8tMKzfPZ1YmheJbZCiEsnBdcB03l0OcfK9prKnJb96siuHCr5Fl37/yo9DnKU+TLpxzTUspw9shg==}
    engines: {node: ^12.20.0 || ^14.13.1 || >=16.0.0}

  locate-path@2.0.0:
    resolution: {integrity: sha512-NCI2kiDkyR7VeEKm27Kda/iQHyKJe1Bu0FlTbYp3CqJu+9IFe9bLyAjMxf5ZDDbEg+iMPzB5zYyUTSm8wVTKmA==}
    engines: {node: '>=4'}

  locate-path@5.0.0:
    resolution: {integrity: sha512-t7hw9pI+WvuwNJXwk5zVHpyhIqzg2qTlklJOf0mVxGSbe3Fp2VieZcduNYjaLDoy6p9uGpQEGWG87WpMKlNq8g==}
    engines: {node: '>=8'}

  locate-path@7.2.0:
    resolution: {integrity: sha512-gvVijfZvn7R+2qyPX8mAuKcFGDf6Nc61GdvGafQsHL0sBIxfKzA+usWn4GFC/bk+QdwPUD4kWFJLhElipq+0VA==}
    engines: {node: ^12.20.0 || ^14.13.1 || >=16.0.0}

  lodash.camelcase@4.3.0:
    resolution: {integrity: sha512-TwuEnCnxbc3rAvhf/LbG7tJUDzhqXyFnv3dtzLOPgCG/hODL7WFnsbwktkD7yUV0RrreP/l1PALq/YSg6VvjlA==}

  lodash.includes@4.3.0:
    resolution: {integrity: sha512-W3Bx6mdkRTGtlJISOvVD/lbqjTlPPUDTMnlXZFnVwi9NKJ6tiAk6LVdlhZMm17VZisqhKcgzpO5Wz91PCt5b0w==}

  lodash.isboolean@3.0.3:
    resolution: {integrity: sha512-Bz5mupy2SVbPHURB98VAcw+aHh4vRV5IPNhILUCsOzRmsTmSQ17jIuqopAentWoehktxGd9e/hbIXq980/1QJg==}

  lodash.isinteger@4.0.4:
    resolution: {integrity: sha512-DBwtEWN2caHQ9/imiNeEA5ys1JoRtRfY3d7V9wkqtbycnAmTvRRmbHKDV4a0EYc678/dia0jrte4tjYwVBaZUA==}

  lodash.ismatch@4.4.0:
    resolution: {integrity: sha512-fPMfXjGQEV9Xsq/8MTSgUf255gawYRbjwMyDbcvDhXgV7enSZA0hynz6vMPnpAb5iONEzBHBPsT+0zes5Z301g==}

  lodash.isnumber@3.0.3:
    resolution: {integrity: sha512-QYqzpfwO3/CWf3XP+Z+tkQsfaLL/EnUlXWVkIk5FUPc4sBdTehEqZONuyRt2P67PXAk+NXmTBcc97zw9t1FQrw==}

  lodash.isplainobject@4.0.6:
    resolution: {integrity: sha512-oSXzaWypCMHkPC3NvBEaPHf0KsA5mvPrOPgQWDsbg8n7orZ290M0BmC/jgRZ4vcJ6DTAhjrsSYgdsW/F+MFOBA==}

  lodash.isstring@4.0.1:
    resolution: {integrity: sha512-0wJxfxH1wgO3GrbuP+dTTk7op+6L41QCXbGINEmD+ny/G/eCqGzxyCsh7159S+mgDDcoarnBw6PC1PS5+wUGgw==}

  lodash.kebabcase@4.1.1:
    resolution: {integrity: sha512-N8XRTIMMqqDgSy4VLKPnJ/+hpGZN+PHQiJnSenYqPaVV/NCqEogTnAdZLQiGKhxX+JCs8waWq2t1XHWKOmlY8g==}

  lodash.memoize@4.1.2:
    resolution: {integrity: sha512-t7j+NzmgnQzTAYXcsHYLgimltOV1MXHtlOWf6GjL9Kj8GK5FInw5JotxvbOs+IvV1/Dzo04/fCGfLVs7aXb4Ag==}

  lodash.merge@4.6.2:
    resolution: {integrity: sha512-0KpjqXRVvrYyCsX1swR/XTK0va6VQkQM6MNo7PqW77ByjAhoARA8EfrP1N4+KlKj8YS0ZUCtRT/YUuhyYDujIQ==}

  lodash.mergewith@4.6.2:
    resolution: {integrity: sha512-GK3g5RPZWTRSeLSpgP8Xhra+pnjBC56q9FZYe1d5RN3TJ35dbkGy3YqBSMbyCrlbi+CM9Z3Jk5yTL7RCsqboyQ==}

  lodash.once@4.1.1:
    resolution: {integrity: sha512-Sb487aTOCr9drQVL8pIxOzVhafOjZN9UU54hiN8PU3uAiSV7lx1yYNpbNmex2PK6dSJoNTSJUUswT651yww3Mg==}

  lodash.snakecase@4.1.1:
    resolution: {integrity: sha512-QZ1d4xoBHYUeuouhEq3lk3Uq7ldgyFXGBhg04+oRLnIz8o9T65Eh+8YdroUwn846zchkA9yDsDl5CVVaV2nqYw==}

  lodash.sortby@4.7.0:
    resolution: {integrity: sha512-HDWXG8isMntAyRF5vZ7xKuEvOhT4AhlRt/3czTSjvGUxjYCBVRQY48ViDHyfYz9VIoBkW4TMGQNapx+l3RUwdA==}

  lodash.startcase@4.4.0:
    resolution: {integrity: sha512-+WKqsK294HMSc2jEbNgpHpd0JfIBhp7rEV4aqXWqFr6AlXov+SlcgB1Fv01y2kGe3Gc8nMW7VA0SrGuSkRfIEg==}

  lodash.uniq@4.5.0:
    resolution: {integrity: sha512-xfBaXQd9ryd9dlSDvnvI0lvxfLJlYAZzXomUYzLKtUeOQvOP5piqAWuGtrhWeqaXK9hhoM/iyJc5AV+XfsX3HQ==}

  lodash.upperfirst@4.3.1:
    resolution: {integrity: sha512-sReKOYJIJf74dhJONhU4e0/shzi1trVbSWDOhKYE5XV2O+H7Sb2Dihwuc7xWxVl+DgFPyTqIN3zMfT9cq5iWDg==}

  lodash@4.17.21:
    resolution: {integrity: sha512-v2kDEe57lecTulaDIuNTPy3Ry4gLGJ6Z1O3vE1krgXZNrsQ+LFTGHVxVjcXPs17LhbZVGedAJv8XZ1tvj5FvSg==}

  log-symbols@4.1.0:
    resolution: {integrity: sha512-8XPvpAA8uyhfteu8pIvQxpJZ7SYYdpUivZpGy6sFsBuKRY/7rQGavedeB8aK+Zkyq6upMFVL/9AW6vOYzfRyLg==}
    engines: {node: '>=10'}

  log-update@6.1.0:
    resolution: {integrity: sha512-9ie8ItPR6tjY5uYJh8K/Zrv/RMZ5VOlOWvtZdEHYSTFKZfIBPQa9tOAEeAWhd+AnIneLJ22w5fjOYtoutpWq5w==}
    engines: {node: '>=18'}

  lower-case@2.0.2:
    resolution: {integrity: sha512-7fm3l3NAF9WfN6W3JOmf5drwpVqX78JtoGJ3A6W0a6ZnldM41w2fV5D490psKFTpMds8TJse/eHLFFsNHHjHgg==}

  lru-cache@10.4.3:
    resolution: {integrity: sha512-JNAzZcXrCt42VGLuYz0zfAzDfAvJWW6AfYlDBQyDV5DClI2m5sAmK+OIO7s59XfsRsWHp02jAJrRadPRGTt6SQ==}

  lru-cache@5.1.1:
    resolution: {integrity: sha512-KpNARQA3Iwv+jTA0utUVVbrh+Jlrr1Fv0e56GGzAFOXN7dk/FviaDW8LHmK52DlcH4WP2n6gI8vN1aesBFgo9w==}

  lru-cache@6.0.0:
    resolution: {integrity: sha512-Jo6dJ04CmSjuznwJSS3pUeWmd/H0ffTlkXXgwZi+eq1UCmqQwCh+eLsYOYCwY991i2Fah4h1BEMCx4qThGbsiA==}
    engines: {node: '>=10'}

  make-dir@2.1.0:
    resolution: {integrity: sha512-LS9X+dc8KLxXCb8dni79fLIIUA5VyZoyjSMCwTluaXA0o27cCK0bhXkpgw+sTXVpPy/lSO57ilRixqk0vDmtRA==}
    engines: {node: '>=6'}

  make-dir@4.0.0:
    resolution: {integrity: sha512-hXdUTZYIVOt1Ex//jAQi+wTZZpUpwBj/0QsOzqegb3rGMMeJiSEu5xLHnYfBrRV4RH2+OCSOO95Is/7x1WJ4bw==}
    engines: {node: '>=10'}

  make-error@1.3.6:
    resolution: {integrity: sha512-s8UhlNe7vPKomQhC1qFelMokr/Sc3AgNbso3n74mVPA5LTZwkB9NlXf4XPamLxJE8h0gh73rM94xvwRT2CVInw==}

  make-fetch-happen@13.0.1:
    resolution: {integrity: sha512-cKTUFc/rbKUd/9meOvgrpJ2WrNzymt6jfRDdwg5UCnVzv9dTpEj9JS5m3wtziXVCjluIXyL8pcaukYqezIzZQA==}
    engines: {node: ^16.14.0 || >=18.0.0}

  makeerror@1.0.12:
    resolution: {integrity: sha512-JmqCvUhmt43madlpFzG4BQzG2Z3m6tvQDNKdClZnO3VbIudJYmxsT0FNJMeiB2+JTSlTQTSbU8QdesVmwJcmLg==}

  map-obj@1.0.1:
    resolution: {integrity: sha512-7N/q3lyZ+LVCp7PzuxrJr4KMbBE2hW7BT7YNia330OFxIf4d3r5zVpicP2650l7CPN6RM9zOJRl3NGpqSiw3Eg==}
    engines: {node: '>=0.10.0'}

  map-obj@4.3.0:
    resolution: {integrity: sha512-hdN1wVrZbb29eBGiGjJbeP8JbKjq1urkHJ/LIP/NY48MZ1QVXUsQBV1G1zvYFHn1XE06cwjBsOI2K3Ulnj1YXQ==}
    engines: {node: '>=8'}

  md5.js@1.3.5:
    resolution: {integrity: sha512-xitP+WxNPcTTOgnTJcrhM0xvdPepipPSf3I8EIpGKeFLjt3PlJLIDG3u8EX53ZIubkb+5U2+3rELYpEhHhzdkg==}

  meow@12.1.1:
    resolution: {integrity: sha512-BhXM0Au22RwUneMPwSCnyhTOizdWoIEPU9sp0Aqa1PnDMR5Wv2FGXYDjuzJEIX+Eo2Rb8xuYe5jrnm5QowQFkw==}
    engines: {node: '>=16.10'}

  meow@8.1.2:
    resolution: {integrity: sha512-r85E3NdZ+mpYk1C6RjPFEMSE+s1iZMuHtsHAqY0DT3jZczl0diWUZ8g6oU7h0M9cD2EL+PzaYghhCLzR0ZNn5Q==}
    engines: {node: '>=10'}

  merge-stream@2.0.0:
    resolution: {integrity: sha512-abv/qOcuPfk3URPfDzmZU1LKmuw8kT+0nIHvKrKgFrwifol/doWcdA4ZqsWQ8ENrFKkd67Mfpo/LovbIUsbt3w==}

  merge2@1.4.1:
    resolution: {integrity: sha512-8q7VEgMJW4J8tcfVPy8g09NcQwZdbwFEqhe/WZkoIzjn/3TGDwtOCYtXGxA3O8tPzpczCCDgv+P2P5y00ZJOOg==}
    engines: {node: '>= 8'}

  micromatch@4.0.8:
    resolution: {integrity: sha512-PXwfBhYu0hBCPw8Dn0E+WDYb7af3dSLVWKi3HGv84IdF4TyFoC0ysxFd0Goxw7nSv4T/PzEJQxsYsEiFCKo2BA==}
    engines: {node: '>=8.6'}

  mime-db@1.52.0:
    resolution: {integrity: sha512-sPU4uV7dYlvtWJxwwxHD0PuihVNiE7TyAbQ5SWxDCB9mUYvOgroQOwYQQOKPJ8CIbE+1ETVlOoK1UC2nU3gYvg==}
    engines: {node: '>= 0.6'}

  mime-types@2.1.35:
    resolution: {integrity: sha512-ZDY+bPm5zTTF+YpCrAU9nK0UgICYPT0QtT1NZWFv4s++TNkcgVaT0g6+4R2uI4MjQjzysHB1zxuWL50hzaeXiw==}
    engines: {node: '>= 0.6'}

  mimic-fn@2.1.0:
    resolution: {integrity: sha512-OqbOk5oEQeAZ8WXWydlu9HJjz9WVdEIvamMCcXmuqUYjTknH/sqsWvhQ3vgwKFRR1HpjvNBKQ37nbJgYzGqGcg==}
    engines: {node: '>=6'}

  mimic-fn@4.0.0:
    resolution: {integrity: sha512-vqiC06CuhBTUdZH+RYl8sFrL096vA45Ok5ISO6sE/Mr1jRbGH4Csnhi8f3wKVl7x8mO4Au7Ir9D3Oyv1VYMFJw==}
    engines: {node: '>=12'}

  mimic-function@5.0.1:
    resolution: {integrity: sha512-VP79XUPxV2CigYP3jWwAUFSku2aKqBH7uTAapFWCBqutsbmDo96KY5o8uh6U+/YSIn5OxJnXp73beVkpqMIGhA==}
    engines: {node: '>=18'}

  min-indent@1.0.1:
    resolution: {integrity: sha512-I9jwMn07Sy/IwOj3zVkVik2JTvgpaykDZEigL6Rx6N9LbMywwUSMtxET+7lVoDLLd3O3IXwJwvuuns8UB/HeAg==}
    engines: {node: '>=4'}

  minimalistic-assert@1.0.1:
    resolution: {integrity: sha512-UtJcAD4yEaGtjPezWuO9wC4nwUnVH/8/Im3yEHQP4b67cXlD/Qr9hdITCU1xDbSEXg2XKNaP8jsReV7vQd00/A==}

  minimalistic-crypto-utils@1.0.1:
    resolution: {integrity: sha512-JIYlbt6g8i5jKfJ3xz7rF0LXmv2TkDxBLUkiBeZ7bAx4GnnNMr8xFpGnOxn6GhTEHx3SjRrZEoU+j04prX1ktg==}

  minimatch@3.0.5:
    resolution: {integrity: sha512-tUpxzX0VAzJHjLu0xUfFv1gwVp9ba3IOuRAVH2EGuRW8a5emA2FlACLqiT/lDVtS1W+TGNwqz3sWaNyLgDJWuw==}

  minimatch@3.1.2:
    resolution: {integrity: sha512-J7p63hRiAjw1NDEww1W7i37+ByIrOWO5XQQAzZ3VOcL0PNybwpfmV/N05zFAzwQ9USyEcX6t3UO+K5aqBQOIHw==}

  minimatch@5.1.6:
    resolution: {integrity: sha512-lKwV/1brpG6mBUFHtb7NUmtABCb2WZZmm2wNiOA5hAb8VdCS4B3dtMWyvcoViccwAW/COERjXLt0zP1zXUN26g==}
    engines: {node: '>=10'}

  minimatch@8.0.4:
    resolution: {integrity: sha512-W0Wvr9HyFXZRGIDgCicunpQ299OKXs9RgZfaukz4qAW/pJhcpUfupc9c+OObPOFueNy8VSrZgEmDtk6Kh4WzDA==}
    engines: {node: '>=16 || 14 >=14.17'}

  minimatch@9.0.3:
    resolution: {integrity: sha512-RHiac9mvaRw0x3AYRgDC1CxAP7HTcNrrECeA8YYJeWnpo+2Q5CegtZjaotWTWxDG3UeGA1coE05iH1mPjT/2mg==}
    engines: {node: '>=16 || 14 >=14.17'}

  minimatch@9.0.5:
    resolution: {integrity: sha512-G6T0ZX48xgozx7587koeX9Ys2NYy6Gmv//P89sEte9V9whIapMNF4idKxnW2QtCcLiTWlb/wfCabAtAFWhhBow==}
    engines: {node: '>=16 || 14 >=14.17'}

  minimist-options@4.1.0:
    resolution: {integrity: sha512-Q4r8ghd80yhO/0j1O3B2BjweX3fiHg9cdOwjJd2J76Q135c+NDxGCqdYKQ1SKBuFfgWbAUzBfvYjPUEeNgqN1A==}
    engines: {node: '>= 6'}

  minimist@1.2.8:
    resolution: {integrity: sha512-2yyAR8qBkN3YuheJanUpWC5U3bb5osDywNB8RzDVlDwDHbocAJveqqj1u8+SVD7jkWT4yvsHCpWqqWqAxb0zCA==}

  minipass-collect@2.0.1:
    resolution: {integrity: sha512-D7V8PO9oaz7PWGLbCACuI1qEOsq7UKfLotx/C0Aet43fCUB/wfQ7DYeq2oR/svFJGYDHPr38SHATeaj/ZoKHKw==}
    engines: {node: '>=16 || 14 >=14.17'}

  minipass-fetch@3.0.5:
    resolution: {integrity: sha512-2N8elDQAtSnFV0Dk7gt15KHsS0Fyz6CbYZ360h0WTYV1Ty46li3rAXVOQj1THMNLdmrD9Vt5pBPtWtVkpwGBqg==}
    engines: {node: ^14.17.0 || ^16.13.0 || >=18.0.0}

  minipass-flush@1.0.5:
    resolution: {integrity: sha512-JmQSYYpPUqX5Jyn1mXaRwOda1uQ8HP5KAT/oDSLCzt1BYRhQU0/hDtsB1ufZfEEzMZ9aAVmsBw8+FWsIXlClWw==}
    engines: {node: '>= 8'}

  minipass-pipeline@1.2.4:
    resolution: {integrity: sha512-xuIq7cIOt09RPRJ19gdi4b+RiNvDFYe5JH+ggNvBqGqpQXcru3PcRmOZuHBKWK1Txf9+cQ+HMVN4d6z46LZP7A==}
    engines: {node: '>=8'}

  minipass-sized@1.0.3:
    resolution: {integrity: sha512-MbkQQ2CTiBMlA2Dm/5cY+9SWFEN8pzzOXi6rlM5Xxq0Yqbda5ZQy9sU75a673FE9ZK0Zsbr6Y5iP6u9nktfg2g==}
    engines: {node: '>=8'}

  minipass@3.3.6:
    resolution: {integrity: sha512-DxiNidxSEK+tHG6zOIklvNOwm3hvCrbUrdtzY74U6HKTJxvIDfOUL5W5P2Ghd3DTkhhKPYGqeNUIh5qcM4YBfw==}
    engines: {node: '>=8'}

  minipass@4.2.8:
    resolution: {integrity: sha512-fNzuVyifolSLFL4NzpF+wEF4qrgqaaKX0haXPQEdQ7NKAN+WecoKMHV09YcuL/DHxrUsYQOK3MiuDf7Ip2OXfQ==}
    engines: {node: '>=8'}

  minipass@5.0.0:
    resolution: {integrity: sha512-3FnjYuehv9k6ovOEbyOswadCDPX1piCfhV8ncmYtHOjuPwylVWsghTLo7rabjC3Rx5xD4HDx8Wm1xnMF7S5qFQ==}
    engines: {node: '>=8'}

  minipass@7.1.2:
    resolution: {integrity: sha512-qOOzS1cBTWYF4BH8fVePDBOO9iptMnGUEZwNc/cMWnTV2nVLZ7VoNWEPHkYczZA0pdoA7dl6e7FL659nX9S2aw==}
    engines: {node: '>=16 || 14 >=14.17'}

  minizlib@2.1.2:
    resolution: {integrity: sha512-bAxsR8BVfj60DWXHE3u30oHzfl4G7khkSuPW+qvpd7jFRHm7dLxOjUk1EHACJ/hxLY8phGJ0YhYHZo7jil7Qdg==}
    engines: {node: '>= 8'}

  mkdirp@1.0.4:
    resolution: {integrity: sha512-vVqVZQyf3WLx2Shd0qJ9xuvqgAyKPLAiqITEtqW0oIUjzo3PePDd6fW9iFz30ef7Ysp/oiWqbhszeGWW2T6Gzw==}
    engines: {node: '>=10'}
    hasBin: true

  mnemonist@0.38.5:
    resolution: {integrity: sha512-bZTFT5rrPKtPJxj8KSV0WkPyNxl72vQepqqVUAW2ARUpUSF2qXMB6jZj7hW5/k7C1rtpzqbD/IIbJwLXUjCHeg==}

  modify-values@1.0.1:
    resolution: {integrity: sha512-xV2bxeN6F7oYjZWTe/YPAy6MN2M+sL4u/Rlm2AHCIVGfo2p1yGmBHQ6vHehl4bRTZBdHu3TSkWdYgkwpYzAGSw==}
    engines: {node: '>=0.10.0'}

  ms@2.1.3:
    resolution: {integrity: sha512-6FlzubTLZG3J2a/NVCAleEhjzq5oxgHyaCU9yYXvcLsvoVaHJq/s5xXI6/XXP6tz7R9xAOtHnSO/tXtF3WRTlA==}

  multimatch@5.0.0:
    resolution: {integrity: sha512-ypMKuglUrZUD99Tk2bUQ+xNQj43lPEfAeX2o9cTteAmShXy2VHDJpuwu1o0xqoKCt9jLVAvwyFKdLTPXKAfJyA==}
    engines: {node: '>=10'}

  mustache@4.2.0:
    resolution: {integrity: sha512-71ippSywq5Yb7/tVYyGbkBggbU8H3u5Rz56fH60jGFgr8uHwxs+aSKeqmluIVzM0m0kB7xQjKS6qPfd0b2ZoqQ==}
    hasBin: true

  mute-stream@0.0.8:
    resolution: {integrity: sha512-nnbWWOkoWyUsTjKrhgD0dcz22mdkSnpYqbEjIm2nhwhuxlSkpywJmBo8h0ZqJdkp73mb90SssHkN4rsRaBAfAA==}

  mute-stream@1.0.0:
    resolution: {integrity: sha512-avsJQhyd+680gKXyG/sQc0nXaC6rBkPOfyHYcFb9+hdkqQkR9bdnkJ0AMZhke0oesPqIO+mFFJ+IdBc7mst4IA==}
    engines: {node: ^14.17.0 || ^16.13.0 || >=18.0.0}

  mz@2.7.0:
    resolution: {integrity: sha512-z81GNO7nnYMEhrGh9LeymoE4+Yr0Wn5McHIZMK5cfQCl+NDX08sCZgUc9/6MHni9IWuFLm1Z3HTCXu2z9fN62Q==}

  natural-compare@1.4.0:
    resolution: {integrity: sha512-OWND8ei3VtNC9h7V60qff3SVobHr996CTwgxubgyQYEpg290h9J0buyECNNJexkFm5sOajh5G116RYA1c8ZMSw==}

  negotiator@0.6.4:
    resolution: {integrity: sha512-myRT3DiWPHqho5PrJaIRyaMv2kgYf0mUVgBNOYMuCH5Ki1yEiQaf/ZJuQ62nvpc44wL5WDbTX7yGJi1Neevw8w==}
    engines: {node: '>= 0.6'}

  neo-async@2.6.2:
    resolution: {integrity: sha512-Yd3UES5mWCSqR+qNT93S3UoYUkqAZ9lLg8a7g9rimsWmYGK8cVToA4/sF3RrshdyV3sAGMXVUmpMYOw+dLpOuw==}

  no-case@3.0.4:
    resolution: {integrity: sha512-fgAN3jGAh+RoxUGZHTSOLJIqUc2wmoBwGR4tbpNAKmmovFoWq0OdRkb0VkldReO2a2iBT/OEulG9XSUc10r3zg==}

  node-domexception@1.0.0:
    resolution: {integrity: sha512-/jKZoMpw0F8GRwl4/eLROPA3cfcXtLApP0QzLmUT/HuPCZWyB7IY9ZrMeKw2O/nFIqPQB3PVM9aYm0F312AXDQ==}
    engines: {node: '>=10.5.0'}

  node-fetch@2.6.7:
    resolution: {integrity: sha512-ZjMPFEfVx5j+y2yF35Kzx5sF7kDzxuDj6ziH4FFbOp87zKDZNx8yExJIb05OGF4Nlt9IHFIMBkRl41VdvcNdbQ==}
    engines: {node: 4.x || >=6.0.0}
    peerDependencies:
      encoding: ^0.1.0
    peerDependenciesMeta:
      encoding:
        optional: true

  node-fetch@2.7.0:
    resolution: {integrity: sha512-c4FRfUm/dbcWZ7U+1Wq0AwCyFL+3nt2bEw05wfxSz+DWpWsitgmSgYmy2dQdWyKC1694ELPqMs/YzUSNozLt8A==}
    engines: {node: 4.x || >=6.0.0}
    peerDependencies:
      encoding: ^0.1.0
    peerDependenciesMeta:
      encoding:
        optional: true

  node-gyp-build@4.8.4:
    resolution: {integrity: sha512-LA4ZjwlnUblHVgq0oBF3Jl/6h/Nvs5fzBLwdEF4nuxnFdsfajde4WfxtJr3CaiH+F6ewcIB/q4jQ4UzPyid+CQ==}
    hasBin: true

  node-gyp@10.3.1:
    resolution: {integrity: sha512-Pp3nFHBThHzVtNY7U6JfPjvT/DTE8+o/4xKsLQtBoU+j2HLsGlhcfzflAoUreaJbNmYnX+LlLi0qjV8kpyO6xQ==}
    engines: {node: ^16.14.0 || >=18.0.0}
    hasBin: true

  node-int64@0.4.0:
    resolution: {integrity: sha512-O5lz91xSOeoXP6DulyHfllpq+Eg00MWitZIbtPfoSEvqIHdl5gfcY6hYzDWnj0qD5tz52PI08u9qUvSVeUBeHw==}

  node-machine-id@1.1.12:
    resolution: {integrity: sha512-QNABxbrPa3qEIfrE6GOJ7BYIuignnJw7iQ2YPbc3Nla1HzRJjXzZOiikfF8m7eAMfichLt3M4VgLOetqgDmgGQ==}

  node-releases@2.0.19:
    resolution: {integrity: sha512-xxOWJsBKtzAq7DY0J+DTzuz58K8e7sJbdgwkbMWQe8UYB6ekmsQ45q0M/tJDsGaZmbC+l7n57UV8Hl5tHxO9uw==}

  nopt@7.2.1:
    resolution: {integrity: sha512-taM24ViiimT/XntxbPyJQzCG+p4EKOpgD3mxFwW38mGjVUrfERQOeY4EDHjdnptttfHuHQXFx+lTP08Q+mLa/w==}
    engines: {node: ^14.17.0 || ^16.13.0 || >=18.0.0}
    hasBin: true

  normalize-package-data@2.5.0:
    resolution: {integrity: sha512-/5CMN3T0R4XTj4DcGaexo+roZSdSFW/0AOOTROrjxzCG1wrWXEsGbRKevjlIL+ZDE4sZlJr5ED4YW0yqmkK+eA==}

  normalize-package-data@3.0.3:
    resolution: {integrity: sha512-p2W1sgqij3zMMyRC067Dg16bfzVH+w7hyegmpIvZ4JNjqtGOVAIvLmjBx3yP7YTe9vKJgkoNOPjwQGogDoMXFA==}
    engines: {node: '>=10'}

  normalize-package-data@6.0.2:
    resolution: {integrity: sha512-V6gygoYb/5EmNI+MEGrWkC+e6+Rr7mTmfHrxDbLzxQogBkgzo76rkok0Am6thgSF7Mv2nLOajAJj5vDJZEFn7g==}
    engines: {node: ^16.14.0 || >=18.0.0}

  normalize-path@3.0.0:
    resolution: {integrity: sha512-6eZs5Ls3WtCisHWp9S2GUy8dqkpGi4BVSz3GaqiE6ezub0512ESztXUwUB6C6IKbQkY2Pnb/mD4WYojCRwcwLA==}
    engines: {node: '>=0.10.0'}

  npm-bundled@3.0.1:
    resolution: {integrity: sha512-+AvaheE/ww1JEwRHOrn4WHNzOxGtVp+adrg2AeZS/7KuxGUYFuBta98wYpfHBbJp6Tg6j1NKSEVHNcfZzJHQwQ==}
    engines: {node: ^14.17.0 || ^16.13.0 || >=18.0.0}

  npm-install-checks@6.3.0:
    resolution: {integrity: sha512-W29RiK/xtpCGqn6f3ixfRYGk+zRyr+Ew9F2E20BfXxT5/euLdA/Nm7fO7OeTGuAmTs30cpgInyJ0cYe708YTZw==}
    engines: {node: ^14.17.0 || ^16.13.0 || >=18.0.0}

  npm-normalize-package-bin@3.0.1:
    resolution: {integrity: sha512-dMxCf+zZ+3zeQZXKxmyuCKlIDPGuv8EF940xbkC4kQVDTtqoh6rJFO+JTKSA6/Rwi0getWmtuy4Itup0AMcaDQ==}
    engines: {node: ^14.17.0 || ^16.13.0 || >=18.0.0}

  npm-package-arg@11.0.2:
    resolution: {integrity: sha512-IGN0IAwmhDJwy13Wc8k+4PEbTPhpJnMtfR53ZbOyjkvmEcLS4nCwp6mvMWjS5sUjeiW3mpx6cHmuhKEu9XmcQw==}
    engines: {node: ^16.14.0 || >=18.0.0}

  npm-packlist@8.0.2:
    resolution: {integrity: sha512-shYrPFIS/JLP4oQmAwDyk5HcyysKW8/JLTEA32S0Z5TzvpaeeX2yMFfoK1fjEBnCBvVyIB/Jj/GBFdm0wsgzbA==}
    engines: {node: ^14.17.0 || ^16.13.0 || >=18.0.0}

  npm-pick-manifest@9.1.0:
    resolution: {integrity: sha512-nkc+3pIIhqHVQr085X9d2JzPzLyjzQS96zbruppqC9aZRm/x8xx6xhI98gHtsfELP2bE+loHq8ZaHFHhe+NauA==}
    engines: {node: ^16.14.0 || >=18.0.0}

  npm-registry-fetch@17.1.0:
    resolution: {integrity: sha512-5+bKQRH0J1xG1uZ1zMNvxW0VEyoNWgJpY9UDuluPFLKDfJ9u2JmmjmTJV1srBGQOROfdBMiVvnH2Zvpbm+xkVA==}
    engines: {node: ^16.14.0 || >=18.0.0}

  npm-run-path@4.0.1:
    resolution: {integrity: sha512-S48WzZW777zhNIrn7gxOlISNAqi9ZC/uQFnRdbeIHhZhCA6UqpkOT8T1G7BvfdgP4Er8gF4sUbaS0i7QvIfCWw==}
    engines: {node: '>=8'}

  npm-run-path@5.3.0:
    resolution: {integrity: sha512-ppwTtiJZq0O/ai0z7yfudtBpWIoxM8yE6nHi1X47eFR2EWORqfbu6CnPlNsjeN683eT0qG6H/Pyf9fCcvjnnnQ==}
    engines: {node: ^12.20.0 || ^14.13.1 || >=16.0.0}

  nx@20.3.2:
    resolution: {integrity: sha512-VWUHX0uCn8ACFbpBTpgucDzwe4q/a/UU3AYOhzKCvTzb3kQiyvoxLjORSze93ZNEqgor0PMkCQgcoMBUjxJfzQ==}
    hasBin: true
    peerDependencies:
      '@swc-node/register': ^1.8.0
      '@swc/core': ^1.3.85
    peerDependenciesMeta:
      '@swc-node/register':
        optional: true
      '@swc/core':
        optional: true

  object-assign@4.1.1:
    resolution: {integrity: sha512-rJgTQnkUnH1sFw8yT6VSU3zD3sWmu6sZhIseY8VX+GRu3P6F7Fu+JNDoXfklElbLJSnc3FUQHVe4cU5hj+BcUg==}
    engines: {node: '>=0.10.0'}

  obliterator@2.0.5:
    resolution: {integrity: sha512-42CPE9AhahZRsMNslczq0ctAEtqk8Eka26QofnqC346BZdHDySk3LWka23LI7ULIw11NmltpiLagIq8gBozxTw==}

  obuf@1.1.2:
    resolution: {integrity: sha512-PX1wu0AmAdPqOL1mWhqmlOd8kOIZQwGZw6rh7uby9fTc5lhaOWFLX3I6R1hrF9k3zUY40e6igsLGkDXK92LJNg==}

  once@1.4.0:
    resolution: {integrity: sha512-lNaJgI+2Q5URQBkccEKHTQOPaXdUxnZZElQTZY0MFUAuaEqe1E+Nyvgdz/aIyNi6Z9MzO5dv1H8n58/GELp3+w==}

  onetime@5.1.2:
    resolution: {integrity: sha512-kbpaSSGJTWdAY5KPVeMOKXSrPtr8C8C7wodJbcsd51jRnmD+GZu8Y0VoU6Dm5Z4vWr0Ig/1NKuWRKf7j5aaYSg==}
    engines: {node: '>=6'}

  onetime@6.0.0:
    resolution: {integrity: sha512-1FlR+gjXK7X+AsAHso35MnyN5KqGwJRi/31ft6x0M194ht7S+rWAvd7PHss9xSKMzE0asv1pyIHaJYq+BbacAQ==}
    engines: {node: '>=12'}

  onetime@7.0.0:
    resolution: {integrity: sha512-VXJjc87FScF88uafS3JllDgvAm+c/Slfz06lorj2uAY34rlUu0Nt+v8wreiImcrgAjjIHp1rXpTDlLOGw29WwQ==}
    engines: {node: '>=18'}

  open@8.4.2:
    resolution: {integrity: sha512-7x81NCL719oNbsq/3mh+hVrAWmFuEYUqrq/Iw3kUzH8ReypT9QQ0BLoJS7/G9k6N81XjW4qHWtjWwe/9eLy1EQ==}
    engines: {node: '>=12'}

  openai@4.79.3:
    resolution: {integrity: sha512-0yAnr6oxXAyVrYwLC1jA0KboyU7DjEmrfTXQX+jSpE+P4i72AI/Lxx5pvR3r9i5X7G33835lL+ZrnQ+MDvyuUg==}
    hasBin: true
    peerDependencies:
      ws: ^8.18.0
      zod: ^3.23.8
    peerDependenciesMeta:
      ws:
        optional: true
      zod:
        optional: true

  openapi-types@12.1.3:
    resolution: {integrity: sha512-N4YtSYJqghVu4iek2ZUvcN/0aqH1kRDuNqzcycDxhOUpg7GdvLa2F3DgS6yBNhInhv2r/6I0Flkn7CqL8+nIcw==}

  ora@5.3.0:
    resolution: {integrity: sha512-zAKMgGXUim0Jyd6CXK9lraBnD3H5yPGBPPOkC23a2BG6hsm4Zu6OQSjQuEtV0BHDf4aKHcUFvJiGRrFuW3MG8g==}
    engines: {node: '>=10'}

  ora@5.4.1:
    resolution: {integrity: sha512-5b6Y85tPxZZ7QytO+BQzysW31HJku27cRIlkbAXaNx+BdcVi+LlRFmVXzeF6a7JCwJpyw5c4b+YSVImQIrBpuQ==}
    engines: {node: '>=10'}

  os-tmpdir@1.0.2:
    resolution: {integrity: sha512-D2FR03Vir7FIu45XBY20mTb+/ZSWB00sjU9jdQXt83gDrI4Ztz5Fs7/yy74g2N5SVQY4xY1qDr4rNddwYRVX0g==}
    engines: {node: '>=0.10.0'}

  ox@0.6.5:
    resolution: {integrity: sha512-vmnH8KvMDwFZDbNY1mq2CBRBWIgSliZB/dFV0xKp+DfF/dJkTENt6nmA+DzHSSAgL/GO2ydjkXWvlndJgSY4KQ==}
    peerDependencies:
      typescript: '>=5.4.0'
    peerDependenciesMeta:
      typescript:
        optional: true

  p-finally@1.0.0:
    resolution: {integrity: sha512-LICb2p9CB7FS+0eR1oqWnHhp0FljGLZCWBE9aix0Uye9W8LTQPwMTYVGWQWIw9RdQiDg4+epXQODwIYJtSJaow==}
    engines: {node: '>=4'}

  p-limit@1.3.0:
    resolution: {integrity: sha512-vvcXsLAJ9Dr5rQOPk7toZQZJApBl2K4J6dANSsEuh6QI41JYcsS/qhTGa9ErIUUgK3WNQoJYvylxvjqmiqEA9Q==}
    engines: {node: '>=4'}

  p-limit@2.3.0:
    resolution: {integrity: sha512-//88mFWSJx8lxCzwdAABTJL2MyWB12+eIY7MDL2SqLmAkeKU9qxRvWuSyTjm3FUmpBEMuFfckAIqEaVGUDxb6w==}
    engines: {node: '>=6'}

  p-limit@3.1.0:
    resolution: {integrity: sha512-TYOanM3wGwNGsZN2cVTYPArw454xnXj5qmWF1bEoAc4+cU/ol7GVh7odevjp1FNHduHc3KZMcFduxU5Xc6uJRQ==}
    engines: {node: '>=10'}

  p-limit@4.0.0:
    resolution: {integrity: sha512-5b0R4txpzjPWVw/cXXUResoD4hb6U/x9BH08L7nw+GN1sezDzPdxeRvpc9c433fZhBan/wusjbCsqwqm4EIBIQ==}
    engines: {node: ^12.20.0 || ^14.13.1 || >=16.0.0}

  p-locate@2.0.0:
    resolution: {integrity: sha512-nQja7m7gSKuewoVRen45CtVfODR3crN3goVQ0DDZ9N3yHxgpkuBhZqsaiotSQRrADUrne346peY7kT3TSACykg==}
    engines: {node: '>=4'}

  p-locate@4.1.0:
    resolution: {integrity: sha512-R79ZZ/0wAxKGu3oYMlz8jy/kbhsNrS7SKZ7PxEHBgJ5+F2mtFW2fK2cOtBh1cHYkQsbzFV7I+EoRKe6Yt0oK7A==}
    engines: {node: '>=8'}

  p-locate@6.0.0:
    resolution: {integrity: sha512-wPrq66Llhl7/4AGC6I+cqxT07LhXvWL08LNXz1fENOw0Ap4sRZZ/gZpTTJ5jpurzzzfS2W/Ge9BY3LgLjCShcw==}
    engines: {node: ^12.20.0 || ^14.13.1 || >=16.0.0}

  p-map-series@2.1.0:
    resolution: {integrity: sha512-RpYIIK1zXSNEOdwxcfe7FdvGcs7+y5n8rifMhMNWvaxRNMPINJHF5GDeuVxWqnfrcHPSCnp7Oo5yNXHId9Av2Q==}
    engines: {node: '>=8'}

  p-map@4.0.0:
    resolution: {integrity: sha512-/bjOqmgETBYB5BoEeGVea8dmvHb2m9GLy1E9W43yeyfP6QQCZGFNa+XRceJEuDB6zqr+gKpIAmlLebMpykw/MQ==}
    engines: {node: '>=10'}

  p-pipe@3.1.0:
    resolution: {integrity: sha512-08pj8ATpzMR0Y80x50yJHn37NF6vjrqHutASaX5LiH5npS9XPvrUmscd9MF5R4fuYRHOxQR1FfMIlF7AzwoPqw==}
    engines: {node: '>=8'}

  p-queue@6.6.2:
    resolution: {integrity: sha512-RwFpb72c/BhQLEXIZ5K2e+AhgNVmIejGlTgiB9MzZ0e93GRvqZ7uSi0dvRF7/XIXDeNkra2fNHBxTyPDGySpjQ==}
    engines: {node: '>=8'}

  p-reduce@2.1.0:
    resolution: {integrity: sha512-2USApvnsutq8uoxZBGbbWM0JIYLiEMJ9RlaN7fAzVNb9OZN0SHjjTTfIcb667XynS5Y1VhwDJVDa72TnPzAYWw==}
    engines: {node: '>=8'}

  p-retry@4.6.2:
    resolution: {integrity: sha512-312Id396EbJdvRONlngUx0NydfrIQ5lsYu0znKVUzVvArzEIt08V1qhtyESbGVd1FGX7UKtiFp5uwKZdM8wIuQ==}
    engines: {node: '>=8'}

  p-timeout@3.2.0:
    resolution: {integrity: sha512-rhIwUycgwwKcP9yTOOFK/AKsAopjjCakVqLHePO3CC6Mir1Z99xT+R63jZxAT5lFZLa2inS5h+ZS2GvR99/FBg==}
    engines: {node: '>=8'}

  p-try@1.0.0:
    resolution: {integrity: sha512-U1etNYuMJoIz3ZXSrrySFjsXQTWOx2/jdi86L+2pRvph/qMKL6sbcCYdH23fqsbm8TH2Gn0OybpT4eSFlCVHww==}
    engines: {node: '>=4'}

  p-try@2.2.0:
    resolution: {integrity: sha512-R4nPAVTAU0B9D35/Gk3uJf/7XYbQcyohSKdvAxIRSNghFl4e71hVoGnBNQz9cWaXxO2I10KTC+3jMdvvoKw6dQ==}
    engines: {node: '>=6'}

  p-waterfall@2.1.1:
    resolution: {integrity: sha512-RRTnDb2TBG/epPRI2yYXsimO0v3BXC8Yd3ogr1545IaqKK17VGhbWVeGGN+XfCm/08OK8635nH31c8bATkHuSw==}
    engines: {node: '>=8'}

  package-json-from-dist@1.0.1:
    resolution: {integrity: sha512-UEZIS3/by4OC8vL3P2dTXRETpebLI2NiI5vIrjaD/5UtrkFX/tNbwjTSRAGC/+7CAo2pIcBaRgWmcBBHcsaCIw==}

  pacote@18.0.6:
    resolution: {integrity: sha512-+eK3G27SMwsB8kLIuj4h1FUhHtwiEUo21Tw8wNjmvdlpOEr613edv+8FUsTj/4F/VN5ywGE19X18N7CC2EJk6A==}
    engines: {node: ^16.14.0 || >=18.0.0}
    hasBin: true

  pako@2.1.0:
    resolution: {integrity: sha512-w+eufiZ1WuJYgPXbV/PO3NCMEc3xqylkKHzp8bxp1uW4qaSNQUkwmLLEc3kKsfz8lpV1F8Ht3U1Cm+9Srog2ug==}

  parent-module@1.0.1:
    resolution: {integrity: sha512-GQ2EWRpQV8/o+Aw8YqtfZZPfNRWZYkbidE9k5rpl/hC3vtHHBfGm2Ifi6qWV+coDGkrUKZAxE3Lot5kcsRlh+g==}
    engines: {node: '>=6'}

  parse-conflict-json@3.0.1:
    resolution: {integrity: sha512-01TvEktc68vwbJOtWZluyWeVGWjP+bZwXtPDMQVbBKzbJ/vZBif0L69KH1+cHv1SZ6e0FKLvjyHe8mqsIqYOmw==}
    engines: {node: ^14.17.0 || ^16.13.0 || >=18.0.0}

  parse-json@4.0.0:
    resolution: {integrity: sha512-aOIos8bujGN93/8Ox/jPLh7RwVnPEysynVFE+fQZyg6jKELEHwzgKdLRFHUgXJL6kylijVSBC4BvN9OmsB48Rw==}
    engines: {node: '>=4'}

  parse-json@5.2.0:
    resolution: {integrity: sha512-ayCKvm/phCGxOkYRSCM82iDwct8/EonSEgCSxWxD7ve6jHggsFl4fZVQBPRNgQoKiuV/odhFrGzQXZwbifC8Rg==}
    engines: {node: '>=8'}

  parse-path@7.0.0:
    resolution: {integrity: sha512-Euf9GG8WT9CdqwuWJGdf3RkUcTBArppHABkO7Lm8IzRQp0e2r/kkFnmhu4TSK30Wcu5rVAZLmfPKSBBi9tWFog==}

  parse-url@8.1.0:
    resolution: {integrity: sha512-xDvOoLU5XRrcOZvnI6b8zA6n9O9ejNk/GExuz1yBuWUGn9KA97GI6HTs6u02wKara1CeVmZhH+0TZFdWScR89w==}

  path-exists@3.0.0:
    resolution: {integrity: sha512-bpC7GYwiDYQ4wYLe+FA8lhRjhQCMcQGuSgGGqDkg/QerRWw9CmGRT0iSOVRSZJ29NMLZgIzqaljJ63oaL4NIJQ==}
    engines: {node: '>=4'}

  path-exists@4.0.0:
    resolution: {integrity: sha512-ak9Qy5Q7jYb2Wwcey5Fpvg2KoAc/ZIhLSLOSBmRmygPsGwkVVt0fZa0qrtMz+m6tJTAHfZQ8FnmB4MG4LWy7/w==}
    engines: {node: '>=8'}

  path-exists@5.0.0:
    resolution: {integrity: sha512-RjhtfwJOxzcFmNOi6ltcbcu4Iu+FL3zEj83dk4kAS+fVpTxXLO1b38RvJgT/0QwvV/L3aY9TAnyv0EOqW4GoMQ==}
    engines: {node: ^12.20.0 || ^14.13.1 || >=16.0.0}

  path-is-absolute@1.0.1:
    resolution: {integrity: sha512-AVbw3UJ2e9bq64vSaS9Am0fje1Pa8pbGqTTsmXfaIiMpnr5DlDhfJOuLj9Sf95ZPVDAUerDfEk88MPmPe7UCQg==}
    engines: {node: '>=0.10.0'}

  path-key@3.1.1:
    resolution: {integrity: sha512-ojmeN0qd+y0jszEtoY48r0Peq5dwMEkIlCOu6Q5f41lfkswXuKtYrhgoTpLnyIcHm24Uhqx+5Tqm2InSwLhE6Q==}
    engines: {node: '>=8'}

  path-key@4.0.0:
    resolution: {integrity: sha512-haREypq7xkM7ErfgIyA0z+Bj4AGKlMSdlQE2jvJo6huWD1EdkKYV+G/T4nq0YEF2vgTT8kqMFKo1uHn950r4SQ==}
    engines: {node: '>=12'}

  path-parse@1.0.7:
    resolution: {integrity: sha512-LDJzPVEEEPR+y48z93A0Ed0yXb8pAByGWo/k5YYdYgpY2/2EsOsksJrq7lOHxryrVOn1ejG6oAp8ahvOIQD8sw==}

  path-scurry@1.11.1:
    resolution: {integrity: sha512-Xa4Nw17FS9ApQFJ9umLiJS4orGjm7ZzwUrwamcGQuHSzDyth9boKDaycYdDcZDuqYATXw4HFXgaqWTctW/v1HA==}
    engines: {node: '>=16 || 14 >=14.18'}

  path-type@3.0.0:
    resolution: {integrity: sha512-T2ZUsdZFHgA3u4e5PfPbjd7HDDpxPnQb5jN0SrDsjNSuVXHJqtwTnWqG0B1jZrgmJ/7lj1EmVIByWt1gxGkWvg==}
    engines: {node: '>=4'}

  path-type@4.0.0:
    resolution: {integrity: sha512-gDKb8aZMDeD/tZWs9P6+q0J9Mwkdl6xMV8TjnGP3qJVJ06bdMgkbBlLU8IdfOsIsFz2BW1rNVT3XuNEl8zPAvw==}
    engines: {node: '>=8'}

  peek-readable@4.1.0:
    resolution: {integrity: sha512-ZI3LnwUv5nOGbQzD9c2iDG6toheuXSZP5esSHBjopsXH4dg19soufvpUGA3uohi5anFtGb2lhAVdHzH6R/Evvg==}
    engines: {node: '>=8'}

  pg-cloudflare@1.1.1:
    resolution: {integrity: sha512-xWPagP/4B6BgFO+EKz3JONXv3YDgvkbVrGw2mTo3D6tVDQRh1e7cqVGvyR3BE+eQgAvx1XhW/iEASj4/jCWl3Q==}

  pg-connection-string@2.7.0:
    resolution: {integrity: sha512-PI2W9mv53rXJQEOb8xNR8lH7Hr+EKa6oJa38zsK0S/ky2er16ios1wLKhZyxzD7jUReiWokc9WK5nxSnC7W1TA==}

  pg-int8@1.0.1:
    resolution: {integrity: sha512-WCtabS6t3c8SkpDBUlb1kjOs7l66xsGdKpIPZsg4wR+B3+u9UAum2odSsF9tnvxg80h4ZxLWMy4pRjOsFIqQpw==}
    engines: {node: '>=4.0.0'}

  pg-numeric@1.0.2:
    resolution: {integrity: sha512-BM/Thnrw5jm2kKLE5uJkXqqExRUY/toLHda65XgFTBTFYZyopbKjBe29Ii3RbkvlsMoFwD+tHeGaCjjv0gHlyw==}
    engines: {node: '>=4'}

  pg-pool@3.7.1:
    resolution: {integrity: sha512-xIOsFoh7Vdhojas6q3596mXFsR8nwBQBXX5JiV7p9buEVAGqYL4yFzclON5P9vFrpu1u7Zwl2oriyDa89n0wbw==}
    peerDependencies:
      pg: '>=8.0'

  pg-protocol@1.7.1:
    resolution: {integrity: sha512-gjTHWGYWsEgy9MsY0Gp6ZJxV24IjDqdpTW7Eh0x+WfJLFsm/TJx1MzL6T0D88mBvkpxotCQ6TwW6N+Kko7lhgQ==}

  pg-types@2.2.0:
    resolution: {integrity: sha512-qTAAlrEsl8s4OiEQY69wDvcMIdQN6wdz5ojQiOy6YRMuynxenON0O5oCpJI6lshc6scgAY8qvJ2On/p+CXY0GA==}
    engines: {node: '>=4'}

  pg-types@4.0.2:
    resolution: {integrity: sha512-cRL3JpS3lKMGsKaWndugWQoLOCoP+Cic8oseVcbr0qhPzYD5DWXK+RZ9LY9wxRf7RQia4SCwQlXk0q6FCPrVng==}
    engines: {node: '>=10'}

  pg@8.13.1:
    resolution: {integrity: sha512-OUir1A0rPNZlX//c7ksiu7crsGZTKSOXJPgtNiHGIlC9H0lO+NC6ZDYksSgBYY/thSWhnSRBv8w1lieNNGATNQ==}
    engines: {node: '>= 8.0.0'}
    peerDependencies:
      pg-native: '>=3.0.1'
    peerDependenciesMeta:
      pg-native:
        optional: true

  pgpass@1.0.5:
    resolution: {integrity: sha512-FdW9r/jQZhSeohs1Z3sI1yxFQNFvMcnmfuj4WBMUTxOrAyLMaTcE1aAMBiTlbMNaXvBCQuVi0R7hd8udDSP7ug==}

  picocolors@1.1.1:
    resolution: {integrity: sha512-xceH2snhtb5M9liqDsmEw56le376mTZkEX/jEb/RxNFyegNul7eNslCXP9FDj/Lcu0X8KEyMceP2ntpaHrDEVA==}

  picomatch@2.3.1:
    resolution: {integrity: sha512-JU3teHTNjmE2VCGFzuY8EXzCDVwEqB2a8fsIvwaStHhAWJEeVd1o1QD80CU6+ZdEXXSLbSsuLwJjkCBWqRQUVA==}
    engines: {node: '>=8.6'}

  picomatch@4.0.2:
    resolution: {integrity: sha512-M7BAV6Rlcy5u+m6oPhAPFgJTzAioX/6B0DxyvDlo9l8+T3nLKbrczg2WLUyzd45L8RqfUMyGPzekbMvX2Ldkwg==}
    engines: {node: '>=12'}

  pidtree@0.6.0:
    resolution: {integrity: sha512-eG2dWTVw5bzqGRztnHExczNxt5VGsE6OwTeCG3fdUf9KBsZzO3R5OIIIzWR+iZA0NtZ+RDVdaoE2dK1cn6jH4g==}
    engines: {node: '>=0.10'}
    hasBin: true

  pify@2.3.0:
    resolution: {integrity: sha512-udgsAY+fTnvv7kI7aaxbqwWNb0AHiB0qBO89PZKPkoTmGOgdbrHDKD+0B2X4uTfJ/FT1R09r9gTsjUjNJotuog==}
    engines: {node: '>=0.10.0'}

  pify@3.0.0:
    resolution: {integrity: sha512-C3FsVNH1udSEX48gGX1xfvwTWfsYWj5U+8/uK15BGzIGrKoUpghX8hWZwa/OFnakBiiVNmBvemTJR5mcy7iPcg==}
    engines: {node: '>=4'}

  pify@4.0.1:
    resolution: {integrity: sha512-uB80kBFb/tfd68bVleG9T5GGsGPjJrLAUpR5PZIrhBnIaRTQRjqdJSsIKkOP6OAIFbj7GOrcudc5pNjZ+geV2g==}
    engines: {node: '>=6'}

  pify@5.0.0:
    resolution: {integrity: sha512-eW/gHNMlxdSP6dmG6uJip6FXN0EQBwm2clYYd8Wul42Cwu/DK8HEftzsapcNdYe2MfLiIwZqsDk2RDEsTE79hA==}
    engines: {node: '>=10'}

  pirates@4.0.6:
    resolution: {integrity: sha512-saLsH7WeYYPiD25LDuLRRY/i+6HaPYr6G1OUlN39otzkSTxKnubR9RTxS3/Kk50s1g2JTgFwWQDQyplC5/SHZg==}
    engines: {node: '>= 6'}

  pkg-dir@4.2.0:
    resolution: {integrity: sha512-HRDzbaKjC+AOWVXxAU/x54COGeIv9eb+6CkDSQoNTt4XyWoIJvuPsXizxu/Fr23EiekbtZwmh1IcIG/l/a10GQ==}
    engines: {node: '>=8'}

  playwright-core@1.49.1:
    resolution: {integrity: sha512-BzmpVcs4kE2CH15rWfzpjzVGhWERJfmnXmniSyKeRZUs9Ws65m+RGIi7mjJK/euCegfn3i7jvqWeWyHe9y3Vgg==}
    engines: {node: '>=18'}
    hasBin: true

  playwright@1.49.1:
    resolution: {integrity: sha512-VYL8zLoNTBxVOrJBbDuRgDWa3i+mfQgDTrL8Ah9QXZ7ax4Dsj0MSq5bYgytRnDVVe+njoKnfsYkH3HzqVj5UZA==}
    engines: {node: '>=18'}
    hasBin: true

  postcss-load-config@6.0.1:
    resolution: {integrity: sha512-oPtTM4oerL+UXmx+93ytZVN82RrlY/wPUV8IeDxFrzIjXOLF1pN+EmKPLbubvKHT2HC20xXsCAH2Z+CKV6Oz/g==}
    engines: {node: '>= 18'}
    peerDependencies:
      jiti: '>=1.21.0'
      postcss: '>=8.0.9'
      tsx: ^4.8.1
      yaml: ^2.4.2
    peerDependenciesMeta:
      jiti:
        optional: true
      postcss:
        optional: true
      tsx:
        optional: true
      yaml:
        optional: true

  postcss-selector-parser@6.1.2:
    resolution: {integrity: sha512-Q8qQfPiZ+THO/3ZrOrO0cJJKfpYCagtMUkXbnEfmgUjwXg6z/WBeOyS9APBBPCTSiDV+s4SwQGu8yFsiMRIudg==}
    engines: {node: '>=4'}

  postgres-array@2.0.0:
    resolution: {integrity: sha512-VpZrUqU5A69eQyW2c5CA1jtLecCsN2U/bD6VilrFDWq5+5UIEVO7nazS3TEcHf1zuPYO/sqGvUvW62g86RXZuA==}
    engines: {node: '>=4'}

  postgres-array@3.0.2:
    resolution: {integrity: sha512-6faShkdFugNQCLwucjPcY5ARoW1SlbnrZjmGl0IrrqewpvxvhSLHimCVzqeuULCbG0fQv7Dtk1yDbG3xv7Veog==}
    engines: {node: '>=12'}

  postgres-bytea@1.0.0:
    resolution: {integrity: sha512-xy3pmLuQqRBZBXDULy7KbaitYqLcmxigw14Q5sj8QBVLqEwXfeybIKVWiqAXTlcvdvb0+xkOtDbfQMOf4lST1w==}
    engines: {node: '>=0.10.0'}

  postgres-bytea@3.0.0:
    resolution: {integrity: sha512-CNd4jim9RFPkObHSjVHlVrxoVQXz7quwNFpz7RY1okNNme49+sVyiTvTRobiLV548Hx/hb1BG+iE7h9493WzFw==}
    engines: {node: '>= 6'}

  postgres-date@1.0.7:
    resolution: {integrity: sha512-suDmjLVQg78nMK2UZ454hAG+OAW+HQPZ6n++TNDUX+L0+uUlLywnoxJKDou51Zm+zTCjrCl0Nq6J9C5hP9vK/Q==}
    engines: {node: '>=0.10.0'}

  postgres-date@2.1.0:
    resolution: {integrity: sha512-K7Juri8gtgXVcDfZttFKVmhglp7epKb1K4pgrkLxehjqkrgPhfG6OO8LHLkfaqkbpjNRnra018XwAr1yQFWGcA==}
    engines: {node: '>=12'}

  postgres-interval@1.2.0:
    resolution: {integrity: sha512-9ZhXKM/rw350N1ovuWHbGxnGh/SNJ4cnxHiM0rxE4VN41wsg8P8zWn9hv/buK00RP4WvlOyr/RBDiptyxVbkZQ==}
    engines: {node: '>=0.10.0'}

  postgres-interval@3.0.0:
    resolution: {integrity: sha512-BSNDnbyZCXSxgA+1f5UU2GmwhoI0aU5yMxRGO8CdFEcY2BQF9xm/7MqKnYoM1nJDk8nONNWDk9WeSmePFhQdlw==}
    engines: {node: '>=12'}

  postgres-range@1.1.4:
    resolution: {integrity: sha512-i/hbxIE9803Alj/6ytL7UHQxRvZkI9O4Sy+J3HGc4F4oo/2eQAjTSNJ0bfxyse3bH0nuVesCk+3IRLaMtG3H6w==}

  prettier@3.5.1:
    resolution: {integrity: sha512-hPpFQvHwL3Qv5AdRvBFMhnKo4tYxp0ReXiPn2bxkiohEX6mBeBwEpBSQTkD458RaaDKQMYSp4hX4UtfUTA5wDw==}
    engines: {node: '>=14'}
    hasBin: true

  pretty-format@29.7.0:
    resolution: {integrity: sha512-Pdlw/oPxN+aXdmM9R00JVC9WVFoCLTKJvDVLgmJ+qAffBMxsV85l/Lu7sNx4zSzPyoL2euImuEwHhOXdEgNFZQ==}
    engines: {node: ^14.15.0 || ^16.10.0 || >=18.0.0}

  proc-log@4.2.0:
    resolution: {integrity: sha512-g8+OnU/L2v+wyiVK+D5fA34J7EH8jZ8DDlvwhRCMxmMj7UCBvxiO1mGeN+36JXIKF4zevU4kRBd8lVgG9vLelA==}
    engines: {node: ^14.17.0 || ^16.13.0 || >=18.0.0}

  process-nextick-args@2.0.1:
    resolution: {integrity: sha512-3ouUOpQhtgrbOa17J7+uxOTpITYWaGP7/AhoR3+A+/1e9skrzelGi/dXzEYyvbxubEF6Wn2ypscTKiKJFFn1ag==}

  proggy@2.0.0:
    resolution: {integrity: sha512-69agxLtnI8xBs9gUGqEnK26UfiexpHy+KUpBQWabiytQjnn5wFY8rklAi7GRfABIuPNnQ/ik48+LGLkYYJcy4A==}
    engines: {node: ^14.17.0 || ^16.13.0 || >=18.0.0}

  promise-all-reject-late@1.0.1:
    resolution: {integrity: sha512-vuf0Lf0lOxyQREH7GDIOUMLS7kz+gs8i6B+Yi8dC68a2sychGrHTJYghMBD6k7eUcH0H5P73EckCA48xijWqXw==}

  promise-call-limit@3.0.2:
    resolution: {integrity: sha512-mRPQO2T1QQVw11E7+UdCJu7S61eJVWknzml9sC1heAdj1jxl0fWMBypIt9ZOcLFf8FkG995ZD7RnVk7HH72fZw==}

  promise-inflight@1.0.1:
    resolution: {integrity: sha512-6zWPyEOFaQBJYcGMHBKTKJ3u6TBsnMFOIZSa6ce1e/ZrrsOlnHRHbabMjLiBYKp+n44X9eUI6VUPaukCXHuG4g==}
    peerDependencies:
      bluebird: '*'
    peerDependenciesMeta:
      bluebird:
        optional: true

  promise-retry@2.0.1:
    resolution: {integrity: sha512-y+WKFlBR8BGXnsNlIHFGPZmyDf3DFMoLhaflAnyZgV6rG6xu+JwesTo2Q9R6XwYmtmwAFCkAk3e35jEdoeh/3g==}
    engines: {node: '>=10'}

  prompts@2.4.2:
    resolution: {integrity: sha512-NxNv/kLguCA7p3jE8oL2aEBsrJWgAakBpgmgK6lpPWV+WuOmY6r2/zbAVnP+T8bQlA0nzHXSJSJW0Hq7ylaD2Q==}
    engines: {node: '>= 6'}

  promzard@1.0.2:
    resolution: {integrity: sha512-2FPputGL+mP3jJ3UZg/Dl9YOkovB7DX0oOr+ck5QbZ5MtORtds8k/BZdn+02peDLI8/YWbmzx34k5fA+fHvCVQ==}
    engines: {node: ^14.17.0 || ^16.13.0 || >=18.0.0}

  protocols@2.0.1:
    resolution: {integrity: sha512-/XJ368cyBJ7fzLMwLKv1e4vLxOju2MNAIokcr7meSaNcVbWz/CPcW22cP04mwxOErdA5mwjA8Q6w/cdAQxVn7Q==}

  proxy-from-env@1.1.0:
    resolution: {integrity: sha512-D+zkORCbA9f1tdWRK0RaCR3GPv50cMxcrz4X8k5LTSUD1Dkw47mKJEZQNunItRTkWwgtaUSo1RVFRIG9ZXiFYg==}

  psl@1.15.0:
    resolution: {integrity: sha512-JZd3gMVBAVQkSs6HdNZo9Sdo0LNcQeMNP3CozBJb3JYC/QUYZTnKxP+f8oWRX4rHP5EurWxqAHTSwUCjlNKa1w==}

  punycode@2.3.1:
    resolution: {integrity: sha512-vYt7UD1U9Wg6138shLtLOvdAu+8DsC/ilFtEVHcH+wydcSpNE20AfSOduf6MkRFahL5FY7X1oU7nKVZFtfq8Fg==}
    engines: {node: '>=6'}

  pure-rand@6.1.0:
    resolution: {integrity: sha512-bVWawvoZoBYpp6yIoQtQXHZjmz35RSVHnUOTefl8Vcjr8snTPY1wnpSPMWekcFwbxI6gtmT7rSYPFvz71ldiOA==}

  querystringify@2.2.0:
    resolution: {integrity: sha512-FIqgj2EUvTa7R50u0rGsyTftzjYmv/a3hO345bZNrqabNqjtgiDMgmo4mkUjd+nzU5oF3dClKqFIPUKybUyqoQ==}

  queue-microtask@1.2.3:
    resolution: {integrity: sha512-NuaNSa6flKT5JaSYQzJok04JzTL1CA6aGhv5rfLW3PgqA+M2ChpZQnAC8h8i4ZFkBS8X5RqkDBHA7r4hej3K9A==}

  quick-lru@4.0.1:
    resolution: {integrity: sha512-ARhCpm70fzdcvNQfPoy49IaanKkTlRWF2JMzqhcJbhSFRZv7nPTvZJdcY7301IPmvW+/p0RgIWnQDLJxifsQ7g==}
    engines: {node: '>=8'}

  react-is@18.3.1:
    resolution: {integrity: sha512-/LLMVyas0ljjAtoYiPqYiL8VWXzUUdThrmU5+n20DZv+a+ClRoevUzw5JxU+Ieh5/c87ytoTBV9G1FiKfNJdmg==}

  read-cmd-shim@4.0.0:
    resolution: {integrity: sha512-yILWifhaSEEytfXI76kB9xEEiG1AiozaCJZ83A87ytjRiN+jVibXjedjCRNjoZviinhG+4UkalO3mWTd8u5O0Q==}
    engines: {node: ^14.17.0 || ^16.13.0 || >=18.0.0}

  read-package-json-fast@3.0.2:
    resolution: {integrity: sha512-0J+Msgym3vrLOUB3hzQCuZHII0xkNGCtz/HJH9xZshwv9DbDwkw1KaE3gx/e2J5rpEY5rtOy6cyhKOPrkP7FZw==}
    engines: {node: ^14.17.0 || ^16.13.0 || >=18.0.0}

  read-pkg-up@3.0.0:
    resolution: {integrity: sha512-YFzFrVvpC6frF1sz8psoHDBGF7fLPc+llq/8NB43oagqWkx8ar5zYtsTORtOjw9W2RHLpWP+zTWwBvf1bCmcSw==}
    engines: {node: '>=4'}

  read-pkg-up@7.0.1:
    resolution: {integrity: sha512-zK0TB7Xd6JpCLmlLmufqykGE+/TlOePD6qKClNW7hHDKFh/J7/7gCWGR7joEQEW1bKq3a3yUZSObOoWLFQ4ohg==}
    engines: {node: '>=8'}

  read-pkg@3.0.0:
    resolution: {integrity: sha512-BLq/cCO9two+lBgiTYNqD6GdtK8s4NpaWrl6/rCO9w0TUS8oJl7cmToOZfRYllKTISY6nt1U7jQ53brmKqY6BA==}
    engines: {node: '>=4'}

  read-pkg@5.2.0:
    resolution: {integrity: sha512-Ug69mNOpfvKDAc2Q8DRpMjjzdtrnv9HcSMX+4VsZxD1aZ6ZzrIE7rlzXBtWTyhULSMKg076AW6WR5iZpD0JiOg==}
    engines: {node: '>=8'}

  read@3.0.1:
    resolution: {integrity: sha512-SLBrDU/Srs/9EoWhU5GdbAoxG1GzpQHo/6qiGItaoLJ1thmYpcNIM1qISEUvyHBzfGlWIyd6p2DNi1oV1VmAuw==}
    engines: {node: ^14.17.0 || ^16.13.0 || >=18.0.0}

  readable-stream@2.3.8:
    resolution: {integrity: sha512-8p0AUk4XODgIewSi0l8Epjs+EVnWiK7NoDIEGU0HhE7+ZyY8D1IMY7odu5lRrFXGg71L15KG8QrPmum45RTtdA==}

  readable-stream@3.6.2:
    resolution: {integrity: sha512-9u/sniCrY3D5WdsERHzHE4G2YCXqoG5FTHUiCC4SIbr6XcLZBY05ya9EKjYek9O5xOAwjGq+1JdGBAS7Q9ScoA==}
    engines: {node: '>= 6'}

  readable-web-to-node-stream@3.0.2:
    resolution: {integrity: sha512-ePeK6cc1EcKLEhJFt/AebMCLL+GgSKhuygrZ/GLaKZYEecIgIECf4UaUuaByiGtzckwR4ain9VzUh95T1exYGw==}
    engines: {node: '>=8'}

  readdirp@4.1.2:
    resolution: {integrity: sha512-GDhwkLfywWL2s6vEjyhri+eXmfH6j1L7JE27WhqLeYzoh/A3DBaYGEj2H/HFZCn/kMfim73FXxEJTw06WtxQwg==}
    engines: {node: '>= 14.18.0'}

  redent@3.0.0:
    resolution: {integrity: sha512-6tDA8g98We0zd0GvVeMT9arEOnTw9qM03L9cJXaCjrip1OO764RDBLBfrB4cwzNGDj5OA5ioymC9GkizgWJDUg==}
    engines: {node: '>=8'}

  regenerator-runtime@0.14.1:
    resolution: {integrity: sha512-dYnhHh0nJoMfnkZs6GmmhFknAGRrLznOu5nc9ML+EJxGvrx6H7teuevqVqCuPcPK//3eDrrjQhehXVx9cnkGdw==}

  require-directory@2.1.1:
    resolution: {integrity: sha512-fGxEI7+wsG9xrvdjsrlmL22OMTTiHRwAMroiEeMgq8gzoLC/PQr7RsRDSTLUg/bZAZtF+TVIkHc6/4RIKrui+Q==}
    engines: {node: '>=0.10.0'}

  require-from-string@2.0.2:
    resolution: {integrity: sha512-Xf0nWe6RseziFMu+Ap9biiUbmplq6S9/p+7w7YXP/JBHhrUDDUhwa+vANyubuqfZWTveU//DYVGsDG7RKL/vEw==}
    engines: {node: '>=0.10.0'}

  requires-port@1.0.0:
    resolution: {integrity: sha512-KigOCHcocU3XODJxsu8i/j8T9tzT4adHiecwORRQ0ZZFcp7ahwXuRU1m+yuO90C5ZUyGeGfocHDI14M3L3yDAQ==}

  resolve-cwd@3.0.0:
    resolution: {integrity: sha512-OrZaX2Mb+rJCpH/6CpSqt9xFVpN++x01XnN2ie9g6P5/3xelLAkXWVADpdz1IHD/KFfEXyE6V0U01OQ3UO2rEg==}
    engines: {node: '>=8'}

  resolve-from@4.0.0:
    resolution: {integrity: sha512-pb/MYmXstAkysRFx8piNI1tGFNQIFA3vkE3Gq4EuA1dF6gHp/+vgZqsCGJapvy8N3Q+4o7FwvquPJcnZ7RYy4g==}
    engines: {node: '>=4'}

  resolve-from@5.0.0:
    resolution: {integrity: sha512-qYg9KP24dD5qka9J47d0aVky0N+b4fTU89LN9iDnjB5waksiC49rvMB0PrUJQGoTmH50XPiqOvAjDfaijGxYZw==}
    engines: {node: '>=8'}

  resolve.exports@2.0.3:
    resolution: {integrity: sha512-OcXjMsGdhL4XnbShKpAcSqPMzQoYkYyhbEaeSko47MjRP9NfEQMhZkXL1DoFlt9LWQn4YttrdnV6X2OiyzBi+A==}
    engines: {node: '>=10'}

  resolve@1.22.10:
    resolution: {integrity: sha512-NPRy+/ncIMeDlTAsuqwKIiferiawhefFJtkNSW0qZJEqMEb+qBt/77B/jGeeek+F0uOeN05CDa6HXbbIgtVX4w==}
    engines: {node: '>= 0.4'}
    hasBin: true

  restore-cursor@3.1.0:
    resolution: {integrity: sha512-l+sSefzHpj5qimhFSE5a8nufZYAM3sBSVMAPtYkmC+4EH2anSGaEMXSD0izRQbu9nfyQ9y5JrVmp7E8oZrUjvA==}
    engines: {node: '>=8'}

  restore-cursor@5.1.0:
    resolution: {integrity: sha512-oMA2dcrw6u0YfxJQXm342bFKX/E4sG9rbTzO9ptUcR/e8A33cHuvStiYOwH7fszkZlZ1z/ta9AAoPk2F4qIOHA==}
    engines: {node: '>=18'}

  retry-axios@2.6.0:
    resolution: {integrity: sha512-pOLi+Gdll3JekwuFjXO3fTq+L9lzMQGcSq7M5gIjExcl3Gu1hd4XXuf5o3+LuSBsaULQH7DiNbsqPd1chVpQGQ==}
    engines: {node: '>=10.7.0'}
    peerDependencies:
      axios: '*'

  retry@0.12.0:
    resolution: {integrity: sha512-9LkiTwjUh6rT555DtE9rTX+BKByPfrMzEAtnlEtdEwr3Nkffwiihqe2bWADg+OQRjt9gl6ICdmB/ZFDCGAtSow==}
    engines: {node: '>= 4'}

  retry@0.13.1:
    resolution: {integrity: sha512-XQBQ3I8W1Cge0Seh+6gjj03LbmRFWuoszgK9ooCpwYIrhhoO80pfq4cUkU5DkknwfOfFteRwlZ56PYOGYyFWdg==}
    engines: {node: '>= 4'}

  reusify@1.0.4:
    resolution: {integrity: sha512-U9nH88a3fc/ekCF1l0/UP1IosiuIjyTh7hBvXVMHYgVcfGvt897Xguj2UOLDeI5BG2m7/uwyaLVT6fbtCwTyzw==}
    engines: {iojs: '>=1.0.0', node: '>=0.10.0'}

  rfdc@1.4.1:
    resolution: {integrity: sha512-q1b3N5QkRUWUl7iyylaaj3kOpIT0N2i9MqIEQXP73GVsN9cw3fdx8X63cEmWhJGi2PPCF23Ijp7ktmd39rawIA==}

  rimraf@4.4.1:
    resolution: {integrity: sha512-Gk8NlF062+T9CqNGn6h4tls3k6T1+/nXdOcSZVikNVtlRdYpA7wRJJMoXmuvOnLW844rPjdQ7JgXCYM6PPC/og==}
    engines: {node: '>=14'}
    hasBin: true

  rimraf@5.0.10:
    resolution: {integrity: sha512-l0OE8wL34P4nJH/H2ffoaniAokM2qSmrtXHmlpvYr5AVVX8msAyW0l8NVJFDxlSK4u3Uh/f41cQheDVdnYijwQ==}
    hasBin: true

  ripemd160@2.0.2:
    resolution: {integrity: sha512-ii4iagi25WusVoiC4B4lq7pbXfAp3D9v5CwfkY33vffw2+pkDjY1D8GaN7spsxvCSx8dkPqOZCEZyfxcmJG2IA==}

  rollup@4.34.8:
    resolution: {integrity: sha512-489gTVMzAYdiZHFVA/ig/iYFllCcWFHMvUHI1rpFmkoUtRlQxqh6/yiNqnYibjMZ2b/+FUQwldG+aLsEt6bglQ==}
    engines: {node: '>=18.0.0', npm: '>=8.0.0'}
    hasBin: true

  rpc-websockets@9.0.4:
    resolution: {integrity: sha512-yWZWN0M+bivtoNLnaDbtny4XchdAIF5Q4g/ZsC5UC61Ckbp0QczwO8fg44rV3uYmY4WHd+EZQbn90W1d8ojzqQ==}

  run-async@2.4.1:
    resolution: {integrity: sha512-tvVnVv01b8c1RrA6Ep7JkStj85Guv/YrMcwqYQnwjsAS2cTmmPGBBjAjpCW7RrSodNSoE2/qg9O4bceNvUuDgQ==}
    engines: {node: '>=0.12.0'}

  run-parallel@1.2.0:
    resolution: {integrity: sha512-5l4VyZR86LZ/lDxZTR6jqL8AFE2S0IFLMP26AbjsLVADxHdhB/c0GUsH+y39UfCi3dzz8OlQuPmnaJOMoDHQBA==}

  rxjs@7.8.1:
    resolution: {integrity: sha512-AA3TVj+0A2iuIoQkWEK/tqFjBq2j+6PO6Y0zJcvzLAFhEFIO3HL0vls9hWLncZbAAbK0mar7oZ4V079I/qPMxg==}

  safe-buffer@5.1.2:
    resolution: {integrity: sha512-Gd2UZBJDkXlY7GbJxfsE8/nvKkUEU1G38c1siN6QP6a9PT9MmHB8GnpscSmMJSoF8LOIrt8ud/wPtojys4G6+g==}

  safe-buffer@5.2.1:
    resolution: {integrity: sha512-rp3So07KcdmmKbGvgaNxQSJr7bGVSVk5S9Eq1F+ppbRo70+YeaDxkw5Dd8NPN+GD6bjnYm2VuPuCXmpuYvmCXQ==}

  safer-buffer@2.1.2:
    resolution: {integrity: sha512-YZo3K82SD7Riyi0E1EQPojLz7kpepnSQI9IyPbHHg1XXXevb5dJI7tpyN2ADxGcQbHG7vcyRHk0cbwqcQriUtg==}

  scrypt-js@3.0.1:
    resolution: {integrity: sha512-cdwTTnqPu0Hyvf5in5asVdZocVDTNRmR7XEcJuIzMjJeSHybHl7vpB66AzwTaIg6CLSbtjcxc8fqcySfnTkccA==}

  semver@5.7.2:
    resolution: {integrity: sha512-cBznnQ9KjJqU67B52RMC65CMarK2600WFnbkcaiwWq3xy/5haFJlshgnpjovMVJ+Hff49d8GEn0b87C5pDQ10g==}
    hasBin: true

  semver@6.3.1:
    resolution: {integrity: sha512-BR7VvDCVHO+q2xBEWskxS6DJE1qRnb7DxzUrogb71CWoSficBxYsiAGd+Kl0mmq/MprG9yArRkyrQxTO6XjMzA==}
    hasBin: true

  semver@7.6.3:
    resolution: {integrity: sha512-oVekP1cKtI+CTDvHWYFUcMtsK/00wmAEfyqKfNdARm8u1wNVhSgaX7A8d4UuIlUI5e84iEwOhs7ZPYRmzU9U6A==}
    engines: {node: '>=10'}
    hasBin: true

  set-blocking@2.0.0:
    resolution: {integrity: sha512-KiKBS8AnWGEyLzofFfmvKwpdPzqiy16LvQfK3yv/fVH7Bj13/wl3JSR1J+rfgRE9q7xUJK4qvgS8raSOeLUehw==}

  sha.js@2.4.11:
    resolution: {integrity: sha512-QMEp5B7cftE7APOjk5Y6xgrbWu+WkLVQwk8JNjZ8nKRciZaByEW6MubieAiToS7+dwvrjGhH8jRXz3MVd0AYqQ==}
    hasBin: true

  shallow-clone@3.0.1:
    resolution: {integrity: sha512-/6KqX+GVUdqPuPPd2LxDDxzX6CAbjJehAAOKlNpqqUpAqPM6HeL8f+o3a+JsyGjn2lv0WY8UsTgUJjU9Ok55NA==}
    engines: {node: '>=8'}

  sharp@0.33.5:
    resolution: {integrity: sha512-haPVm1EkS9pgvHrQ/F3Xy+hgcuMV0Wm9vfIBSiwZ05k+xgb0PkBQpGsAA/oWdDobNaZTH5ppvHtzCFbnSEwHVw==}
    engines: {node: ^18.17.0 || ^20.3.0 || >=21.0.0}

  shebang-command@2.0.0:
    resolution: {integrity: sha512-kHxr2zZpYtdmrN1qDjrrX/Z1rR1kG8Dx+gkpK1G4eXmvXswmcE1hTWBWYUzlraYw1/yZp6YuDY77YtvbN0dmDA==}
    engines: {node: '>=8'}

  shebang-regex@3.0.0:
    resolution: {integrity: sha512-7++dFhtcx3353uBaq8DDR4NuxBetBzC7ZQOhmTQInHEd6bSrXdiEyzCvG07Z44UYdLShWUyXt5M/yhz8ekcb1A==}
    engines: {node: '>=8'}

  signal-exit@3.0.7:
    resolution: {integrity: sha512-wnD2ZE+l+SPC/uoS0vXeE9L1+0wuaMqKlfz9AMUo38JsyLSBWSFcHR1Rri62LZc12vLr1gb3jl7iwQhgwpAbGQ==}

  signal-exit@4.1.0:
    resolution: {integrity: sha512-bzyZ1e88w9O1iNJbKnOlvYTrWPDl46O1bG0D3XInv+9tkPrxrN8jUUTiFlDkkmKWgn1M6CfIA13SuGqOa9Korw==}
    engines: {node: '>=14'}

  sigstore@2.3.1:
    resolution: {integrity: sha512-8G+/XDU8wNsJOQS5ysDVO0Etg9/2uA5gR9l4ZwijjlwxBcrU6RPfwi2+jJmbP+Ap1Hlp/nVAaEO4Fj22/SL2gQ==}
    engines: {node: ^16.14.0 || >=18.0.0}

  simple-swizzle@0.2.2:
    resolution: {integrity: sha512-JA//kQgZtbuY83m+xT+tXJkmJncGMTFT+C+g2h2R9uxkYIrE2yy9sgmcLhCnw57/WSD+Eh3J97FPEDFnbXnDUg==}

  simple-wcswidth@1.0.1:
    resolution: {integrity: sha512-xMO/8eNREtaROt7tJvWJqHBDTMFN4eiQ5I4JRMuilwfnFcV5W9u7RUkueNkdw0jPqGMX36iCywelS5yilTuOxg==}

  sisteransi@1.0.5:
    resolution: {integrity: sha512-bLGGlR1QxBcynn2d5YmDX4MGjlZvy2MRBDRNHLJ8VI6l6+9FUiyTFNJ0IveOSP0bcXgVDPRcfGqA0pjaqUpfVg==}

  slash@3.0.0:
    resolution: {integrity: sha512-g9Q1haeby36OSStwb4ntCGGGaKsaVSjQ68fBxoQcutl5fS1vuY18H3wSt3jFyFtrkx+Kz0V1G85A4MyAdDMi2Q==}
    engines: {node: '>=8'}

  slice-ansi@5.0.0:
    resolution: {integrity: sha512-FC+lgizVPfie0kkhqUScwRu1O/lF6NOgJmlCgK+/LYxDCTk8sGelYaHDhFcDN+Sn3Cv+3VSa4Byeo+IMCzpMgQ==}
    engines: {node: '>=12'}

  slice-ansi@7.1.0:
    resolution: {integrity: sha512-bSiSngZ/jWeX93BqeIAbImyTbEihizcwNjFoRUIY/T1wWQsfsm2Vw1agPKylXvQTU7iASGdHhyqRlqQzfz+Htg==}
    engines: {node: '>=18'}

  smart-buffer@4.2.0:
    resolution: {integrity: sha512-94hK0Hh8rPqQl2xXc3HsaBoOXKV20MToPkcXvwbISWLEs+64sBq5kFgn2kJDHb1Pry9yrP0dxrCI9RRci7RXKg==}
    engines: {node: '>= 6.0.0', npm: '>= 3.0.0'}

  snake-case@3.0.4:
    resolution: {integrity: sha512-LAOh4z89bGQvl9pFfNF8V146i7o7/CqFPbqzYgP+yYzDIDeS9HaNFtXABamRW+AQzEVODcvE79ljJ+8a9YSdMg==}

  socks-proxy-agent@8.0.5:
    resolution: {integrity: sha512-HehCEsotFqbPW9sJ8WVYB6UbmIMv7kUUORIF2Nncq4VQvBfNBLibW9YZR5dlYCSUhwcD628pRllm7n+E+YTzJw==}
    engines: {node: '>= 14'}

  socks@2.8.3:
    resolution: {integrity: sha512-l5x7VUUWbjVFbafGLxPWkYsHIhEvmF85tbIeFZWc8ZPtoMyybuEhL7Jye/ooC4/d48FgOjSJXgsF/AJPYCW8Zw==}
    engines: {node: '>= 10.0.0', npm: '>= 3.0.0'}

  sort-keys@2.0.0:
    resolution: {integrity: sha512-/dPCrG1s3ePpWm6yBbxZq5Be1dXGLyLn9Z791chDC3NFrpkVbWGzkBwPN1knaciexFXgRJ7hzdnwZ4stHSDmjg==}
    engines: {node: '>=4'}

  source-map-support@0.5.13:
    resolution: {integrity: sha512-SHSKFHadjVA5oR4PPqhtAVdcBWwRYVd6g6cAXnIbRiIwc2EhPrTuKUBdSLvlEKyIP3GCf89fltvcZiP9MMFA1w==}

  source-map@0.6.1:
    resolution: {integrity: sha512-UjgapumWlbMhkBgzT7Ykc5YXUT46F0iKu8SGXq0bcwP5dz/h0Plj6enJqjz1Zbq2l5WaqYnrVbwWOWMyF3F47g==}
    engines: {node: '>=0.10.0'}

  source-map@0.8.0-beta.0:
    resolution: {integrity: sha512-2ymg6oRBpebeZi9UUNsgQ89bhx01TcTkmNTGnNO88imTmbSgy4nfujrgVEFKWpMTEGA11EDkTt7mqObTPdigIA==}
    engines: {node: '>= 8'}

  spdx-correct@3.2.0:
    resolution: {integrity: sha512-kN9dJbvnySHULIluDHy32WHRUu3Og7B9sbY7tsFLctQkIqnMh3hErYgdMjTYuqmcXX+lK5T1lnUt3G7zNswmZA==}

  spdx-exceptions@2.5.0:
    resolution: {integrity: sha512-PiU42r+xO4UbUS1buo3LPJkjlO7430Xn5SVAhdpzzsPHsjbYVflnnFdATgabnLude+Cqu25p6N+g2lw/PFsa4w==}

  spdx-expression-parse@3.0.1:
    resolution: {integrity: sha512-cbqHunsQWnJNE6KhVSMsMeH5H/L9EpymbzqTQ3uLwNCLZ1Q481oWaofqH7nO6V07xlXwY6PhQdQ2IedWx/ZK4Q==}

  spdx-license-ids@3.0.21:
    resolution: {integrity: sha512-Bvg/8F5XephndSK3JffaRqdT+gyhfqIPwDHpX80tJrF8QQRYMo8sNMeaZ2Dp5+jhwKnUmIOyFFQfHRkjJm5nXg==}

  split2@3.2.2:
    resolution: {integrity: sha512-9NThjpgZnifTkJpzTZ7Eue85S49QwpNhZTq6GRJwObb6jnLFNGB7Qm73V5HewTROPyxD0C29xqmaI68bQtV+hg==}

  split2@4.2.0:
    resolution: {integrity: sha512-UcjcJOWknrNkF6PLX83qcHM6KHgVKNkV62Y8a5uYDVv9ydGQVwAHMKqHdJje1VTWpljG0WYpCDhrCdAOYH4TWg==}
    engines: {node: '>= 10.x'}

  split@1.0.1:
    resolution: {integrity: sha512-mTyOoPbrivtXnwnIxZRFYRrPNtEFKlpB2fvjSnCQUiAA6qAZzqwna5envK4uk6OIeP17CsdF3rSBGYVBsU0Tkg==}

  sprintf-js@1.0.3:
    resolution: {integrity: sha512-D9cPgkvLlV3t3IzL0D0YLvGA9Ahk4PcvVwUbN0dSGr1aP0Nrt4AEnTUbuGvquEC0mA64Gqt1fzirlRs5ibXx8g==}

  sprintf-js@1.1.3:
    resolution: {integrity: sha512-Oo+0REFV59/rz3gfJNKQiBlwfHaSESl1pcGyABQsnnIfWOFt6JNj5gCog2U6MLZ//IGYD+nA8nI+mTShREReaA==}

  ssri@10.0.6:
    resolution: {integrity: sha512-MGrFH9Z4NP9Iyhqn16sDtBpRRNJ0Y2hNa6D65h736fVSaPCHr4DM4sWUNvVaSuC+0OBGhwsrydQwmgfg5LncqQ==}
    engines: {node: ^14.17.0 || ^16.13.0 || >=18.0.0}

  stack-utils@2.0.6:
    resolution: {integrity: sha512-XlkWvfIm6RmsWtNJx+uqtKLS8eqFbxUg0ZzLXqY0caEy9l7hruX8IpiDnjsLavoBgqCCR71TqWO8MaXYheJ3RQ==}
    engines: {node: '>=10'}

  stats-lite@2.2.0:
    resolution: {integrity: sha512-/Kz55rgUIv2KP2MKphwYT/NCuSfAlbbMRv2ZWw7wyXayu230zdtzhxxuXXcvsc6EmmhS8bSJl3uS1wmMHFumbA==}
    engines: {node: '>=2.0.0'}

  string-argv@0.3.2:
    resolution: {integrity: sha512-aqD2Q0144Z+/RqG52NeHEkZauTAUWJO8c6yTftGJKO3Tja5tUgIfmIl6kExvhtxSDP7fXB6DvzkfMpCd/F3G+Q==}
    engines: {node: '>=0.6.19'}

  string-length@4.0.2:
    resolution: {integrity: sha512-+l6rNN5fYHNhZZy41RXsYptCjA2Igmq4EG7kZAYFQI1E1VTXarr6ZPXBg6eq7Y6eK4FEhY6AJlyuFIb/v/S0VQ==}
    engines: {node: '>=10'}

  string-width@4.2.3:
    resolution: {integrity: sha512-wKyQRQpjJ0sIp62ErSZdGsjMJWsap5oRNihHhu6G7JVO/9jIB6UyevL+tXuOqrng8j/cxKTWyWUwvSTriiZz/g==}
    engines: {node: '>=8'}

  string-width@5.1.2:
    resolution: {integrity: sha512-HnLOCR3vjcY8beoNLtcjZ5/nxn2afmME6lhrDrebokqMap+XbeW8n9TXpPDOqdGK5qcI3oT0GKTW6wC7EMiVqA==}
    engines: {node: '>=12'}

  string-width@7.2.0:
    resolution: {integrity: sha512-tsaTIkKW9b4N+AEj+SVA+WhJzV7/zMhcSu78mLKWSk7cXMOSHsBKFWUs0fWwq8QyK3MgJBQRX6Gbi4kYbdvGkQ==}
    engines: {node: '>=18'}

  string_decoder@1.1.1:
    resolution: {integrity: sha512-n/ShnvDi6FHbbVfviro+WojiFzv+s8MPMHBczVePfUpDJLwoLT0ht1l4YwBCbi8pJAveEEdnkHyPyTP/mzRfwg==}

  string_decoder@1.3.0:
    resolution: {integrity: sha512-hkRX8U1WjJFd8LsDJ2yQ/wWWxaopEsABU1XfkM8A+j0+85JAGppt16cr1Whg6KIbb4okU6Mql6BOj+uup/wKeA==}

  strip-ansi@6.0.1:
    resolution: {integrity: sha512-Y38VPSHcqkFrCpFnQ9vuSXmquuv5oXOKpGeT6aGrr3o3Gc9AlVa6JBfUSOCnbxGGZF+/0ooI7KrPuUSztUdU5A==}
    engines: {node: '>=8'}

  strip-ansi@7.1.0:
    resolution: {integrity: sha512-iq6eVVI64nQQTRYq2KtEg2d2uU7LElhTJwsH4YzIHZshxlgZms/wIc4VoDQTlG/IvVIrBKG06CrZnp0qv7hkcQ==}
    engines: {node: '>=12'}

  strip-bom@3.0.0:
    resolution: {integrity: sha512-vavAMRXOgBVNF6nyEEmL3DBK19iRpDcoIwW+swQ+CbGiu7lju6t+JklA1MHweoWtadgt4ISVUsXLyDq34ddcwA==}
    engines: {node: '>=4'}

  strip-bom@4.0.0:
    resolution: {integrity: sha512-3xurFv5tEgii33Zi8Jtp55wEIILR9eh34FAW00PZf+JnSsTmV/ioewSgQl97JHvgjoRGwPShsWm+IdrxB35d0w==}
    engines: {node: '>=8'}

  strip-final-newline@2.0.0:
    resolution: {integrity: sha512-BrpvfNAE3dcvq7ll3xVumzjKjZQ5tI1sEUIKr3Uoks0XUl45St3FlatVqef9prk4jRDzhW6WZg+3bk93y6pLjA==}
    engines: {node: '>=6'}

  strip-final-newline@3.0.0:
    resolution: {integrity: sha512-dOESqjYr96iWYylGObzd39EuNTa5VJxyvVAEm5Jnh7KGo75V43Hk1odPQkNDyXNmUR6k+gEiDVXnjB8HJ3crXw==}
    engines: {node: '>=12'}

  strip-indent@3.0.0:
    resolution: {integrity: sha512-laJTa3Jb+VQpaC6DseHhF7dXVqHTfJPCRDaEbid/drOhgitgYku/letMUqOXFoWV0zIIUbjpdH2t+tYj4bQMRQ==}
    engines: {node: '>=8'}

  strip-json-comments@3.1.1:
    resolution: {integrity: sha512-6fPc+R4ihwqP6N/aIv2f1gMH8lOVtWQHoqC4yK6oSDVVocumAsfCqjkXnqiYMhmMwS/mEHLp7Vehlt3ql6lEig==}
    engines: {node: '>=8'}

  strong-log-transformer@2.1.0:
    resolution: {integrity: sha512-B3Hgul+z0L9a236FAUC9iZsL+nVHgoCJnqCbN588DjYxvGXaXaaFbfmQ/JhvKjZwsOukuR72XbHv71Qkug0HxA==}
    engines: {node: '>=4'}
    hasBin: true

  strtok3@6.3.0:
    resolution: {integrity: sha512-fZtbhtvI9I48xDSywd/somNqgUHl2L2cstmXCCif0itOf96jeW18MBSyrLuNicYQVkvpOxkZtkzujiTJ9LW5Jw==}
    engines: {node: '>=10'}

  sucrase@3.35.0:
    resolution: {integrity: sha512-8EbVDiu9iN/nESwxeSxDKe0dunta1GOlHufmSSXxMD2z2/tMZpDMpvXQGsc+ajGo8y2uYUmixaSRUc/QPoQ0GA==}
    engines: {node: '>=16 || 14 >=14.17'}
    hasBin: true

  superstruct@0.15.5:
    resolution: {integrity: sha512-4AOeU+P5UuE/4nOUkmcQdW5y7i9ndt1cQd/3iUe+LTz3RxESf/W/5lg4B74HbDMMv8PHnPnGCQFH45kBcrQYoQ==}

  superstruct@2.0.2:
    resolution: {integrity: sha512-uV+TFRZdXsqXTL2pRvujROjdZQ4RAlBUS5BTh9IGm+jTqQntYThciG/qu57Gs69yjnVUSqdxF9YLmSnpupBW9A==}
    engines: {node: '>=14.0.0'}

  supports-color@7.2.0:
    resolution: {integrity: sha512-qpCAvRl9stuOHveKsn7HncJRvv501qIacKzQlO/+Lwxc9+0q2wLyv4Dfvt80/DPn2pqOBsJdDiogXGR9+OvwRw==}
    engines: {node: '>=8'}

  supports-color@8.1.1:
    resolution: {integrity: sha512-MpUEN2OodtUzxvKQl72cUF7RQ5EiHsGvSsVG0ia9c5RbWGL2CI4C7EpPS8UTBIplnlzZiNuV56w+FuNxy3ty2Q==}
    engines: {node: '>=10'}

  supports-preserve-symlinks-flag@1.0.0:
    resolution: {integrity: sha512-ot0WnXS9fgdkgIcePe6RHNk1WA8+muPa6cSjeR3V8K27q9BB1rTE3R1p7Hv0z1ZyAc8s6Vvv8DIyWf681MAt0w==}
    engines: {node: '>= 0.4'}

  tar-stream@2.2.0:
    resolution: {integrity: sha512-ujeqbceABgwMZxEJnk2HDY2DlnUZ+9oEcb1KzTVfYHio0UE6dG71n60d8D2I4qNvleWrrXpmjpt7vZeF1LnMZQ==}
    engines: {node: '>=6'}

  tar@6.2.1:
    resolution: {integrity: sha512-DZ4yORTwrbTj/7MZYq2w+/ZFdI6OZ/f9SFHR+71gIVUZhOQPHzVCLpvRnPgyaMpfWxxk/4ONva3GQSyNIKRv6A==}
    engines: {node: '>=10'}

  temp-dir@1.0.0:
    resolution: {integrity: sha512-xZFXEGbG7SNC3itwBzI3RYjq/cEhBkx2hJuKGIUOcEULmkQExXiHat2z/qkISYsuR+IKumhEfKKbV5qXmhICFQ==}
    engines: {node: '>=4'}

  test-exclude@6.0.0:
    resolution: {integrity: sha512-cAGWPIyOHU6zlmg88jwm7VRyXnMN7iV68OGAbYDk/Mh/xC/pzVPlQtY6ngoIH/5/tciuhGfvESU8GrHrcxD56w==}
    engines: {node: '>=8'}

  text-encoding-utf-8@1.0.2:
    resolution: {integrity: sha512-8bw4MY9WjdsD2aMtO0OzOCY3pXGYNx2d2FfHRVUKkiCPDWjKuOlhLVASS+pD7VkLTVjW268LYJHwsnPFlBpbAg==}

  text-extensions@1.9.0:
    resolution: {integrity: sha512-wiBrwC1EhBelW12Zy26JeOUkQ5mRu+5o8rpsJk5+2t+Y5vE7e842qtZDQ2g1NpX/29HdyFeJ4nSIhI47ENSxlQ==}
    engines: {node: '>=0.10'}

  text-extensions@2.4.0:
    resolution: {integrity: sha512-te/NtwBwfiNRLf9Ijqx3T0nlqZiQ2XrrtBvu+cLL8ZRrGkO0NHTug8MYFKyoSrv/sHTaSKfilUkizV6XhxMJ3g==}
    engines: {node: '>=8'}

  thenify-all@1.6.0:
    resolution: {integrity: sha512-RNxQH/qI8/t3thXJDwcstUO4zeqo64+Uy/+sNVRBx4Xn2OX+OZ9oP+iJnNFqplFra2ZUVeKCSa2oVWi3T4uVmA==}
    engines: {node: '>=0.8'}

  thenify@3.3.1:
    resolution: {integrity: sha512-RVZSIV5IG10Hk3enotrhvz0T9em6cyHBLkH/YAZuKqd8hRkKhSfCGIcP2KUY0EPxndzANBmNllzWPwak+bheSw==}

  through2@2.0.5:
    resolution: {integrity: sha512-/mrRod8xqpA+IHSLyGCQ2s8SPHiCDEeQJSep1jqLYeEUClOFG2Qsh+4FU6G9VeqpZnGW/Su8LQGc4YKni5rYSQ==}

  through@2.3.8:
    resolution: {integrity: sha512-w89qg7PI8wAdvX60bMDP+bFoD5Dvhm9oLheFp5O4a2QF0cSBGsBX4qZmadPMvVqlLJBBci+WqGGOAPvcDeNSVg==}

  tiny-invariant@1.3.3:
    resolution: {integrity: sha512-+FbBPE1o9QAYvviau/qC5SE3caw21q3xkvWKBtja5vgqOWIHHJ3ioaq1VPfn/Szqctz2bU/oYeKd9/z5BL+PVg==}

  tiny-warning@1.0.3:
    resolution: {integrity: sha512-lBN9zLN/oAf68o3zNXYrdCt1kP8WsiGW8Oo2ka41b2IM5JL/S1CTyX1rW0mb/zSuJun0ZUrDxx4sqvYS2FWzPA==}

  tinyexec@0.3.2:
    resolution: {integrity: sha512-KQQR9yN7R5+OSwaK0XQoj22pwHoTlgYqmUscPYoknOoWCWfj/5/ABTMRi69FrKU5ffPVh5QcFikpWJI/P1ocHA==}

  tinyglobby@0.2.11:
    resolution: {integrity: sha512-32TmKeeKUahv0Go8WmQgiEp9Y21NuxjwjqiRC1nrUB51YacfSwuB44xgXD+HdIppmMRgjQNPdrHyA6vIybYZ+g==}
    engines: {node: '>=12.0.0'}

  tmp@0.0.33:
    resolution: {integrity: sha512-jRCJlojKnZ3addtTOjdIqoRuPEKBvNXcGYqzO6zWZX8KfKEpnGY5jfggJQ3EjKuu8D4bJRr0y+cYJFmYbImXGw==}
    engines: {node: '>=0.6.0'}

  tmp@0.2.3:
    resolution: {integrity: sha512-nZD7m9iCPC5g0pYmcaxogYKggSfLsdxl8of3Q/oIbqCqLLIO9IAF0GWjX1z9NZRHPiXv8Wex4yDCaZsgEw0Y8w==}
    engines: {node: '>=14.14'}

  tmpl@1.0.5:
    resolution: {integrity: sha512-3f0uOEAQwIqGuWW2MVzYg8fV/QNnc/IpuJNG837rLuczAaLVHslWHZQj4IGiEl5Hs3kkbhwL9Ab7Hrsmuj+Smw==}

  to-regex-range@5.0.1:
    resolution: {integrity: sha512-65P7iz6X5yEr1cwcgvQxbbIw7Uk3gOy5dIdtZ4rDveLqhrdJP+Li/Hx6tyK0NEb+2GCyneCMJiGqrADCSNk8sQ==}
    engines: {node: '>=8.0'}

  toformat@2.0.0:
    resolution: {integrity: sha512-03SWBVop6nU8bpyZCx7SodpYznbZF5R4ljwNLBcTQzKOD9xuihRo/psX58llS1BMFhhAI08H3luot5GoXJz2pQ==}

  token-types@4.2.1:
    resolution: {integrity: sha512-6udB24Q737UD/SDsKAHI9FCRP7Bqc9D/MQUV02ORQg5iskjtLJlZJNdN4kKtcdtwCeWIwIHDGaUsTsCCAa8sFQ==}
    engines: {node: '>=10'}

  toml@3.0.0:
    resolution: {integrity: sha512-y/mWCZinnvxjTKYhJ+pYxwD0mRLVvOtdS2Awbgxln6iEnt4rk0yBxeSBHkGJcPucRiG0e55mwWp+g/05rsrd6w==}

  tough-cookie@4.1.4:
    resolution: {integrity: sha512-Loo5UUvLD9ScZ6jh8beX1T6sO1w2/MpCRpEP7V280GKMVUQ0Jzar2U3UJPsrdbziLEMMhu3Ujnq//rhiFuIeag==}
    engines: {node: '>=6'}

  tr46@0.0.3:
    resolution: {integrity: sha512-N3WMsuqV66lT30CrXNbEjx4GEwlow3v6rr4mCcv6prnfwhS01rkgyFdjPNBYd9br7LpXV1+Emh01fHnq2Gdgrw==}

  tr46@1.0.1:
    resolution: {integrity: sha512-dTpowEjclQ7Kgx5SdBkqRzVhERQXov8/l9Ft9dVM9fmg0W0KQSVaXX9T4i6twCPNtYiZM53lpSSUAwJbFPOHxA==}

  tree-kill@1.2.2:
    resolution: {integrity: sha512-L0Orpi8qGpRG//Nd+H90vFB+3iHnue1zSSGmNOOCh1GLJ7rUKVwV2HvijphGQS2UmhUZewS9VgvxYIdgr+fG1A==}
    hasBin: true

  treeverse@3.0.0:
    resolution: {integrity: sha512-gcANaAnd2QDZFmHFEOF4k7uc1J/6a6z3DJMd/QwEyxLoKGiptJRwid582r7QIsFlFMIZ3SnxfS52S4hm2DHkuQ==}
    engines: {node: ^14.17.0 || ^16.13.0 || >=18.0.0}

  trim-newlines@3.0.1:
    resolution: {integrity: sha512-c1PTsA3tYrIsLGkJkzHF+w9F2EyxfXGo4UyJc4pFL++FMjnq0HJS69T3M7d//gKrFKwy429bouPescbjecU+Zw==}
    engines: {node: '>=8'}

  ts-interface-checker@0.1.13:
    resolution: {integrity: sha512-Y/arvbn+rrz3JCKl9C4kVNfTfSm2/mEp5FSz5EsZSANGPSlQrpRI5M4PKF+mJnE52jOO90PnPSc3Ur3bTQw0gA==}

  ts-jest@29.2.5:
    resolution: {integrity: sha512-KD8zB2aAZrcKIdGk4OwpJggeLcH1FgrICqDSROWqlnJXGCXK4Mn6FcdK2B6670Xr73lHMG1kHw8R87A0ecZ+vA==}
    engines: {node: ^14.15.0 || ^16.10.0 || ^18.0.0 || >=20.0.0}
    hasBin: true
    peerDependencies:
      '@babel/core': '>=7.0.0-beta.0 <8'
      '@jest/transform': ^29.0.0
      '@jest/types': ^29.0.0
      babel-jest: ^29.0.0
      esbuild: '*'
      jest: ^29.0.0
      typescript: '>=4.3 <6'
    peerDependenciesMeta:
      '@babel/core':
        optional: true
      '@jest/transform':
        optional: true
      '@jest/types':
        optional: true
      babel-jest:
        optional: true
      esbuild:
        optional: true

  ts-node@10.9.2:
    resolution: {integrity: sha512-f0FFpIdcHgn8zcPSbf1dRevwt047YMnaiJM3u2w2RewrB+fob/zePZcrOyQoLMMO7aBIddLcQIEK5dYjkLnGrQ==}
    hasBin: true
    peerDependencies:
      '@swc/core': '>=1.2.50'
      '@swc/wasm': '>=1.2.50'
      '@types/node': '*'
      typescript: '>=2.7'
    peerDependenciesMeta:
      '@swc/core':
        optional: true
      '@swc/wasm':
        optional: true

  tsconfig-paths@4.2.0:
    resolution: {integrity: sha512-NoZ4roiN7LnbKn9QqE1amc9DJfzvZXxF4xDavcOWt1BPkdx+m+0gJuPM+S0vCe7zTJMYUP0R8pO2XMr+Y8oLIg==}
    engines: {node: '>=6'}

  tslib@2.7.0:
    resolution: {integrity: sha512-gLXCKdN1/j47AiHiOkJN69hJmcbGTHI0ImLmbYLHykhgeN0jVGola9yVjFgzCUklsZQMW55o+dW7IXv3RCXDzA==}

  tslib@2.8.1:
    resolution: {integrity: sha512-oJFu94HQb+KVduSUQL7wnpmqnfmLsOA/nAh6b6EH0wCEoK0/mPeXU6c3wKDV83MkOuHPRHtSXKKU99IBazS/2w==}

  tsup@8.3.5:
    resolution: {integrity: sha512-Tunf6r6m6tnZsG9GYWndg0z8dEV7fD733VBFzFJ5Vcm1FtlXB8xBD/rtrBi2a3YKEV7hHtxiZtW5EAVADoe1pA==}
    engines: {node: '>=18'}
    hasBin: true
    peerDependencies:
      '@microsoft/api-extractor': ^7.36.0
      '@swc/core': ^1
      postcss: ^8.4.12
      typescript: '>=4.5.0'
    peerDependenciesMeta:
      '@microsoft/api-extractor':
        optional: true
      '@swc/core':
        optional: true
      postcss:
        optional: true
      typescript:
        optional: true

  tuf-js@2.2.1:
    resolution: {integrity: sha512-GwIJau9XaA8nLVbUXsN3IlFi7WmQ48gBUrl3FTkkL/XLu/POhBzfmX9hd33FNMX1qAsfl6ozO1iMmW9NC8YniA==}
    engines: {node: ^16.14.0 || >=18.0.0}

  tweetnacl@1.0.3:
    resolution: {integrity: sha512-6rt+RN7aOi1nGMyC4Xa5DdYiukl2UWCbcJft7YhxReBGQD7OAM8Pbxw6YMo4r2diNEA8FEmu32YOn9rhaiE5yw==}

  type-detect@4.0.8:
    resolution: {integrity: sha512-0fr/mIH1dlO+x7TlcMy+bIDqKPsw/70tVyeHW787goQjhmqaZe10uwLujubK9q9Lg6Fiho1KUKDYz0Z7k7g5/g==}
    engines: {node: '>=4'}

  type-fest@0.18.1:
    resolution: {integrity: sha512-OIAYXk8+ISY+qTOwkHtKqzAuxchoMiD9Udx+FSGQDuiRR+PJKJHc2NJAXlbhkGwTt/4/nKZxELY1w3ReWOL8mw==}
    engines: {node: '>=10'}

  type-fest@0.21.3:
    resolution: {integrity: sha512-t0rzBq87m3fVcduHDUFhKmyyX+9eo6WQjZvf51Ea/M0Q7+T374Jp1aUiyUl0GKxp8M/OETVHSDvmkyPgvX+X2w==}
    engines: {node: '>=10'}

  type-fest@0.4.1:
    resolution: {integrity: sha512-IwzA/LSfD2vC1/YDYMv/zHP4rDF1usCwllsDpbolT3D4fUepIO7f9K70jjmUewU/LmGUKJcwcVtDCpnKk4BPMw==}
    engines: {node: '>=6'}

  type-fest@0.6.0:
    resolution: {integrity: sha512-q+MB8nYR1KDLrgr4G5yemftpMC7/QLqVndBmEEdqzmNj5dcFOO4Oo8qlwZE3ULT3+Zim1F8Kq4cBnikNhlCMlg==}
    engines: {node: '>=8'}

  type-fest@0.8.1:
    resolution: {integrity: sha512-4dbzIzqvjtgiM5rw1k5rEHtBANKmdudhGyBEajN01fEyhaAIhsoKNy6y7+IN93IfpFtwY9iqi7kD+xwKhQsNJA==}
    engines: {node: '>=8'}

  typedarray@0.0.6:
    resolution: {integrity: sha512-/aCDEGatGvZ2BIk+HmLf4ifCJFwvKFNb9/JeZPMulfgFracn9QFcAf5GO8B/mweUjSoblS5In0cWhqpfs/5PQA==}

  typescript@5.7.3:
    resolution: {integrity: sha512-84MVSjMEHP+FQRPy3pX9sTVV/INIex71s9TL2Gm5FG/WG1SqXeKyZ0k7/blY/4FdOzI12CBy1vGc4og/eus0fw==}
    engines: {node: '>=14.17'}
    hasBin: true

  uglify-js@3.19.3:
    resolution: {integrity: sha512-v3Xu+yuwBXisp6QYTcH4UbH+xYJXqnq2m/LtQVWKWzYc1iehYnLixoQDN9FH6/j9/oybfd6W9Ghwkl8+UMKTKQ==}
    engines: {node: '>=0.8.0'}
    hasBin: true

  undici-types@5.26.5:
    resolution: {integrity: sha512-JlCMO+ehdEIKqlFxk6IfVoAUVmgz7cU7zD/h9XZ0qzeosSHmUJVOzSQvvYSYWXkFXC+IfLKSIffhv0sVZup6pA==}

  undici-types@6.19.8:
    resolution: {integrity: sha512-ve2KP6f/JnbPBFyobGHuerC9g1FYGn/F8n1LWTwNxCEzd6IfqTwUQcNXgEtmmQ6DlRrC1hrSrBnCZPokRrDHjw==}

  unicorn-magic@0.1.0:
    resolution: {integrity: sha512-lRfVq8fE8gz6QMBuDM6a+LO3IAzTi05H6gCVaUpir2E1Rwpo4ZUog45KpNXKC/Mn3Yb9UDuHumeFTo9iV/D9FQ==}
    engines: {node: '>=18'}

  unique-filename@3.0.0:
    resolution: {integrity: sha512-afXhuC55wkAmZ0P18QsVE6kp8JaxrEokN2HGIoIVv2ijHQd419H0+6EigAFcIzXeMIkcIkNBpB3L/DXB3cTS/g==}
    engines: {node: ^14.17.0 || ^16.13.0 || >=18.0.0}

  unique-slug@4.0.0:
    resolution: {integrity: sha512-WrcA6AyEfqDX5bWige/4NQfPZMtASNVxdmWR76WESYQVAACSgWcR6e9i0mofqqBxYFtL4oAxPIptY73/0YE1DQ==}
    engines: {node: ^14.17.0 || ^16.13.0 || >=18.0.0}

  universal-user-agent@6.0.1:
    resolution: {integrity: sha512-yCzhz6FN2wU1NiiQRogkTQszlQSlpWaw8SvVegAc+bDxbzHgh1vX8uIe8OYyMH6DwH+sdTJsgMl36+mSMdRJIQ==}

  universalify@0.2.0:
    resolution: {integrity: sha512-CJ1QgKmNg3CwvAv/kOFmtnEN05f0D/cn9QntgNOQlQF9dgvVTHj3t+8JPdjqawCHk7V/KA+fbUqzZ9XWhcqPUg==}
    engines: {node: '>= 4.0.0'}

  universalify@2.0.1:
    resolution: {integrity: sha512-gptHNQghINnc/vTGIk0SOFGFNXw7JVrlRUtConJRlvaw6DuX0wO5Jeko9sWrMBhh+PsYAZ7oXAiOnf/UKogyiw==}
    engines: {node: '>= 10.0.0'}

  upath@2.0.1:
    resolution: {integrity: sha512-1uEe95xksV1O0CYKXo8vQvN1JEbtJp7lb7C5U9HMsIp6IVwntkH/oNUzyVNQSd4S1sYk2FpSSW44FqMc8qee5w==}
    engines: {node: '>=4'}

  update-browserslist-db@1.1.2:
    resolution: {integrity: sha512-PPypAm5qvlD7XMZC3BujecnaOxwhrtoFR+Dqkk5Aa/6DssiH0ibKoketaj9w8LP7Bont1rYeoV5plxD7RTEPRg==}
    hasBin: true
    peerDependencies:
      browserslist: '>= 4.21.0'

  uri-js@4.4.1:
    resolution: {integrity: sha512-7rKUyy33Q1yc98pQ1DAmLtwX109F7TIfWlW1Ydo8Wl1ii1SeHieeh0HHfPeL2fMXK6z0s8ecKs9frCuLJvndBg==}

  url-parse@1.5.10:
    resolution: {integrity: sha512-WypcfiRhfeUP9vvF0j6rw0J3hrWrw6iZv3+22h6iRMJ/8z1Tj6XfLP4DsUix5MhMPnXpiHDoKyoZ/bdCkwBCiQ==}

  utf-8-validate@5.0.10:
    resolution: {integrity: sha512-Z6czzLq4u8fPOyx7TU6X3dvUZVvoJmxSQ+IcrlmagKhilxlhZgxPK6C5Jqbkw1IDUmFTM+cz9QDnnLTwDz/2gQ==}
    engines: {node: '>=6.14.2'}

  util-deprecate@1.0.2:
    resolution: {integrity: sha512-EPD5q1uXyFxJpCrLnCc1nHnq3gOa6DZBocAIiI2TaSCA7VCJ1UJDMagCzIkXNsUYfD1daK//LTEQ8xiIbrHtcw==}

  uuid@10.0.0:
    resolution: {integrity: sha512-8XkAphELsDnEGrDxUOHB3RGvXz6TeuYSGEZBOjtTtPm2lwhGBjLgOzLHB63IUWfBpNucQjND6d3AOudO+H3RWQ==}
    hasBin: true

  uuid@8.3.2:
    resolution: {integrity: sha512-+NYs2QeMWy+GWFOEm9xnn6HCDp0l7QBD7ml8zLUmJ+93Q5NF0NocErnwkTkXVFNiX3/fpC6afS8Dhb/gz7R7eg==}
    hasBin: true

  uuid@9.0.1:
    resolution: {integrity: sha512-b+1eJOlsR9K8HJpow9Ok3fiWOWSIcIzXodvv0rQjVoOVNpWMpxf1wZNpt4y9h10odCNrqnYp1OBzRktckBe3sA==}
    hasBin: true

  v8-compile-cache-lib@3.0.1:
    resolution: {integrity: sha512-wa7YjyUGfNZngI/vtK0UHAN+lgDCxBPCylVXGp0zu59Fz5aiGtNXaq3DhIov063MorB+VfufLh3JlF2KdTK3xg==}

  v8-to-istanbul@9.3.0:
    resolution: {integrity: sha512-kiGUalWN+rgBJ/1OHZsBtU4rXZOfj/7rKQxULKlIzwzQSvMJUUNgPwJEEh7gU6xEVxC0ahoOBvN2YI8GH6FNgA==}
    engines: {node: '>=10.12.0'}

  validate-npm-package-license@3.0.4:
    resolution: {integrity: sha512-DpKm2Ui/xN7/HQKCtpZxoRWBhZ9Z0kqtygG8XCgNQ8ZlDnxuQmWhj566j8fN4Cu3/JmbhsDo7fcAJq4s9h27Ew==}

  validate-npm-package-name@5.0.1:
    resolution: {integrity: sha512-OljLrQ9SQdOUqTaQxqL5dEfZWrXExyyWsozYlAWFawPVNuD83igl7uJD2RTkNMbniIYgt8l81eCJGIdQF7avLQ==}
    engines: {node: ^14.17.0 || ^16.13.0 || >=18.0.0}

  viem@1.21.4:
    resolution: {integrity: sha512-BNVYdSaUjeS2zKQgPs+49e5JKocfo60Ib2yiXOWBT6LuVxY1I/6fFX3waEtpXvL1Xn4qu+BVitVtMh9lyThyhQ==}
    peerDependencies:
      typescript: '>=5.0.4'
    peerDependenciesMeta:
      typescript:
        optional: true

  viem@2.22.11:
    resolution: {integrity: sha512-r86JkRcE8GVTRKBZADkT01EbmIAkjqJE3xcgeIk1AznKYE/KQfuaki8vZwaOoqQd5jqVZ7m5kGtFFsRe6LEWrg==}
    peerDependencies:
      typescript: '>=5.0.4'
    peerDependenciesMeta:
      typescript:
        optional: true

  walk-up-path@3.0.1:
    resolution: {integrity: sha512-9YlCL/ynK3CTlrSRrDxZvUauLzAswPCrsaCgilqFevUYpeEW0/3ScEjaa3kbW/T0ghhkEr7mv+fpjqn1Y1YuTA==}

  walker@1.0.8:
    resolution: {integrity: sha512-ts/8E8l5b7kY0vlWLewOkDXMmPdLcVV4GmOQLyxuSswIJsweeFZtAsMF7k1Nszz+TYBQrlYRmzOnr398y1JemQ==}

  wcwidth@1.0.1:
    resolution: {integrity: sha512-XHPEwS0q6TaxcvG85+8EYkbiCux2XtWG2mkc47Ng2A77BQu9+DqIOJldST4HgPkuea7dvKSj5VgX3P1d4rW8Tg==}

  web-streams-polyfill@4.0.0-beta.3:
    resolution: {integrity: sha512-QW95TCTaHmsYfHDybGMwO5IJIM93I/6vTRk+daHTWFPhwh+C8Cg7j7XyKrwrj8Ib6vYXe0ocYNrmzY4xAAN6ug==}
    engines: {node: '>= 14'}

  webidl-conversions@3.0.1:
    resolution: {integrity: sha512-2JAn3z8AR6rjK8Sm8orRC0h/bcl/DqL7tRPdGZ4I1CjdF+EaMLmYxBHyXuKL849eucPFhvBoxMsflfOb8kxaeQ==}

  webidl-conversions@4.0.2:
    resolution: {integrity: sha512-YQ+BmxuTgd6UXZW3+ICGfyqRyHXVlD5GtQr5+qjiNW7bF0cqrzX500HVXPBOvgXb5YnzDd+h0zqyv61KUD7+Sg==}

  whatwg-url@5.0.0:
    resolution: {integrity: sha512-saE57nupxk6v3HY35+jzBwYa0rKSy0XR8JSxZPwgLr7ys0IBzhGviA1/TUGJLmSVqs8pb9AnvICXEuOHLprYTw==}

  whatwg-url@7.1.0:
    resolution: {integrity: sha512-WUu7Rg1DroM7oQvGWfOiAK21n74Gg+T4elXEQYkOhtyLeWiJFoOGLXPKI/9gzIie9CtwVLm8wtw6YJdKyxSjeg==}

  which@2.0.2:
    resolution: {integrity: sha512-BLI3Tl1TW3Pvl70l3yq3Y64i+awpwXqsGBYWkkqMtnbXgrMD+yj7rhW0kuEDxzJaYXGjEW5ogapKNMEKNMjibA==}
    engines: {node: '>= 8'}
    hasBin: true

  which@4.0.0:
    resolution: {integrity: sha512-GlaYyEb07DPxYCKhKzplCWBJtvxZcZMrL+4UkrTSJHHPyZU4mYYTv3qaOe77H7EODLSSopAUFAc6W8U4yqvscg==}
    engines: {node: ^16.13.0 || >=18.0.0}
    hasBin: true

  wide-align@1.1.5:
    resolution: {integrity: sha512-eDMORYaPNZ4sQIuuYPDHdQvf4gyCF9rEEV/yPxGfwPkRodwEgiMUUXTx/dex+Me0wxx53S+NgUHaP7y3MGlDmg==}

  wordwrap@1.0.0:
    resolution: {integrity: sha512-gvVzJFlPycKc5dZN4yPkP8w7Dc37BtP1yczEneOb4uq34pXZcvrtRTmWV8W+Ume+XCxKgbjM+nevkyFPMybd4Q==}

  wrap-ansi@6.2.0:
    resolution: {integrity: sha512-r6lPcBGxZXlIcymEu7InxDMhdW0KDxpLgoFLcguasxCaJ/SOIZwINatK9KY/tf+ZrlywOKU0UDj3ATXUBfxJXA==}
    engines: {node: '>=8'}

  wrap-ansi@7.0.0:
    resolution: {integrity: sha512-YVGIj2kamLSTxw6NsZjoBxfSwsn0ycdesmc4p+Q21c5zPuZ1pl+NfxVdxPtdHvmNVOQ6XSYG4AUtyt/Fi7D16Q==}
    engines: {node: '>=10'}

  wrap-ansi@8.1.0:
    resolution: {integrity: sha512-si7QWI6zUMq56bESFvagtmzMdGOtoxfR+Sez11Mobfc7tm+VkUckk9bW2UeffTGVUbOksxmSw0AA2gs8g71NCQ==}
    engines: {node: '>=12'}

  wrap-ansi@9.0.0:
    resolution: {integrity: sha512-G8ura3S+3Z2G+mkgNRq8dqaFZAuxfsxpBB8OCTGRTCtp+l/v9nbFNmCUP1BZMts3G1142MsZfn6eeUKrr4PD1Q==}
    engines: {node: '>=18'}

  wrappy@1.0.2:
    resolution: {integrity: sha512-l4Sp/DRseor9wL6EvV2+TuQn63dMkPjZ/sp9XkghTEbV9KlPS1xUsZ3u7/IQO4wxtcFB4bgpQPRcR3QCvezPcQ==}

  write-file-atomic@2.4.3:
    resolution: {integrity: sha512-GaETH5wwsX+GcnzhPgKcKjJ6M2Cq3/iZp1WyY/X1CSqrW+jVNM9Y7D8EC2sM4ZG/V8wZlSniJnCKWPmBYAucRQ==}

  write-file-atomic@4.0.2:
    resolution: {integrity: sha512-7KxauUdBmSdWnmpaGFg+ppNjKF8uNLry8LyzjauQDOVONfFLNKrKvQOxZ/VuTIcS/gge/YNahf5RIIQWTSarlg==}
    engines: {node: ^12.13.0 || ^14.15.0 || >=16.0.0}

  write-file-atomic@5.0.1:
    resolution: {integrity: sha512-+QU2zd6OTD8XWIJCbffaiQeH9U73qIqafo1x6V1snCWYGJf6cVE0cDR4D8xRzcEnfI21IFrUPzPGtcPf8AC+Rw==}
    engines: {node: ^14.17.0 || ^16.13.0 || >=18.0.0}

  write-json-file@3.2.0:
    resolution: {integrity: sha512-3xZqT7Byc2uORAatYiP3DHUUAVEkNOswEWNs9H5KXiicRTvzYzYqKjYc4G7p+8pltvAw641lVByKVtMpf+4sYQ==}
    engines: {node: '>=6'}

  write-pkg@4.0.0:
    resolution: {integrity: sha512-v2UQ+50TNf2rNHJ8NyWttfm/EJUBWMJcx6ZTYZr6Qp52uuegWw/lBkCtCbnYZEmPRNL61m+u67dAmGxo+HTULA==}
    engines: {node: '>=8'}

  ws@7.4.6:
    resolution: {integrity: sha512-YmhHDO4MzaDLB+M9ym/mDA5z0naX8j7SIlT8f8z+I0VtzsRbekxEutHSme7NPS2qE8StCYQNUnfWdXta/Yu85A==}
    engines: {node: '>=8.3.0'}
    peerDependencies:
      bufferutil: ^4.0.1
      utf-8-validate: ^5.0.2
    peerDependenciesMeta:
      bufferutil:
        optional: true
      utf-8-validate:
        optional: true

  ws@7.5.10:
    resolution: {integrity: sha512-+dbF1tHwZpXcbOJdVOkzLDxZP1ailvSxM6ZweXTegylPny803bFhA+vqBYw4s31NSAk4S2Qz+AKXK9a4wkdjcQ==}
    engines: {node: '>=8.3.0'}
    peerDependencies:
      bufferutil: ^4.0.1
      utf-8-validate: ^5.0.2
    peerDependenciesMeta:
      bufferutil:
        optional: true
      utf-8-validate:
        optional: true

  ws@8.13.0:
    resolution: {integrity: sha512-x9vcZYTrFPC7aSIbj7sRCYo7L/Xb8Iy+pW0ng0wt2vCJv7M9HOMy0UoN3rr+IFC7hb7vXoqS+P9ktyLLLhO+LA==}
    engines: {node: '>=10.0.0'}
    peerDependencies:
      bufferutil: ^4.0.1
      utf-8-validate: '>=5.0.2'
    peerDependenciesMeta:
      bufferutil:
        optional: true
      utf-8-validate:
        optional: true

  ws@8.17.1:
    resolution: {integrity: sha512-6XQFvXTkbfUOZOKKILFG1PDK2NDQs4azKQl26T0YS5CxqWLgXajbPZ+h4gZekJyRqFU8pvnbAbbs/3TgRPy+GQ==}
    engines: {node: '>=10.0.0'}
    peerDependencies:
      bufferutil: ^4.0.1
      utf-8-validate: '>=5.0.2'
    peerDependenciesMeta:
      bufferutil:
        optional: true
      utf-8-validate:
        optional: true

  ws@8.18.0:
    resolution: {integrity: sha512-8VbfWfHLbbwu3+N6OKsOMpBdT4kXPDDB9cJk2bJ6mh9ucxdlnNvH1e+roYkKmN9Nxw2yjz7VzeO9oOz2zJ04Pw==}
    engines: {node: '>=10.0.0'}
    peerDependencies:
      bufferutil: ^4.0.1
      utf-8-validate: '>=5.0.2'
    peerDependenciesMeta:
      bufferutil:
        optional: true
      utf-8-validate:
        optional: true

  xtend@4.0.2:
    resolution: {integrity: sha512-LKYU1iAXJXUgAXn9URjiu+MWhyUXHsvfp7mcuYm9dSUKK0/CjtrUwFAxD82/mCWbtLsGjFIad0wIsod4zrTAEQ==}
    engines: {node: '>=0.4'}

  y18n@5.0.8:
    resolution: {integrity: sha512-0pfFzegeDWJHJIAmTLRP2DwHjdF5s7jo9tuztdQxAhINCdvS+3nGINqPd00AphqJR/0LhANUS6/+7SCb98YOfA==}
    engines: {node: '>=10'}

  yallist@3.1.1:
    resolution: {integrity: sha512-a4UGQaWPH59mOXUYnAG2ewncQS4i4F43Tv3JoAM+s2VDAmS9NsK8GpDMLrCHPksFT7h3K6TOoUNn2pb7RoXx4g==}

  yallist@4.0.0:
    resolution: {integrity: sha512-3wdGidZyq5PB084XLES5TpOSRA3wjXAlIWMhum2kRcv/41Sn2emQ0dycQW4uZXLejwKvg6EsvbdlVL+FYEct7A==}

  yaml@2.7.0:
    resolution: {integrity: sha512-+hSoy/QHluxmC9kCIJyL/uyFmLmc+e5CFR5Wa+bpIhIj85LVb9ZH2nVnqrHoSvKogwODv0ClqZkmiSSaIH5LTA==}
    engines: {node: '>= 14'}
    hasBin: true

  yargs-parser@20.2.9:
    resolution: {integrity: sha512-y11nGElTIV+CT3Zv9t7VKl+Q3hTQoT9a1Qzezhhl6Rp21gJ/IVTW7Z3y9EWXhuUBC2Shnf+DX0antecpAwSP8w==}
    engines: {node: '>=10'}

  yargs-parser@21.1.1:
    resolution: {integrity: sha512-tVpsJW7DdjecAiFpbIB1e3qxIQsE6NoPc5/eTdrbbIC4h0LVsWhnoa3g+m2HclBIujHzsxZ4VJVA+GUuc2/LBw==}
    engines: {node: '>=12'}

  yargs@16.2.0:
    resolution: {integrity: sha512-D1mvvtDG0L5ft/jGWkLpG1+m0eQxOfaBvTNELraWj22wSVUMWxZUvYgJYcKh6jGGIkJFhH4IZPQhR4TKpc8mBw==}
    engines: {node: '>=10'}

  yargs@17.7.2:
    resolution: {integrity: sha512-7dSzzRQ++CKnNI/krKnYRV7JKKPUXMEh61soaHKg9mrWEhzFWhFnxPxGl+69cD1Ou63C13NUPCnmIcrvqCuM6w==}
    engines: {node: '>=12'}

  yn@3.1.1:
    resolution: {integrity: sha512-Ux4ygGWsu2c7isFWe8Yu1YluJmqVhxqK2cLXNQA5AcC3QfbGNpM7fu0Y8b/z16pXLnFxZYvWhd3fhBY9DLmC6Q==}
    engines: {node: '>=6'}

  yocto-queue@0.1.0:
    resolution: {integrity: sha512-rVksvsnNCdJ/ohGc6xgPwyN8eheCxsiLM8mxuE/t/mOVqJewPuO1miLpTHQiRgTKCLexL4MeAFVagts7HmNZ2Q==}
    engines: {node: '>=10'}

  yocto-queue@1.1.1:
    resolution: {integrity: sha512-b4JR1PFR10y1mKjhHY9LaGo6tmrgjit7hxVIeAmyMw3jegXR4dhYqLaQF5zMXZxY7tLpMyJeLjr1C4rLmkVe8g==}
    engines: {node: '>=12.20'}

  zod-to-json-schema@3.24.1:
    resolution: {integrity: sha512-3h08nf3Vw3Wl3PK+q3ow/lIil81IT2Oa7YpQyUUDsEWbXveMesdfK1xBd2RhCkynwZndAxixji/7SYJJowr62w==}
    peerDependencies:
      zod: ^3.24.1

  zod@3.24.1:
    resolution: {integrity: sha512-muH7gBL9sI1nciMZV67X5fTKKBLtwpZ5VBp1vsOQzj1MhrBZ4wlVCm3gedKZWLp0Oyel8sIGfeiz54Su+OVT+A==}

snapshots:

  '@adraffy/ens-normalize@1.10.0': {}

  '@adraffy/ens-normalize@1.10.1': {}

  '@ampproject/remapping@2.3.0':
    dependencies:
      '@jridgewell/gen-mapping': 0.3.8
      '@jridgewell/trace-mapping': 0.3.25

  '@anthropic-ai/sdk@0.27.3(encoding@0.1.13)':
    dependencies:
      '@types/node': 18.19.71
      '@types/node-fetch': 2.6.12
      abort-controller: 3.0.0
      agentkeepalive: 4.6.0
      form-data-encoder: 1.7.2
      formdata-node: 4.4.1
      node-fetch: 2.7.0(encoding@0.1.13)
    transitivePeerDependencies:
      - encoding

  '@babel/code-frame@7.26.2':
    dependencies:
      '@babel/helper-validator-identifier': 7.25.9
      js-tokens: 4.0.0
      picocolors: 1.1.1

  '@babel/compat-data@7.26.5': {}

  '@babel/core@7.26.0':
    dependencies:
      '@ampproject/remapping': 2.3.0
      '@babel/code-frame': 7.26.2
      '@babel/generator': 7.26.5
      '@babel/helper-compilation-targets': 7.26.5
      '@babel/helper-module-transforms': 7.26.0(@babel/core@7.26.0)
      '@babel/helpers': 7.26.0
      '@babel/parser': 7.26.5
      '@babel/template': 7.25.9
      '@babel/traverse': 7.26.5
      '@babel/types': 7.26.5
      convert-source-map: 2.0.0
      debug: 4.4.0
      gensync: 1.0.0-beta.2
      json5: 2.2.3
      semver: 6.3.1
    transitivePeerDependencies:
      - supports-color

  '@babel/generator@7.26.5':
    dependencies:
      '@babel/parser': 7.26.5
      '@babel/types': 7.26.5
      '@jridgewell/gen-mapping': 0.3.8
      '@jridgewell/trace-mapping': 0.3.25
      jsesc: 3.1.0

  '@babel/helper-compilation-targets@7.26.5':
    dependencies:
      '@babel/compat-data': 7.26.5
      '@babel/helper-validator-option': 7.25.9
      browserslist: 4.24.4
      lru-cache: 5.1.1
      semver: 6.3.1

  '@babel/helper-module-imports@7.25.9':
    dependencies:
      '@babel/traverse': 7.26.5
      '@babel/types': 7.26.5
    transitivePeerDependencies:
      - supports-color

  '@babel/helper-module-transforms@7.26.0(@babel/core@7.26.0)':
    dependencies:
      '@babel/core': 7.26.0
      '@babel/helper-module-imports': 7.25.9
      '@babel/helper-validator-identifier': 7.25.9
      '@babel/traverse': 7.26.5
    transitivePeerDependencies:
      - supports-color

  '@babel/helper-plugin-utils@7.26.5': {}

  '@babel/helper-string-parser@7.25.9': {}

  '@babel/helper-validator-identifier@7.25.9': {}

  '@babel/helper-validator-option@7.25.9': {}

  '@babel/helpers@7.26.0':
    dependencies:
      '@babel/template': 7.25.9
      '@babel/types': 7.26.5

  '@babel/parser@7.26.5':
    dependencies:
      '@babel/types': 7.26.5

  '@babel/plugin-syntax-async-generators@7.8.4(@babel/core@7.26.0)':
    dependencies:
      '@babel/core': 7.26.0
      '@babel/helper-plugin-utils': 7.26.5

  '@babel/plugin-syntax-bigint@7.8.3(@babel/core@7.26.0)':
    dependencies:
      '@babel/core': 7.26.0
      '@babel/helper-plugin-utils': 7.26.5

  '@babel/plugin-syntax-class-properties@7.12.13(@babel/core@7.26.0)':
    dependencies:
      '@babel/core': 7.26.0
      '@babel/helper-plugin-utils': 7.26.5

  '@babel/plugin-syntax-class-static-block@7.14.5(@babel/core@7.26.0)':
    dependencies:
      '@babel/core': 7.26.0
      '@babel/helper-plugin-utils': 7.26.5

  '@babel/plugin-syntax-import-attributes@7.26.0(@babel/core@7.26.0)':
    dependencies:
      '@babel/core': 7.26.0
      '@babel/helper-plugin-utils': 7.26.5

  '@babel/plugin-syntax-import-meta@7.10.4(@babel/core@7.26.0)':
    dependencies:
      '@babel/core': 7.26.0
      '@babel/helper-plugin-utils': 7.26.5

  '@babel/plugin-syntax-json-strings@7.8.3(@babel/core@7.26.0)':
    dependencies:
      '@babel/core': 7.26.0
      '@babel/helper-plugin-utils': 7.26.5

  '@babel/plugin-syntax-jsx@7.25.9(@babel/core@7.26.0)':
    dependencies:
      '@babel/core': 7.26.0
      '@babel/helper-plugin-utils': 7.26.5

  '@babel/plugin-syntax-logical-assignment-operators@7.10.4(@babel/core@7.26.0)':
    dependencies:
      '@babel/core': 7.26.0
      '@babel/helper-plugin-utils': 7.26.5

  '@babel/plugin-syntax-nullish-coalescing-operator@7.8.3(@babel/core@7.26.0)':
    dependencies:
      '@babel/core': 7.26.0
      '@babel/helper-plugin-utils': 7.26.5

  '@babel/plugin-syntax-numeric-separator@7.10.4(@babel/core@7.26.0)':
    dependencies:
      '@babel/core': 7.26.0
      '@babel/helper-plugin-utils': 7.26.5

  '@babel/plugin-syntax-object-rest-spread@7.8.3(@babel/core@7.26.0)':
    dependencies:
      '@babel/core': 7.26.0
      '@babel/helper-plugin-utils': 7.26.5

  '@babel/plugin-syntax-optional-catch-binding@7.8.3(@babel/core@7.26.0)':
    dependencies:
      '@babel/core': 7.26.0
      '@babel/helper-plugin-utils': 7.26.5

  '@babel/plugin-syntax-optional-chaining@7.8.3(@babel/core@7.26.0)':
    dependencies:
      '@babel/core': 7.26.0
      '@babel/helper-plugin-utils': 7.26.5

  '@babel/plugin-syntax-private-property-in-object@7.14.5(@babel/core@7.26.0)':
    dependencies:
      '@babel/core': 7.26.0
      '@babel/helper-plugin-utils': 7.26.5

  '@babel/plugin-syntax-top-level-await@7.14.5(@babel/core@7.26.0)':
    dependencies:
      '@babel/core': 7.26.0
      '@babel/helper-plugin-utils': 7.26.5

  '@babel/plugin-syntax-typescript@7.25.9(@babel/core@7.26.0)':
    dependencies:
      '@babel/core': 7.26.0
      '@babel/helper-plugin-utils': 7.26.5

  '@babel/runtime@7.26.0':
    dependencies:
      regenerator-runtime: 0.14.1

  '@babel/template@7.25.9':
    dependencies:
      '@babel/code-frame': 7.26.2
      '@babel/parser': 7.26.5
      '@babel/types': 7.26.5

  '@babel/traverse@7.26.5':
    dependencies:
      '@babel/code-frame': 7.26.2
      '@babel/generator': 7.26.5
      '@babel/parser': 7.26.5
      '@babel/template': 7.25.9
      '@babel/types': 7.26.5
      debug: 4.4.0
      globals: 11.12.0
    transitivePeerDependencies:
      - supports-color

  '@babel/types@7.26.5':
    dependencies:
      '@babel/helper-string-parser': 7.25.9
      '@babel/helper-validator-identifier': 7.25.9

  '@bcoe/v8-coverage@0.2.3': {}

  '@browserbasehq/sdk@2.0.0(encoding@0.1.13)':
    dependencies:
      '@types/node': 18.19.71
      '@types/node-fetch': 2.6.12
      abort-controller: 3.0.0
      agentkeepalive: 4.6.0
      form-data-encoder: 1.7.2
      formdata-node: 4.4.1
      node-fetch: 2.7.0(encoding@0.1.13)
    transitivePeerDependencies:
      - encoding

  '@browserbasehq/stagehand@1.10.0(@playwright/test@1.49.1)(bufferutil@4.0.9)(deepmerge@4.3.1)(dotenv@16.4.7)(encoding@0.1.13)(openai@4.79.3(encoding@0.1.13)(ws@7.5.10(bufferutil@4.0.9)(utf-8-validate@5.0.10))(zod@3.24.1))(utf-8-validate@5.0.10)(zod@3.24.1)':
    dependencies:
      '@anthropic-ai/sdk': 0.27.3(encoding@0.1.13)
      '@browserbasehq/sdk': 2.0.0(encoding@0.1.13)
      '@playwright/test': 1.49.1
      deepmerge: 4.3.1
      dotenv: 16.4.7
      openai: 4.79.3(encoding@0.1.13)(ws@7.5.10(bufferutil@4.0.9)(utf-8-validate@5.0.10))(zod@3.24.1)
      sharp: 0.33.5
      ws: 8.18.0(bufferutil@4.0.9)(utf-8-validate@5.0.10)
      zod: 3.24.1
      zod-to-json-schema: 3.24.1(zod@3.24.1)
    transitivePeerDependencies:
      - bufferutil
      - encoding
      - utf-8-validate

  '@cfworker/json-schema@4.1.0': {}

  '@commitlint/cli@19.7.1(@types/node@22.7.5)(typescript@5.7.3)':
    dependencies:
      '@commitlint/format': 19.5.0
      '@commitlint/lint': 19.7.1
      '@commitlint/load': 19.6.1(@types/node@22.7.5)(typescript@5.7.3)
      '@commitlint/read': 19.5.0
      '@commitlint/types': 19.5.0
      tinyexec: 0.3.2
      yargs: 17.7.2
    transitivePeerDependencies:
      - '@types/node'
      - typescript

  '@commitlint/config-conventional@19.7.1':
    dependencies:
      '@commitlint/types': 19.5.0
      conventional-changelog-conventionalcommits: 7.0.2

  '@commitlint/config-validator@19.5.0':
    dependencies:
      '@commitlint/types': 19.5.0
      ajv: 8.17.1

  '@commitlint/ensure@19.5.0':
    dependencies:
      '@commitlint/types': 19.5.0
      lodash.camelcase: 4.3.0
      lodash.kebabcase: 4.1.1
      lodash.snakecase: 4.1.1
      lodash.startcase: 4.4.0
      lodash.upperfirst: 4.3.1

  '@commitlint/execute-rule@19.5.0': {}

  '@commitlint/format@19.5.0':
    dependencies:
      '@commitlint/types': 19.5.0
      chalk: 5.4.1

  '@commitlint/is-ignored@19.7.1':
    dependencies:
      '@commitlint/types': 19.5.0
      semver: 7.6.3

  '@commitlint/lint@19.7.1':
    dependencies:
      '@commitlint/is-ignored': 19.7.1
      '@commitlint/parse': 19.5.0
      '@commitlint/rules': 19.6.0
      '@commitlint/types': 19.5.0

  '@commitlint/load@19.6.1(@types/node@22.7.5)(typescript@5.7.3)':
    dependencies:
      '@commitlint/config-validator': 19.5.0
      '@commitlint/execute-rule': 19.5.0
      '@commitlint/resolve-extends': 19.5.0
      '@commitlint/types': 19.5.0
      chalk: 5.4.1
      cosmiconfig: 9.0.0(typescript@5.7.3)
      cosmiconfig-typescript-loader: 6.1.0(@types/node@22.7.5)(cosmiconfig@9.0.0(typescript@5.7.3))(typescript@5.7.3)
      lodash.isplainobject: 4.0.6
      lodash.merge: 4.6.2
      lodash.uniq: 4.5.0
    transitivePeerDependencies:
      - '@types/node'
      - typescript

  '@commitlint/message@19.5.0': {}

  '@commitlint/parse@19.5.0':
    dependencies:
      '@commitlint/types': 19.5.0
      conventional-changelog-angular: 7.0.0
      conventional-commits-parser: 5.0.0

  '@commitlint/read@19.5.0':
    dependencies:
      '@commitlint/top-level': 19.5.0
      '@commitlint/types': 19.5.0
      git-raw-commits: 4.0.0
      minimist: 1.2.8
      tinyexec: 0.3.2

  '@commitlint/resolve-extends@19.5.0':
    dependencies:
      '@commitlint/config-validator': 19.5.0
      '@commitlint/types': 19.5.0
      global-directory: 4.0.1
      import-meta-resolve: 4.1.0
      lodash.mergewith: 4.6.2
      resolve-from: 5.0.0

  '@commitlint/rules@19.6.0':
    dependencies:
      '@commitlint/ensure': 19.5.0
      '@commitlint/message': 19.5.0
      '@commitlint/to-lines': 19.5.0
      '@commitlint/types': 19.5.0

  '@commitlint/to-lines@19.5.0': {}

  '@commitlint/top-level@19.5.0':
    dependencies:
      find-up: 7.0.0

  '@commitlint/types@19.5.0':
    dependencies:
      '@types/conventional-commits-parser': 5.0.1
      chalk: 5.4.1

  '@coral-xyz/anchor-errors@0.30.1': {}

  '@coral-xyz/anchor@0.30.1(bufferutil@4.0.9)(encoding@0.1.13)(utf-8-validate@5.0.10)':
    dependencies:
      '@coral-xyz/anchor-errors': 0.30.1
      '@coral-xyz/borsh': 0.30.1(@solana/web3.js@1.98.0(bufferutil@4.0.9)(encoding@0.1.13)(utf-8-validate@5.0.10))
      '@noble/hashes': 1.7.1
      '@solana/web3.js': 1.98.0(bufferutil@4.0.9)(encoding@0.1.13)(utf-8-validate@5.0.10)
      bn.js: 5.2.1
      bs58: 4.0.1
      buffer-layout: 1.2.2
      camelcase: 6.3.0
      cross-fetch: 3.2.0(encoding@0.1.13)
      crypto-hash: 1.3.0
      eventemitter3: 4.0.7
      pako: 2.1.0
      snake-case: 3.0.4
      superstruct: 0.15.5
      toml: 3.0.0
    transitivePeerDependencies:
      - bufferutil
      - encoding
      - utf-8-validate

  '@coral-xyz/borsh@0.30.1(@solana/web3.js@1.98.0(bufferutil@4.0.9)(encoding@0.1.13)(utf-8-validate@5.0.10))':
    dependencies:
      '@solana/web3.js': 1.98.0(bufferutil@4.0.9)(encoding@0.1.13)(utf-8-validate@5.0.10)
      bn.js: 5.2.1
      buffer-layout: 1.2.2

  '@cspotcode/source-map-support@0.8.1':
    dependencies:
      '@jridgewell/trace-mapping': 0.3.9

  '@emnapi/core@1.3.1':
    dependencies:
      '@emnapi/wasi-threads': 1.0.1
      tslib: 2.8.1

  '@emnapi/runtime@1.3.1':
    dependencies:
      tslib: 2.8.1

  '@emnapi/wasi-threads@1.0.1':
    dependencies:
      tslib: 2.8.1

  '@esbuild/aix-ppc64@0.24.2':
    optional: true

  '@esbuild/android-arm64@0.24.2':
    optional: true

  '@esbuild/android-arm@0.24.2':
    optional: true

  '@esbuild/android-x64@0.24.2':
    optional: true

  '@esbuild/darwin-arm64@0.24.2':
    optional: true

  '@esbuild/darwin-x64@0.24.2':
    optional: true

  '@esbuild/freebsd-arm64@0.24.2':
    optional: true

  '@esbuild/freebsd-x64@0.24.2':
    optional: true

  '@esbuild/linux-arm64@0.24.2':
    optional: true

  '@esbuild/linux-arm@0.24.2':
    optional: true

  '@esbuild/linux-ia32@0.24.2':
    optional: true

  '@esbuild/linux-loong64@0.24.2':
    optional: true

  '@esbuild/linux-mips64el@0.24.2':
    optional: true

  '@esbuild/linux-ppc64@0.24.2':
    optional: true

  '@esbuild/linux-riscv64@0.24.2':
    optional: true

  '@esbuild/linux-s390x@0.24.2':
    optional: true

  '@esbuild/linux-x64@0.24.2':
    optional: true

  '@esbuild/netbsd-arm64@0.24.2':
    optional: true

  '@esbuild/netbsd-x64@0.24.2':
    optional: true

  '@esbuild/openbsd-arm64@0.24.2':
    optional: true

  '@esbuild/openbsd-x64@0.24.2':
    optional: true

  '@esbuild/sunos-x64@0.24.2':
    optional: true

  '@esbuild/win32-arm64@0.24.2':
    optional: true

  '@esbuild/win32-ia32@0.24.2':
    optional: true

  '@esbuild/win32-x64@0.24.2':
    optional: true

  '@ethersproject/abi@5.7.0':
    dependencies:
      '@ethersproject/address': 5.7.0
      '@ethersproject/bignumber': 5.7.0
      '@ethersproject/bytes': 5.7.0
      '@ethersproject/constants': 5.7.0
      '@ethersproject/hash': 5.7.0
      '@ethersproject/keccak256': 5.7.0
      '@ethersproject/logger': 5.7.0
      '@ethersproject/properties': 5.7.0
      '@ethersproject/strings': 5.7.0

  '@ethersproject/abstract-provider@5.7.0':
    dependencies:
      '@ethersproject/bignumber': 5.7.0
      '@ethersproject/bytes': 5.7.0
      '@ethersproject/logger': 5.7.0
      '@ethersproject/networks': 5.7.1
      '@ethersproject/properties': 5.7.0
      '@ethersproject/transactions': 5.7.0
      '@ethersproject/web': 5.7.1

  '@ethersproject/abstract-signer@5.7.0':
    dependencies:
      '@ethersproject/abstract-provider': 5.7.0
      '@ethersproject/bignumber': 5.7.0
      '@ethersproject/bytes': 5.7.0
      '@ethersproject/logger': 5.7.0
      '@ethersproject/properties': 5.7.0

  '@ethersproject/address@5.7.0':
    dependencies:
      '@ethersproject/bignumber': 5.7.0
      '@ethersproject/bytes': 5.7.0
      '@ethersproject/keccak256': 5.7.0
      '@ethersproject/logger': 5.7.0
      '@ethersproject/rlp': 5.7.0

  '@ethersproject/base64@5.7.0':
    dependencies:
      '@ethersproject/bytes': 5.7.0

  '@ethersproject/basex@5.7.0':
    dependencies:
      '@ethersproject/bytes': 5.7.0
      '@ethersproject/properties': 5.7.0

  '@ethersproject/bignumber@5.7.0':
    dependencies:
      '@ethersproject/bytes': 5.7.0
      '@ethersproject/logger': 5.7.0
      bn.js: 5.2.1

  '@ethersproject/bytes@5.7.0':
    dependencies:
      '@ethersproject/logger': 5.7.0

  '@ethersproject/constants@5.7.0':
    dependencies:
      '@ethersproject/bignumber': 5.7.0

  '@ethersproject/contracts@5.7.0':
    dependencies:
      '@ethersproject/abi': 5.7.0
      '@ethersproject/abstract-provider': 5.7.0
      '@ethersproject/abstract-signer': 5.7.0
      '@ethersproject/address': 5.7.0
      '@ethersproject/bignumber': 5.7.0
      '@ethersproject/bytes': 5.7.0
      '@ethersproject/constants': 5.7.0
      '@ethersproject/logger': 5.7.0
      '@ethersproject/properties': 5.7.0
      '@ethersproject/transactions': 5.7.0

  '@ethersproject/hash@5.7.0':
    dependencies:
      '@ethersproject/abstract-signer': 5.7.0
      '@ethersproject/address': 5.7.0
      '@ethersproject/base64': 5.7.0
      '@ethersproject/bignumber': 5.7.0
      '@ethersproject/bytes': 5.7.0
      '@ethersproject/keccak256': 5.7.0
      '@ethersproject/logger': 5.7.0
      '@ethersproject/properties': 5.7.0
      '@ethersproject/strings': 5.7.0

  '@ethersproject/hdnode@5.7.0':
    dependencies:
      '@ethersproject/abstract-signer': 5.7.0
      '@ethersproject/basex': 5.7.0
      '@ethersproject/bignumber': 5.7.0
      '@ethersproject/bytes': 5.7.0
      '@ethersproject/logger': 5.7.0
      '@ethersproject/pbkdf2': 5.7.0
      '@ethersproject/properties': 5.7.0
      '@ethersproject/sha2': 5.7.0
      '@ethersproject/signing-key': 5.7.0
      '@ethersproject/strings': 5.7.0
      '@ethersproject/transactions': 5.7.0
      '@ethersproject/wordlists': 5.7.0

  '@ethersproject/json-wallets@5.7.0':
    dependencies:
      '@ethersproject/abstract-signer': 5.7.0
      '@ethersproject/address': 5.7.0
      '@ethersproject/bytes': 5.7.0
      '@ethersproject/hdnode': 5.7.0
      '@ethersproject/keccak256': 5.7.0
      '@ethersproject/logger': 5.7.0
      '@ethersproject/pbkdf2': 5.7.0
      '@ethersproject/properties': 5.7.0
      '@ethersproject/random': 5.7.0
      '@ethersproject/strings': 5.7.0
      '@ethersproject/transactions': 5.7.0
      aes-js: 3.0.0
      scrypt-js: 3.0.1

  '@ethersproject/keccak256@5.7.0':
    dependencies:
      '@ethersproject/bytes': 5.7.0
      js-sha3: 0.8.0

  '@ethersproject/logger@5.7.0': {}

  '@ethersproject/networks@5.7.1':
    dependencies:
      '@ethersproject/logger': 5.7.0

  '@ethersproject/pbkdf2@5.7.0':
    dependencies:
      '@ethersproject/bytes': 5.7.0
      '@ethersproject/sha2': 5.7.0

  '@ethersproject/properties@5.7.0':
    dependencies:
      '@ethersproject/logger': 5.7.0

  '@ethersproject/providers@5.7.2(bufferutil@4.0.9)(utf-8-validate@5.0.10)':
    dependencies:
      '@ethersproject/abstract-provider': 5.7.0
      '@ethersproject/abstract-signer': 5.7.0
      '@ethersproject/address': 5.7.0
      '@ethersproject/base64': 5.7.0
      '@ethersproject/basex': 5.7.0
      '@ethersproject/bignumber': 5.7.0
      '@ethersproject/bytes': 5.7.0
      '@ethersproject/constants': 5.7.0
      '@ethersproject/hash': 5.7.0
      '@ethersproject/logger': 5.7.0
      '@ethersproject/networks': 5.7.1
      '@ethersproject/properties': 5.7.0
      '@ethersproject/random': 5.7.0
      '@ethersproject/rlp': 5.7.0
      '@ethersproject/sha2': 5.7.0
      '@ethersproject/strings': 5.7.0
      '@ethersproject/transactions': 5.7.0
      '@ethersproject/web': 5.7.1
      bech32: 1.1.4
      ws: 7.4.6(bufferutil@4.0.9)(utf-8-validate@5.0.10)
    transitivePeerDependencies:
      - bufferutil
      - utf-8-validate

  '@ethersproject/random@5.7.0':
    dependencies:
      '@ethersproject/bytes': 5.7.0
      '@ethersproject/logger': 5.7.0

  '@ethersproject/rlp@5.7.0':
    dependencies:
      '@ethersproject/bytes': 5.7.0
      '@ethersproject/logger': 5.7.0

  '@ethersproject/sha2@5.7.0':
    dependencies:
      '@ethersproject/bytes': 5.7.0
      '@ethersproject/logger': 5.7.0
      hash.js: 1.1.7

  '@ethersproject/signing-key@5.7.0':
    dependencies:
      '@ethersproject/bytes': 5.7.0
      '@ethersproject/logger': 5.7.0
      '@ethersproject/properties': 5.7.0
      bn.js: 5.2.1
      elliptic: 6.5.4
      hash.js: 1.1.7

  '@ethersproject/solidity@5.7.0':
    dependencies:
      '@ethersproject/bignumber': 5.7.0
      '@ethersproject/bytes': 5.7.0
      '@ethersproject/keccak256': 5.7.0
      '@ethersproject/logger': 5.7.0
      '@ethersproject/sha2': 5.7.0
      '@ethersproject/strings': 5.7.0

  '@ethersproject/strings@5.7.0':
    dependencies:
      '@ethersproject/bytes': 5.7.0
      '@ethersproject/constants': 5.7.0
      '@ethersproject/logger': 5.7.0

  '@ethersproject/transactions@5.7.0':
    dependencies:
      '@ethersproject/address': 5.7.0
      '@ethersproject/bignumber': 5.7.0
      '@ethersproject/bytes': 5.7.0
      '@ethersproject/constants': 5.7.0
      '@ethersproject/keccak256': 5.7.0
      '@ethersproject/logger': 5.7.0
      '@ethersproject/properties': 5.7.0
      '@ethersproject/rlp': 5.7.0
      '@ethersproject/signing-key': 5.7.0

  '@ethersproject/units@5.7.0':
    dependencies:
      '@ethersproject/bignumber': 5.7.0
      '@ethersproject/constants': 5.7.0
      '@ethersproject/logger': 5.7.0

  '@ethersproject/wallet@5.7.0':
    dependencies:
      '@ethersproject/abstract-provider': 5.7.0
      '@ethersproject/abstract-signer': 5.7.0
      '@ethersproject/address': 5.7.0
      '@ethersproject/bignumber': 5.7.0
      '@ethersproject/bytes': 5.7.0
      '@ethersproject/hash': 5.7.0
      '@ethersproject/hdnode': 5.7.0
      '@ethersproject/json-wallets': 5.7.0
      '@ethersproject/keccak256': 5.7.0
      '@ethersproject/logger': 5.7.0
      '@ethersproject/properties': 5.7.0
      '@ethersproject/random': 5.7.0
      '@ethersproject/signing-key': 5.7.0
      '@ethersproject/transactions': 5.7.0
      '@ethersproject/wordlists': 5.7.0

  '@ethersproject/web@5.7.1':
    dependencies:
      '@ethersproject/base64': 5.7.0
      '@ethersproject/bytes': 5.7.0
      '@ethersproject/logger': 5.7.0
      '@ethersproject/properties': 5.7.0
      '@ethersproject/strings': 5.7.0

  '@ethersproject/wordlists@5.7.0':
    dependencies:
      '@ethersproject/bytes': 5.7.0
      '@ethersproject/hash': 5.7.0
      '@ethersproject/logger': 5.7.0
      '@ethersproject/properties': 5.7.0
      '@ethersproject/strings': 5.7.0

  '@graphql-typed-document-node/core@3.2.0(graphql@16.10.0)':
    dependencies:
      graphql: 16.10.0

  '@hutson/parse-repository-url@3.0.2': {}

  '@ibm-cloud/watsonx-ai@1.3.2(@langchain/core@0.3.32(openai@4.79.3(encoding@0.1.13)(ws@7.5.10(bufferutil@4.0.9)(utf-8-validate@5.0.10))(zod@3.24.1)))':
    dependencies:
      '@langchain/textsplitters': 0.1.0(@langchain/core@0.3.32(openai@4.79.3(encoding@0.1.13)(ws@7.5.10(bufferutil@4.0.9)(utf-8-validate@5.0.10))(zod@3.24.1)))
      '@types/node': 18.19.71
      extend: 3.0.2
      ibm-cloud-sdk-core: 5.1.3
    transitivePeerDependencies:
      - '@langchain/core'
      - supports-color

  '@img/sharp-darwin-arm64@0.33.5':
    optionalDependencies:
      '@img/sharp-libvips-darwin-arm64': 1.0.4
    optional: true

  '@img/sharp-darwin-x64@0.33.5':
    optionalDependencies:
      '@img/sharp-libvips-darwin-x64': 1.0.4
    optional: true

  '@img/sharp-libvips-darwin-arm64@1.0.4':
    optional: true

  '@img/sharp-libvips-darwin-x64@1.0.4':
    optional: true

  '@img/sharp-libvips-linux-arm64@1.0.4':
    optional: true

  '@img/sharp-libvips-linux-arm@1.0.5':
    optional: true

  '@img/sharp-libvips-linux-s390x@1.0.4':
    optional: true

  '@img/sharp-libvips-linux-x64@1.0.4':
    optional: true

  '@img/sharp-libvips-linuxmusl-arm64@1.0.4':
    optional: true

  '@img/sharp-libvips-linuxmusl-x64@1.0.4':
    optional: true

  '@img/sharp-linux-arm64@0.33.5':
    optionalDependencies:
      '@img/sharp-libvips-linux-arm64': 1.0.4
    optional: true

  '@img/sharp-linux-arm@0.33.5':
    optionalDependencies:
      '@img/sharp-libvips-linux-arm': 1.0.5
    optional: true

  '@img/sharp-linux-s390x@0.33.5':
    optionalDependencies:
      '@img/sharp-libvips-linux-s390x': 1.0.4
    optional: true

  '@img/sharp-linux-x64@0.33.5':
    optionalDependencies:
      '@img/sharp-libvips-linux-x64': 1.0.4
    optional: true

  '@img/sharp-linuxmusl-arm64@0.33.5':
    optionalDependencies:
      '@img/sharp-libvips-linuxmusl-arm64': 1.0.4
    optional: true

  '@img/sharp-linuxmusl-x64@0.33.5':
    optionalDependencies:
      '@img/sharp-libvips-linuxmusl-x64': 1.0.4
    optional: true

  '@img/sharp-wasm32@0.33.5':
    dependencies:
      '@emnapi/runtime': 1.3.1
    optional: true

  '@img/sharp-win32-ia32@0.33.5':
    optional: true

  '@img/sharp-win32-x64@0.33.5':
    optional: true

  '@isaacs/cliui@8.0.2':
    dependencies:
      string-width: 5.1.2
      string-width-cjs: string-width@4.2.3
      strip-ansi: 7.1.0
      strip-ansi-cjs: strip-ansi@6.0.1
      wrap-ansi: 8.1.0
      wrap-ansi-cjs: wrap-ansi@7.0.0

  '@isaacs/string-locale-compare@1.1.0': {}

  '@istanbuljs/load-nyc-config@1.1.0':
    dependencies:
      camelcase: 5.3.1
      find-up: 4.1.0
      get-package-type: 0.1.0
      js-yaml: 3.14.1
      resolve-from: 5.0.0

  '@istanbuljs/schema@0.1.3': {}

  '@jest/console@29.7.0':
    dependencies:
      '@jest/types': 29.6.3
      '@types/node': 20.17.14
      chalk: 4.1.2
      jest-message-util: 29.7.0
      jest-util: 29.7.0
      slash: 3.0.0

  '@jest/core@29.7.0(ts-node@10.9.2(@types/node@20.17.14)(typescript@5.7.3))':
    dependencies:
      '@jest/console': 29.7.0
      '@jest/reporters': 29.7.0
      '@jest/test-result': 29.7.0
      '@jest/transform': 29.7.0
      '@jest/types': 29.6.3
      '@types/node': 20.17.14
      ansi-escapes: 4.3.2
      chalk: 4.1.2
      ci-info: 3.9.0
      exit: 0.1.2
      graceful-fs: 4.2.11
      jest-changed-files: 29.7.0
      jest-config: 29.7.0(@types/node@20.17.14)(ts-node@10.9.2(@types/node@20.17.14)(typescript@5.7.3))
      jest-haste-map: 29.7.0
      jest-message-util: 29.7.0
      jest-regex-util: 29.6.3
      jest-resolve: 29.7.0
      jest-resolve-dependencies: 29.7.0
      jest-runner: 29.7.0
      jest-runtime: 29.7.0
      jest-snapshot: 29.7.0
      jest-util: 29.7.0
      jest-validate: 29.7.0
      jest-watcher: 29.7.0
      micromatch: 4.0.8
      pretty-format: 29.7.0
      slash: 3.0.0
      strip-ansi: 6.0.1
    transitivePeerDependencies:
      - babel-plugin-macros
      - supports-color
      - ts-node

  '@jest/environment@29.7.0':
    dependencies:
      '@jest/fake-timers': 29.7.0
      '@jest/types': 29.6.3
      '@types/node': 20.17.14
      jest-mock: 29.7.0

  '@jest/expect-utils@29.7.0':
    dependencies:
      jest-get-type: 29.6.3

  '@jest/expect@29.7.0':
    dependencies:
      expect: 29.7.0
      jest-snapshot: 29.7.0
    transitivePeerDependencies:
      - supports-color

  '@jest/fake-timers@29.7.0':
    dependencies:
      '@jest/types': 29.6.3
      '@sinonjs/fake-timers': 10.3.0
      '@types/node': 20.17.14
      jest-message-util: 29.7.0
      jest-mock: 29.7.0
      jest-util: 29.7.0

  '@jest/globals@29.7.0':
    dependencies:
      '@jest/environment': 29.7.0
      '@jest/expect': 29.7.0
      '@jest/types': 29.6.3
      jest-mock: 29.7.0
    transitivePeerDependencies:
      - supports-color

  '@jest/reporters@29.7.0':
    dependencies:
      '@bcoe/v8-coverage': 0.2.3
      '@jest/console': 29.7.0
      '@jest/test-result': 29.7.0
      '@jest/transform': 29.7.0
      '@jest/types': 29.6.3
      '@jridgewell/trace-mapping': 0.3.25
      '@types/node': 20.17.14
      chalk: 4.1.2
      collect-v8-coverage: 1.0.2
      exit: 0.1.2
      glob: 7.2.3
      graceful-fs: 4.2.11
      istanbul-lib-coverage: 3.2.2
      istanbul-lib-instrument: 6.0.3
      istanbul-lib-report: 3.0.1
      istanbul-lib-source-maps: 4.0.1
      istanbul-reports: 3.1.7
      jest-message-util: 29.7.0
      jest-util: 29.7.0
      jest-worker: 29.7.0
      slash: 3.0.0
      string-length: 4.0.2
      strip-ansi: 6.0.1
      v8-to-istanbul: 9.3.0
    transitivePeerDependencies:
      - supports-color

  '@jest/schemas@29.6.3':
    dependencies:
      '@sinclair/typebox': 0.27.8

  '@jest/source-map@29.6.3':
    dependencies:
      '@jridgewell/trace-mapping': 0.3.25
      callsites: 3.1.0
      graceful-fs: 4.2.11

  '@jest/test-result@29.7.0':
    dependencies:
      '@jest/console': 29.7.0
      '@jest/types': 29.6.3
      '@types/istanbul-lib-coverage': 2.0.6
      collect-v8-coverage: 1.0.2

  '@jest/test-sequencer@29.7.0':
    dependencies:
      '@jest/test-result': 29.7.0
      graceful-fs: 4.2.11
      jest-haste-map: 29.7.0
      slash: 3.0.0

  '@jest/transform@29.7.0':
    dependencies:
      '@babel/core': 7.26.0
      '@jest/types': 29.6.3
      '@jridgewell/trace-mapping': 0.3.25
      babel-plugin-istanbul: 6.1.1
      chalk: 4.1.2
      convert-source-map: 2.0.0
      fast-json-stable-stringify: 2.1.0
      graceful-fs: 4.2.11
      jest-haste-map: 29.7.0
      jest-regex-util: 29.6.3
      jest-util: 29.7.0
      micromatch: 4.0.8
      pirates: 4.0.6
      slash: 3.0.0
      write-file-atomic: 4.0.2
    transitivePeerDependencies:
      - supports-color

  '@jest/types@29.6.3':
    dependencies:
      '@jest/schemas': 29.6.3
      '@types/istanbul-lib-coverage': 2.0.6
      '@types/istanbul-reports': 3.0.4
      '@types/node': 20.17.14
      '@types/yargs': 17.0.33
      chalk: 4.1.2

  '@jridgewell/gen-mapping@0.3.8':
    dependencies:
      '@jridgewell/set-array': 1.2.1
      '@jridgewell/sourcemap-codec': 1.5.0
      '@jridgewell/trace-mapping': 0.3.25

  '@jridgewell/resolve-uri@3.1.2': {}

  '@jridgewell/set-array@1.2.1': {}

  '@jridgewell/sourcemap-codec@1.5.0': {}

  '@jridgewell/trace-mapping@0.3.25':
    dependencies:
      '@jridgewell/resolve-uri': 3.1.2
      '@jridgewell/sourcemap-codec': 1.5.0

  '@jridgewell/trace-mapping@0.3.9':
    dependencies:
      '@jridgewell/resolve-uri': 3.1.2
      '@jridgewell/sourcemap-codec': 1.5.0

  '@langchain/community@0.3.26(@browserbasehq/sdk@2.0.0(encoding@0.1.13))(@browserbasehq/stagehand@1.10.0(@playwright/test@1.49.1)(bufferutil@4.0.9)(deepmerge@4.3.1)(dotenv@16.4.7)(encoding@0.1.13)(openai@4.79.3(encoding@0.1.13)(ws@7.5.10(bufferutil@4.0.9)(utf-8-validate@5.0.10))(zod@3.24.1))(utf-8-validate@5.0.10)(zod@3.24.1))(@ibm-cloud/watsonx-ai@1.3.2(@langchain/core@0.3.32(openai@4.79.3(encoding@0.1.13)(ws@7.5.10(bufferutil@4.0.9)(utf-8-validate@5.0.10))(zod@3.24.1))))(@langchain/core@0.3.32(openai@4.79.3(encoding@0.1.13)(ws@7.5.10(bufferutil@4.0.9)(utf-8-validate@5.0.10))(zod@3.24.1)))(axios@1.7.9)(crypto-js@4.2.0)(encoding@0.1.13)(handlebars@4.7.8)(ibm-cloud-sdk-core@5.1.3)(ignore@5.3.2)(jsonwebtoken@9.0.2)(lodash@4.17.21)(openai@4.79.3(encoding@0.1.13)(ws@7.5.10(bufferutil@4.0.9)(utf-8-validate@5.0.10))(zod@3.24.1))(pg@8.13.1)(playwright@1.49.1)(ws@7.5.10(bufferutil@4.0.9)(utf-8-validate@5.0.10))':
    dependencies:
      '@browserbasehq/stagehand': 1.10.0(@playwright/test@1.49.1)(bufferutil@4.0.9)(deepmerge@4.3.1)(dotenv@16.4.7)(encoding@0.1.13)(openai@4.79.3(encoding@0.1.13)(ws@7.5.10(bufferutil@4.0.9)(utf-8-validate@5.0.10))(zod@3.24.1))(utf-8-validate@5.0.10)(zod@3.24.1)
      '@ibm-cloud/watsonx-ai': 1.3.2(@langchain/core@0.3.32(openai@4.79.3(encoding@0.1.13)(ws@7.5.10(bufferutil@4.0.9)(utf-8-validate@5.0.10))(zod@3.24.1)))
      '@langchain/core': 0.3.32(openai@4.79.3(encoding@0.1.13)(ws@7.5.10(bufferutil@4.0.9)(utf-8-validate@5.0.10))(zod@3.24.1))
      '@langchain/openai': 0.3.17(@langchain/core@0.3.32(openai@4.79.3(encoding@0.1.13)(ws@7.5.10(bufferutil@4.0.9)(utf-8-validate@5.0.10))(zod@3.24.1)))(encoding@0.1.13)(ws@7.5.10(bufferutil@4.0.9)(utf-8-validate@5.0.10))
      binary-extensions: 2.3.0
      expr-eval: 2.0.2
      flat: 5.0.2
      ibm-cloud-sdk-core: 5.1.3
      js-yaml: 4.1.0
      langchain: 0.3.12(@langchain/core@0.3.32(openai@4.79.3(encoding@0.1.13)(ws@7.5.10(bufferutil@4.0.9)(utf-8-validate@5.0.10))(zod@3.24.1)))(axios@1.7.9)(encoding@0.1.13)(handlebars@4.7.8)(openai@4.79.3(encoding@0.1.13)(ws@7.5.10(bufferutil@4.0.9)(utf-8-validate@5.0.10))(zod@3.24.1))(ws@7.5.10(bufferutil@4.0.9)(utf-8-validate@5.0.10))
      langsmith: 0.3.1(openai@4.79.3(encoding@0.1.13)(ws@7.5.10(bufferutil@4.0.9)(utf-8-validate@5.0.10))(zod@3.24.1))
      openai: 4.79.3(encoding@0.1.13)(ws@7.5.10(bufferutil@4.0.9)(utf-8-validate@5.0.10))(zod@3.24.1)
      uuid: 10.0.0
      zod: 3.24.1
      zod-to-json-schema: 3.24.1(zod@3.24.1)
    optionalDependencies:
      '@browserbasehq/sdk': 2.0.0(encoding@0.1.13)
      crypto-js: 4.2.0
      ignore: 5.3.2
      jsonwebtoken: 9.0.2
      lodash: 4.17.21
      pg: 8.13.1
      playwright: 1.49.1
      ws: 7.5.10(bufferutil@4.0.9)(utf-8-validate@5.0.10)
    transitivePeerDependencies:
      - '@langchain/anthropic'
      - '@langchain/aws'
      - '@langchain/cerebras'
      - '@langchain/cohere'
      - '@langchain/google-genai'
      - '@langchain/google-vertexai'
      - '@langchain/google-vertexai-web'
      - '@langchain/groq'
      - '@langchain/mistralai'
      - '@langchain/ollama'
      - axios
      - encoding
      - handlebars
      - peggy

  '@langchain/core@0.3.32(openai@4.79.3(encoding@0.1.13)(ws@7.5.10(bufferutil@4.0.9)(utf-8-validate@5.0.10))(zod@3.24.1))':
    dependencies:
      '@cfworker/json-schema': 4.1.0
      ansi-styles: 5.2.0
      camelcase: 6.3.0
      decamelize: 1.2.0
      js-tiktoken: 1.0.16
      langsmith: 0.3.1(openai@4.79.3(encoding@0.1.13)(ws@7.5.10(bufferutil@4.0.9)(utf-8-validate@5.0.10))(zod@3.24.1))
      mustache: 4.2.0
      p-queue: 6.6.2
      p-retry: 4.6.2
      uuid: 10.0.0
      zod: 3.24.1
      zod-to-json-schema: 3.24.1(zod@3.24.1)
    transitivePeerDependencies:
      - openai

  '@langchain/core@0.3.32(openai@4.79.3(encoding@0.1.13)(ws@8.18.0(bufferutil@4.0.9)(utf-8-validate@5.0.10))(zod@3.24.1))':
    dependencies:
      '@cfworker/json-schema': 4.1.0
      ansi-styles: 5.2.0
      camelcase: 6.3.0
      decamelize: 1.2.0
      js-tiktoken: 1.0.16
      langsmith: 0.3.1(openai@4.79.3(encoding@0.1.13)(ws@8.18.0(bufferutil@4.0.9)(utf-8-validate@5.0.10))(zod@3.24.1))
      mustache: 4.2.0
      p-queue: 6.6.2
      p-retry: 4.6.2
      uuid: 10.0.0
      zod: 3.24.1
      zod-to-json-schema: 3.24.1(zod@3.24.1)
    transitivePeerDependencies:
      - openai

  '@langchain/openai@0.3.17(@langchain/core@0.3.32(openai@4.79.3(encoding@0.1.13)(ws@7.5.10(bufferutil@4.0.9)(utf-8-validate@5.0.10))(zod@3.24.1)))(encoding@0.1.13)(ws@7.5.10(bufferutil@4.0.9)(utf-8-validate@5.0.10))':
    dependencies:
      '@langchain/core': 0.3.32(openai@4.79.3(encoding@0.1.13)(ws@7.5.10(bufferutil@4.0.9)(utf-8-validate@5.0.10))(zod@3.24.1))
      js-tiktoken: 1.0.16
      openai: 4.79.3(encoding@0.1.13)(ws@7.5.10(bufferutil@4.0.9)(utf-8-validate@5.0.10))(zod@3.24.1)
      zod: 3.24.1
      zod-to-json-schema: 3.24.1(zod@3.24.1)
    transitivePeerDependencies:
      - encoding
      - ws

  '@langchain/textsplitters@0.1.0(@langchain/core@0.3.32(openai@4.79.3(encoding@0.1.13)(ws@7.5.10(bufferutil@4.0.9)(utf-8-validate@5.0.10))(zod@3.24.1)))':
    dependencies:
      '@langchain/core': 0.3.32(openai@4.79.3(encoding@0.1.13)(ws@7.5.10(bufferutil@4.0.9)(utf-8-validate@5.0.10))(zod@3.24.1))
      js-tiktoken: 1.0.16

  '@lerna/create@8.1.9(encoding@0.1.13)(typescript@5.7.3)':
    dependencies:
      '@npmcli/arborist': 7.5.4
      '@npmcli/package-json': 5.2.0
      '@npmcli/run-script': 8.1.0
      '@nx/devkit': 20.3.2(nx@20.3.2)
      '@octokit/plugin-enterprise-rest': 6.0.1
      '@octokit/rest': 19.0.11(encoding@0.1.13)
      aproba: 2.0.0
      byte-size: 8.1.1
      chalk: 4.1.0
      clone-deep: 4.0.1
      cmd-shim: 6.0.3
      color-support: 1.1.3
      columnify: 1.6.0
      console-control-strings: 1.1.0
      conventional-changelog-core: 5.0.1
      conventional-recommended-bump: 7.0.1
      cosmiconfig: 9.0.0(typescript@5.7.3)
      dedent: 1.5.3
      execa: 5.0.0
      fs-extra: 11.3.0
      get-stream: 6.0.0
      git-url-parse: 14.0.0
      glob-parent: 6.0.2
      globby: 11.1.0
      graceful-fs: 4.2.11
      has-unicode: 2.0.1
      ini: 1.3.8
      init-package-json: 6.0.3
      inquirer: 8.2.6
      is-ci: 3.0.1
      is-stream: 2.0.0
      js-yaml: 4.1.0
      libnpmpublish: 9.0.9
      load-json-file: 6.2.0
      lodash: 4.17.21
      make-dir: 4.0.0
      minimatch: 3.0.5
      multimatch: 5.0.0
      node-fetch: 2.6.7(encoding@0.1.13)
      npm-package-arg: 11.0.2
      npm-packlist: 8.0.2
      npm-registry-fetch: 17.1.0
      nx: 20.3.2
      p-map: 4.0.0
      p-map-series: 2.1.0
      p-queue: 6.6.2
      p-reduce: 2.1.0
      pacote: 18.0.6
      pify: 5.0.0
      read-cmd-shim: 4.0.0
      resolve-from: 5.0.0
      rimraf: 4.4.1
      semver: 7.6.3
      set-blocking: 2.0.0
      signal-exit: 3.0.7
      slash: 3.0.0
      ssri: 10.0.6
      string-width: 4.2.3
      strip-ansi: 6.0.1
      strong-log-transformer: 2.1.0
      tar: 6.2.1
      temp-dir: 1.0.0
      upath: 2.0.1
      uuid: 10.0.0
      validate-npm-package-license: 3.0.4
      validate-npm-package-name: 5.0.1
      wide-align: 1.1.5
      write-file-atomic: 5.0.1
      write-pkg: 4.0.0
      yargs: 17.7.2
      yargs-parser: 21.1.1
    transitivePeerDependencies:
      - '@swc-node/register'
      - '@swc/core'
      - babel-plugin-macros
      - bluebird
      - debug
      - encoding
      - supports-color
      - typescript

  '@napi-rs/wasm-runtime@0.2.4':
    dependencies:
      '@emnapi/core': 1.3.1
      '@emnapi/runtime': 1.3.1
      '@tybys/wasm-util': 0.9.0

  '@noble/curves@1.2.0':
    dependencies:
      '@noble/hashes': 1.3.2

  '@noble/curves@1.7.0':
    dependencies:
      '@noble/hashes': 1.6.0

  '@noble/curves@1.8.1':
    dependencies:
      '@noble/hashes': 1.7.1

  '@noble/hashes@1.3.2': {}

  '@noble/hashes@1.6.0': {}

  '@noble/hashes@1.6.1': {}

  '@noble/hashes@1.7.1': {}

  '@nodelib/fs.scandir@2.1.5':
    dependencies:
      '@nodelib/fs.stat': 2.0.5
      run-parallel: 1.2.0

  '@nodelib/fs.stat@2.0.5': {}

  '@nodelib/fs.walk@1.2.8':
    dependencies:
      '@nodelib/fs.scandir': 2.1.5
      fastq: 1.18.0

  '@npmcli/agent@2.2.2':
    dependencies:
      agent-base: 7.1.3
      http-proxy-agent: 7.0.2
      https-proxy-agent: 7.0.6
      lru-cache: 10.4.3
      socks-proxy-agent: 8.0.5
    transitivePeerDependencies:
      - supports-color

  '@npmcli/arborist@7.5.4':
    dependencies:
      '@isaacs/string-locale-compare': 1.1.0
      '@npmcli/fs': 3.1.1
      '@npmcli/installed-package-contents': 2.1.0
      '@npmcli/map-workspaces': 3.0.6
      '@npmcli/metavuln-calculator': 7.1.1
      '@npmcli/name-from-folder': 2.0.0
      '@npmcli/node-gyp': 3.0.0
      '@npmcli/package-json': 5.2.0
      '@npmcli/query': 3.1.0
      '@npmcli/redact': 2.0.1
      '@npmcli/run-script': 8.1.0
      bin-links: 4.0.4
      cacache: 18.0.4
      common-ancestor-path: 1.0.1
      hosted-git-info: 7.0.2
      json-parse-even-better-errors: 3.0.2
      json-stringify-nice: 1.1.4
      lru-cache: 10.4.3
      minimatch: 9.0.5
      nopt: 7.2.1
      npm-install-checks: 6.3.0
      npm-package-arg: 11.0.2
      npm-pick-manifest: 9.1.0
      npm-registry-fetch: 17.1.0
      pacote: 18.0.6
      parse-conflict-json: 3.0.1
      proc-log: 4.2.0
      proggy: 2.0.0
      promise-all-reject-late: 1.0.1
      promise-call-limit: 3.0.2
      read-package-json-fast: 3.0.2
      semver: 7.6.3
      ssri: 10.0.6
      treeverse: 3.0.0
      walk-up-path: 3.0.1
    transitivePeerDependencies:
      - bluebird
      - supports-color

  '@npmcli/fs@3.1.1':
    dependencies:
      semver: 7.6.3

  '@npmcli/git@5.0.8':
    dependencies:
      '@npmcli/promise-spawn': 7.0.2
      ini: 4.1.3
      lru-cache: 10.4.3
      npm-pick-manifest: 9.1.0
      proc-log: 4.2.0
      promise-inflight: 1.0.1
      promise-retry: 2.0.1
      semver: 7.6.3
      which: 4.0.0
    transitivePeerDependencies:
      - bluebird

  '@npmcli/installed-package-contents@2.1.0':
    dependencies:
      npm-bundled: 3.0.1
      npm-normalize-package-bin: 3.0.1

  '@npmcli/map-workspaces@3.0.6':
    dependencies:
      '@npmcli/name-from-folder': 2.0.0
      glob: 10.4.5
      minimatch: 9.0.5
      read-package-json-fast: 3.0.2

  '@npmcli/metavuln-calculator@7.1.1':
    dependencies:
      cacache: 18.0.4
      json-parse-even-better-errors: 3.0.2
      pacote: 18.0.6
      proc-log: 4.2.0
      semver: 7.6.3
    transitivePeerDependencies:
      - bluebird
      - supports-color

  '@npmcli/name-from-folder@2.0.0': {}

  '@npmcli/node-gyp@3.0.0': {}

  '@npmcli/package-json@5.2.0':
    dependencies:
      '@npmcli/git': 5.0.8
      glob: 10.4.5
      hosted-git-info: 7.0.2
      json-parse-even-better-errors: 3.0.2
      normalize-package-data: 6.0.2
      proc-log: 4.2.0
      semver: 7.6.3
    transitivePeerDependencies:
      - bluebird

  '@npmcli/promise-spawn@7.0.2':
    dependencies:
      which: 4.0.0

  '@npmcli/query@3.1.0':
    dependencies:
      postcss-selector-parser: 6.1.2

  '@npmcli/redact@2.0.1': {}

  '@npmcli/run-script@8.1.0':
    dependencies:
      '@npmcli/node-gyp': 3.0.0
      '@npmcli/package-json': 5.2.0
      '@npmcli/promise-spawn': 7.0.2
      node-gyp: 10.3.1
      proc-log: 4.2.0
      which: 4.0.0
    transitivePeerDependencies:
      - bluebird
      - supports-color

  '@nx/devkit@20.3.2(nx@20.3.2)':
    dependencies:
      ejs: 3.1.10
      enquirer: 2.3.6
      ignore: 5.3.2
      minimatch: 9.0.3
      nx: 20.3.2
      semver: 7.6.3
      tmp: 0.2.3
      tslib: 2.8.1
      yargs-parser: 21.1.1

  '@nx/nx-darwin-arm64@20.3.2':
    optional: true

  '@nx/nx-darwin-x64@20.3.2':
    optional: true

  '@nx/nx-freebsd-x64@20.3.2':
    optional: true

  '@nx/nx-linux-arm-gnueabihf@20.3.2':
    optional: true

  '@nx/nx-linux-arm64-gnu@20.3.2':
    optional: true

  '@nx/nx-linux-arm64-musl@20.3.2':
    optional: true

  '@nx/nx-linux-x64-gnu@20.3.2':
    optional: true

  '@nx/nx-linux-x64-musl@20.3.2':
    optional: true

  '@nx/nx-win32-arm64-msvc@20.3.2':
    optional: true

  '@nx/nx-win32-x64-msvc@20.3.2':
    optional: true

  '@octokit/auth-token@3.0.4': {}

  '@octokit/core@4.2.4(encoding@0.1.13)':
    dependencies:
      '@octokit/auth-token': 3.0.4
      '@octokit/graphql': 5.0.6(encoding@0.1.13)
      '@octokit/request': 6.2.8(encoding@0.1.13)
      '@octokit/request-error': 3.0.3
      '@octokit/types': 9.3.2
      before-after-hook: 2.2.3
      universal-user-agent: 6.0.1
    transitivePeerDependencies:
      - encoding

  '@octokit/endpoint@7.0.6':
    dependencies:
      '@octokit/types': 9.3.2
      is-plain-object: 5.0.0
      universal-user-agent: 6.0.1

  '@octokit/graphql@5.0.6(encoding@0.1.13)':
    dependencies:
      '@octokit/request': 6.2.8(encoding@0.1.13)
      '@octokit/types': 9.3.2
      universal-user-agent: 6.0.1
    transitivePeerDependencies:
      - encoding

  '@octokit/openapi-types@18.1.1': {}

  '@octokit/plugin-enterprise-rest@6.0.1': {}

  '@octokit/plugin-paginate-rest@6.1.2(@octokit/core@4.2.4(encoding@0.1.13))':
    dependencies:
      '@octokit/core': 4.2.4(encoding@0.1.13)
      '@octokit/tsconfig': 1.0.2
      '@octokit/types': 9.3.2

  '@octokit/plugin-request-log@1.0.4(@octokit/core@4.2.4(encoding@0.1.13))':
    dependencies:
      '@octokit/core': 4.2.4(encoding@0.1.13)

  '@octokit/plugin-rest-endpoint-methods@7.2.3(@octokit/core@4.2.4(encoding@0.1.13))':
    dependencies:
      '@octokit/core': 4.2.4(encoding@0.1.13)
      '@octokit/types': 10.0.0

  '@octokit/request-error@3.0.3':
    dependencies:
      '@octokit/types': 9.3.2
      deprecation: 2.3.1
      once: 1.4.0

  '@octokit/request@6.2.8(encoding@0.1.13)':
    dependencies:
      '@octokit/endpoint': 7.0.6
      '@octokit/request-error': 3.0.3
      '@octokit/types': 9.3.2
      is-plain-object: 5.0.0
      node-fetch: 2.7.0(encoding@0.1.13)
      universal-user-agent: 6.0.1
    transitivePeerDependencies:
      - encoding

  '@octokit/rest@19.0.11(encoding@0.1.13)':
    dependencies:
      '@octokit/core': 4.2.4(encoding@0.1.13)
      '@octokit/plugin-paginate-rest': 6.1.2(@octokit/core@4.2.4(encoding@0.1.13))
      '@octokit/plugin-request-log': 1.0.4(@octokit/core@4.2.4(encoding@0.1.13))
      '@octokit/plugin-rest-endpoint-methods': 7.2.3(@octokit/core@4.2.4(encoding@0.1.13))
    transitivePeerDependencies:
      - encoding

  '@octokit/tsconfig@1.0.2': {}

  '@octokit/types@10.0.0':
    dependencies:
      '@octokit/openapi-types': 18.1.1

  '@octokit/types@9.3.2':
    dependencies:
      '@octokit/openapi-types': 18.1.1

  '@pancakeswap/chains@0.4.6': {}

  '@pancakeswap/gauges@2.0.4(bufferutil@4.0.9)(typescript@5.7.3)(utf-8-validate@5.0.10)(zod@3.24.1)':
    dependencies:
      '@pancakeswap/chains': 0.4.6
      '@pancakeswap/tokens': 0.6.29(bufferutil@4.0.9)(typescript@5.7.3)(utf-8-validate@5.0.10)(zod@3.24.1)
      '@pancakeswap/v3-sdk': 3.8.13(bufferutil@4.0.9)(typescript@5.7.3)(utf-8-validate@5.0.10)(zod@3.24.1)
      viem: 2.22.11(bufferutil@4.0.9)(typescript@5.7.3)(utf-8-validate@5.0.10)(zod@3.24.1)
    transitivePeerDependencies:
      - '@reduxjs/toolkit'
      - bufferutil
      - jotai
      - localforage
      - react
      - typescript
      - utf-8-validate
      - zod

  '@pancakeswap/multicall@3.5.10(bufferutil@4.0.9)(typescript@5.7.3)(utf-8-validate@5.0.10)(zod@3.24.1)':
    dependencies:
      '@pancakeswap/chains': 0.4.6
      '@pancakeswap/sdk': 5.8.10(bufferutil@4.0.9)(typescript@5.7.3)(utf-8-validate@5.0.10)(zod@3.24.1)
      viem: 2.22.11(bufferutil@4.0.9)(typescript@5.7.3)(utf-8-validate@5.0.10)(zod@3.24.1)
    transitivePeerDependencies:
      - bufferutil
      - typescript
      - utf-8-validate
      - zod

  '@pancakeswap/permit2-sdk@1.0.12(bufferutil@4.0.9)(typescript@5.7.3)(utf-8-validate@5.0.10)(zod@3.24.1)':
    dependencies:
      '@pancakeswap/chains': 0.4.6
      '@pancakeswap/sdk': 5.8.10(bufferutil@4.0.9)(typescript@5.7.3)(utf-8-validate@5.0.10)(zod@3.24.1)
      tiny-invariant: 1.3.3
      viem: 2.22.11(bufferutil@4.0.9)(typescript@5.7.3)(utf-8-validate@5.0.10)(zod@3.24.1)
    transitivePeerDependencies:
      - bufferutil
      - typescript
      - utf-8-validate
      - zod

  '@pancakeswap/sdk@5.8.10(bufferutil@4.0.9)(typescript@5.7.3)(utf-8-validate@5.0.10)(zod@3.24.1)':
    dependencies:
      '@pancakeswap/chains': 0.4.6
      '@pancakeswap/swap-sdk-core': 1.3.0
      '@pancakeswap/swap-sdk-evm': 1.0.6(bufferutil@4.0.9)(typescript@5.7.3)(utf-8-validate@5.0.10)(zod@3.24.1)
      '@pancakeswap/v2-sdk': 1.0.6(bufferutil@4.0.9)(typescript@5.7.3)(utf-8-validate@5.0.10)(zod@3.24.1)
      big.js: 5.2.2
      decimal.js-light: 2.5.1
      tiny-invariant: 1.3.3
      tiny-warning: 1.0.3
      toformat: 2.0.0
      viem: 2.22.11(bufferutil@4.0.9)(typescript@5.7.3)(utf-8-validate@5.0.10)(zod@3.24.1)
    transitivePeerDependencies:
      - bufferutil
      - typescript
      - utf-8-validate
      - zod

  '@pancakeswap/smart-router@7.0.2(bufferutil@4.0.9)(encoding@0.1.13)(typescript@5.7.3)(utf-8-validate@5.0.10)':
    dependencies:
      '@pancakeswap/chains': 0.4.6
      '@pancakeswap/gauges': 2.0.4(bufferutil@4.0.9)(typescript@5.7.3)(utf-8-validate@5.0.10)(zod@3.24.1)
      '@pancakeswap/multicall': 3.5.10(bufferutil@4.0.9)(typescript@5.7.3)(utf-8-validate@5.0.10)(zod@3.24.1)
      '@pancakeswap/sdk': 5.8.10(bufferutil@4.0.9)(typescript@5.7.3)(utf-8-validate@5.0.10)(zod@3.24.1)
      '@pancakeswap/stable-swap-sdk': 2.0.0(bufferutil@4.0.9)(typescript@5.7.3)(utf-8-validate@5.0.10)(zod@3.24.1)
      '@pancakeswap/swap-sdk-core': 1.3.0
      '@pancakeswap/token-lists': 0.0.14
      '@pancakeswap/tokens': 0.6.29(bufferutil@4.0.9)(typescript@5.7.3)(utf-8-validate@5.0.10)(zod@3.24.1)
      '@pancakeswap/v3-sdk': 3.8.13(bufferutil@4.0.9)(typescript@5.7.3)(utf-8-validate@5.0.10)(zod@3.24.1)
      '@pancakeswap/v4-sdk': 0.1.6(bufferutil@4.0.9)(typescript@5.7.3)(utf-8-validate@5.0.10)(zod@3.24.1)
      async-retry: 1.3.3
      debug: 4.4.0
      graphql: 16.10.0
      graphql-request: 5.0.0(encoding@0.1.13)(graphql@16.10.0)
      lodash: 4.17.21
      mnemonist: 0.38.5
      stats-lite: 2.2.0
      tiny-invariant: 1.3.3
      viem: 2.22.11(bufferutil@4.0.9)(typescript@5.7.3)(utf-8-validate@5.0.10)(zod@3.24.1)
      zod: 3.24.1
    transitivePeerDependencies:
      - '@reduxjs/toolkit'
      - bufferutil
      - encoding
      - jotai
      - localforage
      - react
      - supports-color
      - typescript
      - utf-8-validate

  '@pancakeswap/stable-swap-sdk@2.0.0(bufferutil@4.0.9)(typescript@5.7.3)(utf-8-validate@5.0.10)(zod@3.24.1)':
    dependencies:
      '@pancakeswap/chains': 0.4.6
      '@pancakeswap/swap-sdk-core': 1.3.0
      '@pancakeswap/tokens': 0.6.29(bufferutil@4.0.9)(typescript@5.7.3)(utf-8-validate@5.0.10)(zod@3.24.1)
      tiny-invariant: 1.3.3
    transitivePeerDependencies:
      - '@reduxjs/toolkit'
      - bufferutil
      - jotai
      - localforage
      - react
      - typescript
      - utf-8-validate
      - zod

  '@pancakeswap/swap-sdk-core@1.3.0':
    dependencies:
      big.js: 5.2.2
      decimal.js-light: 2.5.1
      tiny-invariant: 1.3.3
      tiny-warning: 1.0.3
      toformat: 2.0.0

  '@pancakeswap/swap-sdk-evm@1.0.6(bufferutil@4.0.9)(typescript@5.7.3)(utf-8-validate@5.0.10)(zod@3.24.1)':
    dependencies:
      '@pancakeswap/chains': 0.4.6
      '@pancakeswap/swap-sdk-core': 1.3.0
      tiny-invariant: 1.3.3
      tiny-warning: 1.0.3
      viem: 2.22.11(bufferutil@4.0.9)(typescript@5.7.3)(utf-8-validate@5.0.10)(zod@3.24.1)
    transitivePeerDependencies:
      - bufferutil
      - typescript
      - utf-8-validate
      - zod

  '@pancakeswap/token-lists@0.0.14':
    dependencies:
      '@pancakeswap/swap-sdk-core': 1.3.0
      ajv: 6.12.6
      lodash: 4.17.21

  '@pancakeswap/tokens@0.6.29(bufferutil@4.0.9)(typescript@5.7.3)(utf-8-validate@5.0.10)(zod@3.24.1)':
    dependencies:
      '@pancakeswap/chains': 0.4.6
      '@pancakeswap/sdk': 5.8.10(bufferutil@4.0.9)(typescript@5.7.3)(utf-8-validate@5.0.10)(zod@3.24.1)
      '@pancakeswap/token-lists': 0.0.14
    transitivePeerDependencies:
      - '@reduxjs/toolkit'
      - bufferutil
      - jotai
      - localforage
      - react
      - typescript
      - utf-8-validate
      - zod

  '@pancakeswap/universal-router-sdk@1.0.42(bufferutil@4.0.9)(encoding@0.1.13)(typescript@5.7.3)(utf-8-validate@5.0.10)(zod@3.24.1)':
    dependencies:
      '@pancakeswap/chains': 0.4.6
      '@pancakeswap/permit2-sdk': 1.0.12(bufferutil@4.0.9)(typescript@5.7.3)(utf-8-validate@5.0.10)(zod@3.24.1)
      '@pancakeswap/sdk': 5.8.10(bufferutil@4.0.9)(typescript@5.7.3)(utf-8-validate@5.0.10)(zod@3.24.1)
      '@pancakeswap/smart-router': 7.0.2(bufferutil@4.0.9)(encoding@0.1.13)(typescript@5.7.3)(utf-8-validate@5.0.10)
      '@pancakeswap/v3-sdk': 3.8.13(bufferutil@4.0.9)(typescript@5.7.3)(utf-8-validate@5.0.10)(zod@3.24.1)
      abitype: 0.9.10(typescript@5.7.3)(zod@3.24.1)
      tiny-invariant: 1.3.3
      viem: 2.22.11(bufferutil@4.0.9)(typescript@5.7.3)(utf-8-validate@5.0.10)(zod@3.24.1)
    transitivePeerDependencies:
      - '@reduxjs/toolkit'
      - bufferutil
      - encoding
      - jotai
      - localforage
      - react
      - supports-color
      - typescript
      - utf-8-validate
      - zod

  '@pancakeswap/v2-sdk@1.0.6(bufferutil@4.0.9)(typescript@5.7.3)(utf-8-validate@5.0.10)(zod@3.24.1)':
    dependencies:
      '@pancakeswap/chains': 0.4.6
      '@pancakeswap/swap-sdk-core': 1.3.0
      '@pancakeswap/swap-sdk-evm': 1.0.6(bufferutil@4.0.9)(typescript@5.7.3)(utf-8-validate@5.0.10)(zod@3.24.1)
      tiny-invariant: 1.3.3
      viem: 2.22.11(bufferutil@4.0.9)(typescript@5.7.3)(utf-8-validate@5.0.10)(zod@3.24.1)
    transitivePeerDependencies:
      - bufferutil
      - typescript
      - utf-8-validate
      - zod

  '@pancakeswap/v3-sdk@3.8.13(bufferutil@4.0.9)(typescript@5.7.3)(utf-8-validate@5.0.10)(zod@3.24.1)':
    dependencies:
      '@pancakeswap/chains': 0.4.6
      '@pancakeswap/sdk': 5.8.10(bufferutil@4.0.9)(typescript@5.7.3)(utf-8-validate@5.0.10)(zod@3.24.1)
      '@pancakeswap/swap-sdk-core': 1.3.0
      big.js: 5.2.2
      decimal.js-light: 2.5.1
      tiny-invariant: 1.3.3
      tiny-warning: 1.0.3
      toformat: 2.0.0
      viem: 2.22.11(bufferutil@4.0.9)(typescript@5.7.3)(utf-8-validate@5.0.10)(zod@3.24.1)
    transitivePeerDependencies:
      - bufferutil
      - typescript
      - utf-8-validate
      - zod

  '@pancakeswap/v4-sdk@0.1.6(bufferutil@4.0.9)(typescript@5.7.3)(utf-8-validate@5.0.10)(zod@3.24.1)':
    dependencies:
      '@pancakeswap/swap-sdk-core': 1.3.0
      '@pancakeswap/v3-sdk': 3.8.13(bufferutil@4.0.9)(typescript@5.7.3)(utf-8-validate@5.0.10)(zod@3.24.1)
      tiny-invariant: 1.3.3
      viem: 2.22.11(bufferutil@4.0.9)(typescript@5.7.3)(utf-8-validate@5.0.10)(zod@3.24.1)
    transitivePeerDependencies:
      - bufferutil
      - typescript
      - utf-8-validate
      - zod

  '@pkgjs/parseargs@0.11.0':
    optional: true

  '@playwright/test@1.49.1':
    dependencies:
      playwright: 1.49.1

  '@rollup/rollup-android-arm-eabi@4.34.8':
    optional: true

  '@rollup/rollup-android-arm64@4.34.8':
    optional: true

  '@rollup/rollup-darwin-arm64@4.34.8':
    optional: true

  '@rollup/rollup-darwin-x64@4.34.8':
    optional: true

  '@rollup/rollup-freebsd-arm64@4.34.8':
    optional: true

  '@rollup/rollup-freebsd-x64@4.34.8':
    optional: true

  '@rollup/rollup-linux-arm-gnueabihf@4.34.8':
    optional: true

  '@rollup/rollup-linux-arm-musleabihf@4.34.8':
    optional: true

  '@rollup/rollup-linux-arm64-gnu@4.34.8':
    optional: true

  '@rollup/rollup-linux-arm64-musl@4.34.8':
    optional: true

  '@rollup/rollup-linux-loongarch64-gnu@4.34.8':
    optional: true

  '@rollup/rollup-linux-powerpc64le-gnu@4.34.8':
    optional: true

  '@rollup/rollup-linux-riscv64-gnu@4.34.8':
    optional: true

  '@rollup/rollup-linux-s390x-gnu@4.34.8':
    optional: true

  '@rollup/rollup-linux-x64-gnu@4.34.8':
    optional: true

  '@rollup/rollup-linux-x64-musl@4.34.8':
    optional: true

  '@rollup/rollup-win32-arm64-msvc@4.34.8':
    optional: true

  '@rollup/rollup-win32-ia32-msvc@4.34.8':
    optional: true

  '@rollup/rollup-win32-x64-msvc@4.34.8':
    optional: true

  '@scure/base@1.1.9': {}

  '@scure/base@1.2.4': {}

  '@scure/bip32@1.3.2':
    dependencies:
      '@noble/curves': 1.2.0
      '@noble/hashes': 1.3.2
      '@scure/base': 1.1.9

  '@scure/bip32@1.6.0':
    dependencies:
      '@noble/curves': 1.7.0
      '@noble/hashes': 1.6.1
      '@scure/base': 1.2.4

  '@scure/bip39@1.2.1':
    dependencies:
      '@noble/hashes': 1.3.2
      '@scure/base': 1.1.9

  '@scure/bip39@1.5.0':
    dependencies:
      '@noble/hashes': 1.6.1
      '@scure/base': 1.2.4

  '@sigstore/bundle@2.3.2':
    dependencies:
      '@sigstore/protobuf-specs': 0.3.3

  '@sigstore/core@1.1.0': {}

  '@sigstore/protobuf-specs@0.3.3': {}

  '@sigstore/sign@2.3.2':
    dependencies:
      '@sigstore/bundle': 2.3.2
      '@sigstore/core': 1.1.0
      '@sigstore/protobuf-specs': 0.3.3
      make-fetch-happen: 13.0.1
      proc-log: 4.2.0
      promise-retry: 2.0.1
    transitivePeerDependencies:
      - supports-color

  '@sigstore/tuf@2.3.4':
    dependencies:
      '@sigstore/protobuf-specs': 0.3.3
      tuf-js: 2.2.1
    transitivePeerDependencies:
      - supports-color

  '@sigstore/verify@1.2.1':
    dependencies:
      '@sigstore/bundle': 2.3.2
      '@sigstore/core': 1.1.0
      '@sigstore/protobuf-specs': 0.3.3

  '@sinclair/typebox@0.27.8': {}

  '@sinonjs/commons@3.0.1':
    dependencies:
      type-detect: 4.0.8

  '@sinonjs/fake-timers@10.3.0':
    dependencies:
      '@sinonjs/commons': 3.0.1

  '@solana/buffer-layout@4.0.1':
    dependencies:
      buffer: 6.0.3

  '@solana/web3.js@1.98.0(bufferutil@4.0.9)(encoding@0.1.13)(utf-8-validate@5.0.10)':
    dependencies:
      '@babel/runtime': 7.26.0
      '@noble/curves': 1.8.1
      '@noble/hashes': 1.7.1
      '@solana/buffer-layout': 4.0.1
      agentkeepalive: 4.6.0
      bigint-buffer: 1.1.5
      bn.js: 5.2.1
      borsh: 0.7.0
      bs58: 4.0.1
      buffer: 6.0.3
      fast-stable-stringify: 1.0.0
      jayson: 4.1.3(bufferutil@4.0.9)(utf-8-validate@5.0.10)
      node-fetch: 2.7.0(encoding@0.1.13)
      rpc-websockets: 9.0.4
      superstruct: 2.0.2
    transitivePeerDependencies:
      - bufferutil
      - encoding
      - utf-8-validate

  '@swc/helpers@0.5.15':
    dependencies:
      tslib: 2.8.1

  '@tokenizer/token@0.3.0': {}

  '@tsconfig/node10@1.0.11': {}

  '@tsconfig/node12@1.0.11': {}

  '@tsconfig/node14@1.0.3': {}

  '@tsconfig/node16@1.0.4': {}

  '@tufjs/canonical-json@2.0.0': {}

  '@tufjs/models@2.0.1':
    dependencies:
      '@tufjs/canonical-json': 2.0.0
      minimatch: 9.0.5

  '@tybys/wasm-util@0.9.0':
    dependencies:
      tslib: 2.8.1

  '@types/babel__core@7.20.5':
    dependencies:
      '@babel/parser': 7.26.5
      '@babel/types': 7.26.5
      '@types/babel__generator': 7.6.8
      '@types/babel__template': 7.4.4
      '@types/babel__traverse': 7.20.6

  '@types/babel__generator@7.6.8':
    dependencies:
      '@babel/types': 7.26.5

  '@types/babel__template@7.4.4':
    dependencies:
      '@babel/parser': 7.26.5
      '@babel/types': 7.26.5

  '@types/babel__traverse@7.20.6':
    dependencies:
      '@babel/types': 7.26.5

  '@types/bs58@4.0.4':
    dependencies:
      '@types/node': 20.17.14
      base-x: 3.0.10

  '@types/connect@3.4.38':
    dependencies:
      '@types/node': 20.17.14

  '@types/conventional-commits-parser@5.0.1':
    dependencies:
      '@types/node': 20.17.14

  '@types/crypto-js@4.2.2': {}

  '@types/debug@4.1.12':
    dependencies:
      '@types/ms': 2.1.0

  '@types/dotenv@8.2.3':
    dependencies:
      dotenv: 16.4.7

  '@types/estree@1.0.6': {}

  '@types/graceful-fs@4.1.9':
    dependencies:
      '@types/node': 20.17.14

  '@types/istanbul-lib-coverage@2.0.6': {}

  '@types/istanbul-lib-report@3.0.3':
    dependencies:
      '@types/istanbul-lib-coverage': 2.0.6

  '@types/istanbul-reports@3.0.4':
    dependencies:
      '@types/istanbul-lib-report': 3.0.3

  '@types/jest@29.5.14':
    dependencies:
      expect: 29.7.0
      pretty-format: 29.7.0

  '@types/minimatch@3.0.5': {}

  '@types/minimist@1.2.5': {}

  '@types/ms@2.1.0': {}

  '@types/node-fetch@2.6.12':
    dependencies:
      '@types/node': 20.17.14
      form-data: 4.0.1

  '@types/node@10.14.22': {}

  '@types/node@12.20.55': {}

  '@types/node@18.19.71':
    dependencies:
      undici-types: 5.26.5

  '@types/node@20.17.14':
    dependencies:
      undici-types: 6.19.8

  '@types/node@22.7.5':
    dependencies:
      undici-types: 6.19.8

  '@types/normalize-package-data@2.4.4': {}

  '@types/pg@8.11.10':
    dependencies:
      '@types/node': 20.17.14
      pg-protocol: 1.7.1
      pg-types: 4.0.2

  '@types/retry@0.12.0': {}

  '@types/stack-utils@2.0.3': {}

  '@types/tough-cookie@4.0.5': {}

  '@types/uuid@10.0.0': {}

  '@types/uuid@8.3.4': {}

  '@types/ws@7.4.7':
    dependencies:
      '@types/node': 20.17.14

  '@types/ws@8.5.13':
    dependencies:
      '@types/node': 20.17.14

  '@types/yargs-parser@21.0.3': {}

  '@types/yargs@17.0.33':
    dependencies:
      '@types/yargs-parser': 21.0.3

  '@uniswap/permit2-sdk@1.3.0(bufferutil@4.0.9)(utf-8-validate@5.0.10)':
    dependencies:
      ethers: 5.7.2(bufferutil@4.0.9)(utf-8-validate@5.0.10)
      tiny-invariant: 1.3.3
    transitivePeerDependencies:
      - bufferutil
      - utf-8-validate

  '@yarnpkg/lockfile@1.1.0': {}

  '@yarnpkg/parsers@3.0.2':
    dependencies:
      js-yaml: 3.14.1
      tslib: 2.8.1

  '@zkochan/js-yaml@0.0.7':
    dependencies:
      argparse: 2.0.1

  JSONStream@1.3.5:
    dependencies:
      jsonparse: 1.3.1
      through: 2.3.8

  abbrev@2.0.0: {}

  abitype@0.9.10(typescript@5.7.3)(zod@3.24.1):
    optionalDependencies:
      typescript: 5.7.3
      zod: 3.24.1

  abitype@0.9.8(typescript@5.7.3)(zod@3.24.1):
    optionalDependencies:
      typescript: 5.7.3
      zod: 3.24.1

  abitype@1.0.7(typescript@5.7.3)(zod@3.24.1):
    optionalDependencies:
      typescript: 5.7.3
      zod: 3.24.1

  abort-controller@3.0.0:
    dependencies:
      event-target-shim: 5.0.1

  acorn-walk@8.3.4:
    dependencies:
      acorn: 8.14.0

  acorn@8.14.0: {}

  add-stream@1.0.0: {}

  aes-js@3.0.0: {}

  aes-js@4.0.0-beta.5: {}

  agent-base@7.1.3: {}

  agentkeepalive@4.6.0:
    dependencies:
      humanize-ms: 1.2.1

  aggregate-error@3.1.0:
    dependencies:
      clean-stack: 2.2.0
      indent-string: 4.0.0

  ajv@6.12.6:
    dependencies:
      fast-deep-equal: 3.1.3
      fast-json-stable-stringify: 2.1.0
      json-schema-traverse: 0.4.1
      uri-js: 4.4.1

  ajv@8.17.1:
    dependencies:
      fast-deep-equal: 3.1.3
      fast-uri: 3.0.6
      json-schema-traverse: 1.0.0
      require-from-string: 2.0.2

  ansi-colors@4.1.3: {}

  ansi-escapes@4.3.2:
    dependencies:
      type-fest: 0.21.3

  ansi-escapes@7.0.0:
    dependencies:
      environment: 1.1.0

  ansi-regex@5.0.1: {}

  ansi-regex@6.1.0: {}

  ansi-styles@4.3.0:
    dependencies:
      color-convert: 2.0.1

  ansi-styles@5.2.0: {}

  ansi-styles@6.2.1: {}

  any-promise@1.3.0: {}

  anymatch@3.1.3:
    dependencies:
      normalize-path: 3.0.0
      picomatch: 2.3.1

  aproba@2.0.0: {}

  arg@4.1.3: {}

  argparse@1.0.10:
    dependencies:
      sprintf-js: 1.0.3

  argparse@2.0.1: {}

  array-differ@3.0.0: {}

  array-ify@1.0.0: {}

  array-union@2.1.0: {}

  arrify@1.0.1: {}

  arrify@2.0.1: {}

  async-retry@1.3.3:
    dependencies:
      retry: 0.13.1

  async@3.2.6: {}

  asynckit@0.4.0: {}

  axios@1.7.9(debug@4.4.0):
    dependencies:
      follow-redirects: 1.15.9(debug@4.4.0)
      form-data: 4.0.1
      proxy-from-env: 1.1.0
    transitivePeerDependencies:
      - debug

  babel-jest@29.7.0(@babel/core@7.26.0):
    dependencies:
      '@babel/core': 7.26.0
      '@jest/transform': 29.7.0
      '@types/babel__core': 7.20.5
      babel-plugin-istanbul: 6.1.1
      babel-preset-jest: 29.6.3(@babel/core@7.26.0)
      chalk: 4.1.2
      graceful-fs: 4.2.11
      slash: 3.0.0
    transitivePeerDependencies:
      - supports-color

  babel-plugin-istanbul@6.1.1:
    dependencies:
      '@babel/helper-plugin-utils': 7.26.5
      '@istanbuljs/load-nyc-config': 1.1.0
      '@istanbuljs/schema': 0.1.3
      istanbul-lib-instrument: 5.2.1
      test-exclude: 6.0.0
    transitivePeerDependencies:
      - supports-color

  babel-plugin-jest-hoist@29.6.3:
    dependencies:
      '@babel/template': 7.25.9
      '@babel/types': 7.26.5
      '@types/babel__core': 7.20.5
      '@types/babel__traverse': 7.20.6

  babel-preset-current-node-syntax@1.1.0(@babel/core@7.26.0):
    dependencies:
      '@babel/core': 7.26.0
      '@babel/plugin-syntax-async-generators': 7.8.4(@babel/core@7.26.0)
      '@babel/plugin-syntax-bigint': 7.8.3(@babel/core@7.26.0)
      '@babel/plugin-syntax-class-properties': 7.12.13(@babel/core@7.26.0)
      '@babel/plugin-syntax-class-static-block': 7.14.5(@babel/core@7.26.0)
      '@babel/plugin-syntax-import-attributes': 7.26.0(@babel/core@7.26.0)
      '@babel/plugin-syntax-import-meta': 7.10.4(@babel/core@7.26.0)
      '@babel/plugin-syntax-json-strings': 7.8.3(@babel/core@7.26.0)
      '@babel/plugin-syntax-logical-assignment-operators': 7.10.4(@babel/core@7.26.0)
      '@babel/plugin-syntax-nullish-coalescing-operator': 7.8.3(@babel/core@7.26.0)
      '@babel/plugin-syntax-numeric-separator': 7.10.4(@babel/core@7.26.0)
      '@babel/plugin-syntax-object-rest-spread': 7.8.3(@babel/core@7.26.0)
      '@babel/plugin-syntax-optional-catch-binding': 7.8.3(@babel/core@7.26.0)
      '@babel/plugin-syntax-optional-chaining': 7.8.3(@babel/core@7.26.0)
      '@babel/plugin-syntax-private-property-in-object': 7.14.5(@babel/core@7.26.0)
      '@babel/plugin-syntax-top-level-await': 7.14.5(@babel/core@7.26.0)

  babel-preset-jest@29.6.3(@babel/core@7.26.0):
    dependencies:
      '@babel/core': 7.26.0
      babel-plugin-jest-hoist: 29.6.3
      babel-preset-current-node-syntax: 1.1.0(@babel/core@7.26.0)

  balanced-match@1.0.2: {}

  base-x@3.0.10:
    dependencies:
      safe-buffer: 5.2.1

  base-x@5.0.0: {}

  base64-js@1.5.1: {}

  bech32@1.1.4: {}

  before-after-hook@2.2.3: {}

  big.js@5.2.2: {}

  bigint-buffer@1.1.5:
    dependencies:
      bindings: 1.5.0

  bin-links@4.0.4:
    dependencies:
      cmd-shim: 6.0.3
      npm-normalize-package-bin: 3.0.1
      read-cmd-shim: 4.0.0
      write-file-atomic: 5.0.1

  binary-extensions@2.3.0: {}

  bindings@1.5.0:
    dependencies:
      file-uri-to-path: 1.0.0

  bip39@3.1.0:
    dependencies:
      '@noble/hashes': 1.7.1

  bl@4.1.0:
    dependencies:
      buffer: 5.7.1
      inherits: 2.0.4
      readable-stream: 3.6.2

  bn.js@4.12.1: {}

  bn.js@5.2.1: {}

  borsh@0.7.0:
    dependencies:
      bn.js: 5.2.1
      bs58: 4.0.1
      text-encoding-utf-8: 1.0.2

  brace-expansion@1.1.11:
    dependencies:
      balanced-match: 1.0.2
      concat-map: 0.0.1

  brace-expansion@2.0.1:
    dependencies:
      balanced-match: 1.0.2

  braces@3.0.3:
    dependencies:
      fill-range: 7.1.1

  brorand@1.1.0: {}

  browserslist@4.24.4:
    dependencies:
      caniuse-lite: 1.0.30001695
      electron-to-chromium: 1.5.84
      node-releases: 2.0.19
      update-browserslist-db: 1.1.2(browserslist@4.24.4)

  bs-logger@0.2.6:
    dependencies:
      fast-json-stable-stringify: 2.1.0

  bs58@4.0.1:
    dependencies:
      base-x: 3.0.10

  bs58@6.0.0:
    dependencies:
      base-x: 5.0.0

  bser@2.1.1:
    dependencies:
      node-int64: 0.4.0

  buffer-equal-constant-time@1.0.1: {}

  buffer-from@1.1.2: {}

  buffer-layout@1.2.2: {}

  buffer@5.7.1:
    dependencies:
      base64-js: 1.5.1
      ieee754: 1.2.1

  buffer@6.0.3:
    dependencies:
      base64-js: 1.5.1
      ieee754: 1.2.1

  bufferutil@4.0.9:
    dependencies:
      node-gyp-build: 4.8.4
    optional: true

  bundle-require@5.1.0(esbuild@0.24.2):
    dependencies:
      esbuild: 0.24.2
      load-tsconfig: 0.2.5

  byte-size@8.1.1: {}

  cac@6.7.14: {}

  cacache@18.0.4:
    dependencies:
      '@npmcli/fs': 3.1.1
      fs-minipass: 3.0.3
      glob: 10.4.5
      lru-cache: 10.4.3
      minipass: 7.1.2
      minipass-collect: 2.0.1
      minipass-flush: 1.0.5
      minipass-pipeline: 1.2.4
      p-map: 4.0.0
      ssri: 10.0.6
      tar: 6.2.1
      unique-filename: 3.0.0

  callsites@3.1.0: {}

  camelcase-keys@6.2.2:
    dependencies:
      camelcase: 5.3.1
      map-obj: 4.3.0
      quick-lru: 4.0.1

  camelcase@5.3.1: {}

  camelcase@6.3.0: {}

  caniuse-lite@1.0.30001695: {}

  chalk@4.1.0:
    dependencies:
      ansi-styles: 4.3.0
      supports-color: 7.2.0

  chalk@4.1.2:
    dependencies:
      ansi-styles: 4.3.0
      supports-color: 7.2.0

  chalk@5.4.1: {}

  char-regex@1.0.2: {}

  chardet@0.7.0: {}

  chokidar@4.0.3:
    dependencies:
      readdirp: 4.1.2

  chownr@2.0.0: {}

  ci-info@3.9.0: {}

  ci-info@4.1.0: {}

  cipher-base@1.0.6:
    dependencies:
      inherits: 2.0.4
      safe-buffer: 5.2.1

  cjs-module-lexer@1.4.1: {}

  clean-stack@2.2.0: {}

  cli-cursor@3.1.0:
    dependencies:
      restore-cursor: 3.1.0

  cli-cursor@5.0.0:
    dependencies:
      restore-cursor: 5.1.0

  cli-spinners@2.6.1: {}

  cli-spinners@2.9.2: {}

  cli-truncate@4.0.0:
    dependencies:
      slice-ansi: 5.0.0
      string-width: 7.2.0

  cli-width@3.0.0: {}

  cliui@7.0.4:
    dependencies:
      string-width: 4.2.3
      strip-ansi: 6.0.1
      wrap-ansi: 7.0.0

  cliui@8.0.1:
    dependencies:
      string-width: 4.2.3
      strip-ansi: 6.0.1
      wrap-ansi: 7.0.0

  clone-deep@4.0.1:
    dependencies:
      is-plain-object: 2.0.4
      kind-of: 6.0.3
      shallow-clone: 3.0.1

  clone@1.0.4: {}

  cmd-shim@6.0.3: {}

  co@4.6.0: {}

  collect-v8-coverage@1.0.2: {}

  color-convert@2.0.1:
    dependencies:
      color-name: 1.1.4

  color-name@1.1.4: {}

  color-string@1.9.1:
    dependencies:
      color-name: 1.1.4
      simple-swizzle: 0.2.2

  color-support@1.1.3: {}

  color@4.2.3:
    dependencies:
      color-convert: 2.0.1
      color-string: 1.9.1

  colorette@2.0.20: {}

  columnify@1.6.0:
    dependencies:
      strip-ansi: 6.0.1
      wcwidth: 1.0.1

  combined-stream@1.0.8:
    dependencies:
      delayed-stream: 1.0.0

  commander@13.1.0: {}

  commander@2.20.3: {}

  commander@4.1.1: {}

  common-ancestor-path@1.0.1: {}

  compare-func@2.0.0:
    dependencies:
      array-ify: 1.0.0
      dot-prop: 5.3.0

  concat-map@0.0.1: {}

  concat-stream@2.0.0:
    dependencies:
      buffer-from: 1.1.2
      inherits: 2.0.4
      readable-stream: 3.6.2
      typedarray: 0.0.6

  consola@3.4.0: {}

  console-control-strings@1.1.0: {}

  console-table-printer@2.12.1:
    dependencies:
      simple-wcswidth: 1.0.1

  conventional-changelog-angular@7.0.0:
    dependencies:
      compare-func: 2.0.0

  conventional-changelog-conventionalcommits@7.0.2:
    dependencies:
      compare-func: 2.0.0

  conventional-changelog-core@5.0.1:
    dependencies:
      add-stream: 1.0.0
      conventional-changelog-writer: 6.0.1
      conventional-commits-parser: 4.0.0
      dateformat: 3.0.3
      get-pkg-repo: 4.2.1
      git-raw-commits: 3.0.0
      git-remote-origin-url: 2.0.0
      git-semver-tags: 5.0.1
      normalize-package-data: 3.0.3
      read-pkg: 3.0.0
      read-pkg-up: 3.0.0

  conventional-changelog-preset-loader@3.0.0: {}

  conventional-changelog-writer@6.0.1:
    dependencies:
      conventional-commits-filter: 3.0.0
      dateformat: 3.0.3
      handlebars: 4.7.8
      json-stringify-safe: 5.0.1
      meow: 8.1.2
      semver: 7.6.3
      split: 1.0.1

  conventional-commits-filter@3.0.0:
    dependencies:
      lodash.ismatch: 4.4.0
      modify-values: 1.0.1

  conventional-commits-parser@4.0.0:
    dependencies:
      JSONStream: 1.3.5
      is-text-path: 1.0.1
      meow: 8.1.2
      split2: 3.2.2

  conventional-commits-parser@5.0.0:
    dependencies:
      JSONStream: 1.3.5
      is-text-path: 2.0.0
      meow: 12.1.1
      split2: 4.2.0

  conventional-recommended-bump@7.0.1:
    dependencies:
      concat-stream: 2.0.0
      conventional-changelog-preset-loader: 3.0.0
      conventional-commits-filter: 3.0.0
      conventional-commits-parser: 4.0.0
      git-raw-commits: 3.0.0
      git-semver-tags: 5.0.1
      meow: 8.1.2

  convert-source-map@2.0.0: {}

  core-util-is@1.0.3: {}

  cosmiconfig-typescript-loader@6.1.0(@types/node@22.7.5)(cosmiconfig@9.0.0(typescript@5.7.3))(typescript@5.7.3):
    dependencies:
      '@types/node': 22.7.5
      cosmiconfig: 9.0.0(typescript@5.7.3)
      jiti: 2.4.2
      typescript: 5.7.3

  cosmiconfig@9.0.0(typescript@5.7.3):
    dependencies:
      env-paths: 2.2.1
      import-fresh: 3.3.0
      js-yaml: 4.1.0
      parse-json: 5.2.0
    optionalDependencies:
      typescript: 5.7.3

  create-hash@1.2.0:
    dependencies:
      cipher-base: 1.0.6
      inherits: 2.0.4
      md5.js: 1.3.5
      ripemd160: 2.0.2
      sha.js: 2.4.11

  create-hmac@1.1.7:
    dependencies:
      cipher-base: 1.0.6
      create-hash: 1.2.0
      inherits: 2.0.4
      ripemd160: 2.0.2
      safe-buffer: 5.2.1
      sha.js: 2.4.11

  create-jest@29.7.0(@types/node@20.17.14)(ts-node@10.9.2(@types/node@20.17.14)(typescript@5.7.3)):
    dependencies:
      '@jest/types': 29.6.3
      chalk: 4.1.2
      exit: 0.1.2
      graceful-fs: 4.2.11
      jest-config: 29.7.0(@types/node@20.17.14)(ts-node@10.9.2(@types/node@20.17.14)(typescript@5.7.3))
      jest-util: 29.7.0
      prompts: 2.4.2
    transitivePeerDependencies:
      - '@types/node'
      - babel-plugin-macros
      - supports-color
      - ts-node

  create-require@1.1.1: {}

  cross-fetch@3.2.0(encoding@0.1.13):
    dependencies:
      node-fetch: 2.7.0(encoding@0.1.13)
    transitivePeerDependencies:
      - encoding

  cross-spawn@7.0.6:
    dependencies:
      path-key: 3.1.1
      shebang-command: 2.0.0
      which: 2.0.2

  crypto-hash@1.3.0: {}

  crypto-js@4.2.0: {}

  cssesc@3.0.0: {}

  dargs@7.0.0: {}

  dargs@8.1.0: {}

  dateformat@3.0.3: {}

  debug@4.4.0:
    dependencies:
      ms: 2.1.3

  decamelize-keys@1.1.1:
    dependencies:
      decamelize: 1.2.0
      map-obj: 1.0.1

  decamelize@1.2.0: {}

  decimal.js-light@2.5.1: {}

  dedent@1.5.3: {}

  deepmerge@4.3.1: {}

  defaults@1.0.4:
    dependencies:
      clone: 1.0.4

  define-lazy-prop@2.0.0: {}

  delay@5.0.0: {}

  delayed-stream@1.0.0: {}

  deprecation@2.3.1: {}

  detect-indent@5.0.0: {}

  detect-libc@2.0.3: {}

  detect-newline@3.1.0: {}

  diff-sequences@29.6.3: {}

  diff@4.0.2: {}

  dir-glob@3.0.1:
    dependencies:
      path-type: 4.0.0

  dot-case@3.0.4:
    dependencies:
      no-case: 3.0.4
      tslib: 2.8.1

  dot-prop@5.3.0:
    dependencies:
      is-obj: 2.0.0

  dotenv-expand@11.0.7:
    dependencies:
      dotenv: 16.4.7

  dotenv@16.4.7: {}

  duplexer@0.1.2: {}

  eastasianwidth@0.2.0: {}

  ecdsa-sig-formatter@1.0.11:
    dependencies:
      safe-buffer: 5.2.1

  ed25519-hd-key@1.3.0:
    dependencies:
      create-hmac: 1.1.7
      tweetnacl: 1.0.3

  ejs@3.1.10:
    dependencies:
      jake: 10.9.2

  electron-to-chromium@1.5.84: {}

  elliptic@6.5.4:
    dependencies:
      bn.js: 4.12.1
      brorand: 1.1.0
      hash.js: 1.1.7
      hmac-drbg: 1.0.1
      inherits: 2.0.4
      minimalistic-assert: 1.0.1
      minimalistic-crypto-utils: 1.0.1

  emittery@0.13.1: {}

  emoji-regex@10.4.0: {}

  emoji-regex@8.0.0: {}

  emoji-regex@9.2.2: {}

  encoding@0.1.13:
    dependencies:
      iconv-lite: 0.6.3
    optional: true

  end-of-stream@1.4.4:
    dependencies:
      once: 1.4.0

  enquirer@2.3.6:
    dependencies:
      ansi-colors: 4.1.3

  env-paths@2.2.1: {}

  envinfo@7.13.0: {}

  environment@1.1.0: {}

  err-code@2.0.3: {}

  error-ex@1.3.2:
    dependencies:
      is-arrayish: 0.2.1

  es6-promise@4.2.8: {}

  es6-promisify@5.0.0:
    dependencies:
      es6-promise: 4.2.8

  esbuild@0.24.2:
    optionalDependencies:
      '@esbuild/aix-ppc64': 0.24.2
      '@esbuild/android-arm': 0.24.2
      '@esbuild/android-arm64': 0.24.2
      '@esbuild/android-x64': 0.24.2
      '@esbuild/darwin-arm64': 0.24.2
      '@esbuild/darwin-x64': 0.24.2
      '@esbuild/freebsd-arm64': 0.24.2
      '@esbuild/freebsd-x64': 0.24.2
      '@esbuild/linux-arm': 0.24.2
      '@esbuild/linux-arm64': 0.24.2
      '@esbuild/linux-ia32': 0.24.2
      '@esbuild/linux-loong64': 0.24.2
      '@esbuild/linux-mips64el': 0.24.2
      '@esbuild/linux-ppc64': 0.24.2
      '@esbuild/linux-riscv64': 0.24.2
      '@esbuild/linux-s390x': 0.24.2
      '@esbuild/linux-x64': 0.24.2
      '@esbuild/netbsd-arm64': 0.24.2
      '@esbuild/netbsd-x64': 0.24.2
      '@esbuild/openbsd-arm64': 0.24.2
      '@esbuild/openbsd-x64': 0.24.2
      '@esbuild/sunos-x64': 0.24.2
      '@esbuild/win32-arm64': 0.24.2
      '@esbuild/win32-ia32': 0.24.2
      '@esbuild/win32-x64': 0.24.2

  escalade@3.2.0: {}

  escape-string-regexp@1.0.5: {}

  escape-string-regexp@2.0.0: {}

  esprima@4.0.1: {}

  ethers@5.7.2(bufferutil@4.0.9)(utf-8-validate@5.0.10):
    dependencies:
      '@ethersproject/abi': 5.7.0
      '@ethersproject/abstract-provider': 5.7.0
      '@ethersproject/abstract-signer': 5.7.0
      '@ethersproject/address': 5.7.0
      '@ethersproject/base64': 5.7.0
      '@ethersproject/basex': 5.7.0
      '@ethersproject/bignumber': 5.7.0
      '@ethersproject/bytes': 5.7.0
      '@ethersproject/constants': 5.7.0
      '@ethersproject/contracts': 5.7.0
      '@ethersproject/hash': 5.7.0
      '@ethersproject/hdnode': 5.7.0
      '@ethersproject/json-wallets': 5.7.0
      '@ethersproject/keccak256': 5.7.0
      '@ethersproject/logger': 5.7.0
      '@ethersproject/networks': 5.7.1
      '@ethersproject/pbkdf2': 5.7.0
      '@ethersproject/properties': 5.7.0
      '@ethersproject/providers': 5.7.2(bufferutil@4.0.9)(utf-8-validate@5.0.10)
      '@ethersproject/random': 5.7.0
      '@ethersproject/rlp': 5.7.0
      '@ethersproject/sha2': 5.7.0
      '@ethersproject/signing-key': 5.7.0
      '@ethersproject/solidity': 5.7.0
      '@ethersproject/strings': 5.7.0
      '@ethersproject/transactions': 5.7.0
      '@ethersproject/units': 5.7.0
      '@ethersproject/wallet': 5.7.0
      '@ethersproject/web': 5.7.1
      '@ethersproject/wordlists': 5.7.0
    transitivePeerDependencies:
      - bufferutil
      - utf-8-validate

  ethers@6.13.5(bufferutil@4.0.9)(utf-8-validate@5.0.10):
    dependencies:
      '@adraffy/ens-normalize': 1.10.1
      '@noble/curves': 1.2.0
      '@noble/hashes': 1.3.2
      '@types/node': 22.7.5
      aes-js: 4.0.0-beta.5
      tslib: 2.7.0
      ws: 8.17.1(bufferutil@4.0.9)(utf-8-validate@5.0.10)
    transitivePeerDependencies:
      - bufferutil
      - utf-8-validate

  event-target-shim@5.0.1: {}

  eventemitter3@4.0.7: {}

  eventemitter3@5.0.1: {}

  execa@5.0.0:
    dependencies:
      cross-spawn: 7.0.6
      get-stream: 6.0.0
      human-signals: 2.1.0
      is-stream: 2.0.0
      merge-stream: 2.0.0
      npm-run-path: 4.0.1
      onetime: 5.1.2
      signal-exit: 3.0.7
      strip-final-newline: 2.0.0

  execa@8.0.1:
    dependencies:
      cross-spawn: 7.0.6
      get-stream: 8.0.1
      human-signals: 5.0.0
      is-stream: 3.0.0
      merge-stream: 2.0.0
      npm-run-path: 5.3.0
      onetime: 6.0.0
      signal-exit: 4.1.0
      strip-final-newline: 3.0.0

  exit@0.1.2: {}

  expect@29.7.0:
    dependencies:
      '@jest/expect-utils': 29.7.0
      jest-get-type: 29.6.3
      jest-matcher-utils: 29.7.0
      jest-message-util: 29.7.0
      jest-util: 29.7.0

  exponential-backoff@3.1.1: {}

  expr-eval@2.0.2: {}

  extend@3.0.2: {}

  external-editor@3.1.0:
    dependencies:
      chardet: 0.7.0
      iconv-lite: 0.4.24
      tmp: 0.0.33

  extract-files@9.0.0: {}

  eyes@0.1.8: {}

  fast-deep-equal@3.1.3: {}

  fast-glob@3.3.3:
    dependencies:
      '@nodelib/fs.stat': 2.0.5
      '@nodelib/fs.walk': 1.2.8
      glob-parent: 5.1.2
      merge2: 1.4.1
      micromatch: 4.0.8

  fast-json-stable-stringify@2.1.0: {}

  fast-stable-stringify@1.0.0: {}

  fast-uri@3.0.6: {}

  fastq@1.18.0:
    dependencies:
      reusify: 1.0.4

  fb-watchman@2.0.2:
    dependencies:
      bser: 2.1.1

  fdir@6.4.3(picomatch@4.0.2):
    optionalDependencies:
      picomatch: 4.0.2

  figures@3.2.0:
    dependencies:
      escape-string-regexp: 1.0.5

  file-type@16.5.4:
    dependencies:
      readable-web-to-node-stream: 3.0.2
      strtok3: 6.3.0
      token-types: 4.2.1

  file-uri-to-path@1.0.0: {}

  filelist@1.0.4:
    dependencies:
      minimatch: 5.1.6

  fill-range@7.1.1:
    dependencies:
      to-regex-range: 5.0.1

  find-up@2.1.0:
    dependencies:
      locate-path: 2.0.0

  find-up@4.1.0:
    dependencies:
      locate-path: 5.0.0
      path-exists: 4.0.0

  find-up@7.0.0:
    dependencies:
      locate-path: 7.2.0
      path-exists: 5.0.0
      unicorn-magic: 0.1.0

  flat@5.0.2: {}

  follow-redirects@1.15.9(debug@4.4.0):
    optionalDependencies:
      debug: 4.4.0

  foreground-child@3.3.0:
    dependencies:
      cross-spawn: 7.0.6
      signal-exit: 4.1.0

  form-data-encoder@1.7.2: {}

  form-data@3.0.2:
    dependencies:
      asynckit: 0.4.0
      combined-stream: 1.0.8
      mime-types: 2.1.35

  form-data@4.0.0:
    dependencies:
      asynckit: 0.4.0
      combined-stream: 1.0.8
      mime-types: 2.1.35

  form-data@4.0.1:
    dependencies:
      asynckit: 0.4.0
      combined-stream: 1.0.8
      mime-types: 2.1.35

  formdata-node@4.4.1:
    dependencies:
      node-domexception: 1.0.0
      web-streams-polyfill: 4.0.0-beta.3

  front-matter@4.0.2:
    dependencies:
      js-yaml: 3.14.1

  fs-constants@1.0.0: {}

  fs-extra@11.3.0:
    dependencies:
      graceful-fs: 4.2.11
      jsonfile: 6.1.0
      universalify: 2.0.1

  fs-minipass@2.1.0:
    dependencies:
      minipass: 3.3.6

  fs-minipass@3.0.3:
    dependencies:
      minipass: 7.1.2

  fs.realpath@1.0.0: {}

  fsevents@2.3.2:
    optional: true

  fsevents@2.3.3:
    optional: true

  function-bind@1.1.2: {}

  gensync@1.0.0-beta.2: {}

  get-caller-file@2.0.5: {}

  get-east-asian-width@1.3.0: {}

  get-package-type@0.1.0: {}

  get-pkg-repo@4.2.1:
    dependencies:
      '@hutson/parse-repository-url': 3.0.2
      hosted-git-info: 4.1.0
      through2: 2.0.5
      yargs: 16.2.0

  get-port@5.1.1: {}

  get-stream@6.0.0: {}

  get-stream@8.0.1: {}

  git-raw-commits@3.0.0:
    dependencies:
      dargs: 7.0.0
      meow: 8.1.2
      split2: 3.2.2

  git-raw-commits@4.0.0:
    dependencies:
      dargs: 8.1.0
      meow: 12.1.1
      split2: 4.2.0

  git-remote-origin-url@2.0.0:
    dependencies:
      gitconfiglocal: 1.0.0
      pify: 2.3.0

  git-semver-tags@5.0.1:
    dependencies:
      meow: 8.1.2
      semver: 7.6.3

  git-up@7.0.0:
    dependencies:
      is-ssh: 1.4.0
      parse-url: 8.1.0

  git-url-parse@14.0.0:
    dependencies:
      git-up: 7.0.0

  gitconfiglocal@1.0.0:
    dependencies:
      ini: 1.3.8

  glob-parent@5.1.2:
    dependencies:
      is-glob: 4.0.3

  glob-parent@6.0.2:
    dependencies:
      is-glob: 4.0.3

  glob@10.4.5:
    dependencies:
      foreground-child: 3.3.0
      jackspeak: 3.4.3
      minimatch: 9.0.5
      minipass: 7.1.2
      package-json-from-dist: 1.0.1
      path-scurry: 1.11.1

  glob@7.2.3:
    dependencies:
      fs.realpath: 1.0.0
      inflight: 1.0.6
      inherits: 2.0.4
      minimatch: 3.1.2
      once: 1.4.0
      path-is-absolute: 1.0.1

  glob@9.3.5:
    dependencies:
      fs.realpath: 1.0.0
      minimatch: 8.0.4
      minipass: 4.2.8
      path-scurry: 1.11.1

  global-directory@4.0.1:
    dependencies:
      ini: 4.1.1

  globals@11.12.0: {}

  globby@11.1.0:
    dependencies:
      array-union: 2.1.0
      dir-glob: 3.0.1
      fast-glob: 3.3.3
      ignore: 5.3.2
      merge2: 1.4.1
      slash: 3.0.0

  graceful-fs@4.2.11: {}

  graphql-request@5.0.0(encoding@0.1.13)(graphql@16.10.0):
    dependencies:
      '@graphql-typed-document-node/core': 3.2.0(graphql@16.10.0)
      cross-fetch: 3.2.0(encoding@0.1.13)
      extract-files: 9.0.0
      form-data: 3.0.2
      graphql: 16.10.0
    transitivePeerDependencies:
      - encoding

  graphql@16.10.0: {}

  handlebars@4.7.8:
    dependencies:
      minimist: 1.2.8
      neo-async: 2.6.2
      source-map: 0.6.1
      wordwrap: 1.0.0
    optionalDependencies:
      uglify-js: 3.19.3

  hard-rejection@2.1.0: {}

  has-flag@4.0.0: {}

  has-unicode@2.0.1: {}

  hash-base@3.1.0:
    dependencies:
      inherits: 2.0.4
      readable-stream: 3.6.2
      safe-buffer: 5.2.1

  hash.js@1.1.7:
    dependencies:
      inherits: 2.0.4
      minimalistic-assert: 1.0.1

  hasown@2.0.2:
    dependencies:
      function-bind: 1.1.2

  hmac-drbg@1.0.1:
    dependencies:
      hash.js: 1.1.7
      minimalistic-assert: 1.0.1
      minimalistic-crypto-utils: 1.0.1

  hosted-git-info@2.8.9: {}

  hosted-git-info@4.1.0:
    dependencies:
      lru-cache: 6.0.0

  hosted-git-info@7.0.2:
    dependencies:
      lru-cache: 10.4.3

  html-escaper@2.0.2: {}

  http-cache-semantics@4.1.1: {}

  http-proxy-agent@7.0.2:
    dependencies:
      agent-base: 7.1.3
      debug: 4.4.0
    transitivePeerDependencies:
      - supports-color

  https-proxy-agent@7.0.6:
    dependencies:
      agent-base: 7.1.3
      debug: 4.4.0
    transitivePeerDependencies:
      - supports-color

  human-signals@2.1.0: {}

  human-signals@5.0.0: {}

  humanize-ms@1.2.1:
    dependencies:
      ms: 2.1.3

  husky@9.1.7: {}

  ibm-cloud-sdk-core@5.1.3:
    dependencies:
      '@types/debug': 4.1.12
      '@types/node': 10.14.22
      '@types/tough-cookie': 4.0.5
      axios: 1.7.9(debug@4.4.0)
      camelcase: 6.3.0
      debug: 4.4.0
      dotenv: 16.4.7
      extend: 3.0.2
      file-type: 16.5.4
      form-data: 4.0.0
      isstream: 0.1.2
      jsonwebtoken: 9.0.2
      mime-types: 2.1.35
      retry-axios: 2.6.0(axios@1.7.9(debug@4.4.0))
      tough-cookie: 4.1.4
    transitivePeerDependencies:
      - supports-color

  iconv-lite@0.4.24:
    dependencies:
      safer-buffer: 2.1.2

  iconv-lite@0.6.3:
    dependencies:
      safer-buffer: 2.1.2
    optional: true

  ieee754@1.2.1: {}

  ignore-walk@6.0.5:
    dependencies:
      minimatch: 9.0.5

  ignore@5.3.2: {}

  import-fresh@3.3.0:
    dependencies:
      parent-module: 1.0.1
      resolve-from: 4.0.0

  import-local@3.1.0:
    dependencies:
      pkg-dir: 4.2.0
      resolve-cwd: 3.0.0

  import-meta-resolve@4.1.0: {}

  imurmurhash@0.1.4: {}

  indent-string@4.0.0: {}

  inflight@1.0.6:
    dependencies:
      once: 1.4.0
      wrappy: 1.0.2

  inherits@2.0.4: {}

  ini@1.3.8: {}

  ini@4.1.1: {}

  ini@4.1.3: {}

  init-package-json@6.0.3:
    dependencies:
      '@npmcli/package-json': 5.2.0
      npm-package-arg: 11.0.2
      promzard: 1.0.2
      read: 3.0.1
      semver: 7.6.3
      validate-npm-package-license: 3.0.4
      validate-npm-package-name: 5.0.1
    transitivePeerDependencies:
      - bluebird

  inquirer@8.2.6:
    dependencies:
      ansi-escapes: 4.3.2
      chalk: 4.1.2
      cli-cursor: 3.1.0
      cli-width: 3.0.0
      external-editor: 3.1.0
      figures: 3.2.0
      lodash: 4.17.21
      mute-stream: 0.0.8
      ora: 5.4.1
      run-async: 2.4.1
      rxjs: 7.8.1
      string-width: 4.2.3
      strip-ansi: 6.0.1
      through: 2.3.8
      wrap-ansi: 6.2.0

  ip-address@9.0.5:
    dependencies:
      jsbn: 1.1.0
      sprintf-js: 1.1.3

  is-arrayish@0.2.1: {}

  is-arrayish@0.3.2: {}

  is-ci@3.0.1:
    dependencies:
      ci-info: 3.9.0

  is-core-module@2.16.1:
    dependencies:
      hasown: 2.0.2

  is-docker@2.2.1: {}

  is-extglob@2.1.1: {}

  is-fullwidth-code-point@3.0.0: {}

  is-fullwidth-code-point@4.0.0: {}

  is-fullwidth-code-point@5.0.0:
    dependencies:
      get-east-asian-width: 1.3.0

  is-generator-fn@2.1.0: {}

  is-glob@4.0.3:
    dependencies:
      is-extglob: 2.1.1

  is-interactive@1.0.0: {}

  is-lambda@1.0.1: {}

  is-number@7.0.0: {}

  is-obj@2.0.0: {}

  is-plain-obj@1.1.0: {}

  is-plain-object@2.0.4:
    dependencies:
      isobject: 3.0.1

  is-plain-object@5.0.0: {}

  is-ssh@1.4.0:
    dependencies:
      protocols: 2.0.1

  is-stream@2.0.0: {}

  is-stream@3.0.0: {}

  is-text-path@1.0.1:
    dependencies:
      text-extensions: 1.9.0

  is-text-path@2.0.0:
    dependencies:
      text-extensions: 2.4.0

  is-unicode-supported@0.1.0: {}

  is-wsl@2.2.0:
    dependencies:
      is-docker: 2.2.1

  isarray@1.0.0: {}

  isexe@2.0.0: {}

  isexe@3.1.1: {}

  isnumber@1.0.0: {}

  isobject@3.0.1: {}

  isomorphic-ws@4.0.1(ws@7.5.10(bufferutil@4.0.9)(utf-8-validate@5.0.10)):
    dependencies:
      ws: 7.5.10(bufferutil@4.0.9)(utf-8-validate@5.0.10)

  isows@1.0.3(ws@8.13.0(bufferutil@4.0.9)(utf-8-validate@5.0.10)):
    dependencies:
      ws: 8.13.0(bufferutil@4.0.9)(utf-8-validate@5.0.10)

  isows@1.0.6(ws@8.18.0(bufferutil@4.0.9)(utf-8-validate@5.0.10)):
    dependencies:
      ws: 8.18.0(bufferutil@4.0.9)(utf-8-validate@5.0.10)

  isstream@0.1.2: {}

  istanbul-lib-coverage@3.2.2: {}

  istanbul-lib-instrument@5.2.1:
    dependencies:
      '@babel/core': 7.26.0
      '@babel/parser': 7.26.5
      '@istanbuljs/schema': 0.1.3
      istanbul-lib-coverage: 3.2.2
      semver: 6.3.1
    transitivePeerDependencies:
      - supports-color

  istanbul-lib-instrument@6.0.3:
    dependencies:
      '@babel/core': 7.26.0
      '@babel/parser': 7.26.5
      '@istanbuljs/schema': 0.1.3
      istanbul-lib-coverage: 3.2.2
      semver: 7.6.3
    transitivePeerDependencies:
      - supports-color

  istanbul-lib-report@3.0.1:
    dependencies:
      istanbul-lib-coverage: 3.2.2
      make-dir: 4.0.0
      supports-color: 7.2.0

  istanbul-lib-source-maps@4.0.1:
    dependencies:
      debug: 4.4.0
      istanbul-lib-coverage: 3.2.2
      source-map: 0.6.1
    transitivePeerDependencies:
      - supports-color

  istanbul-reports@3.1.7:
    dependencies:
      html-escaper: 2.0.2
      istanbul-lib-report: 3.0.1

  jackspeak@3.4.3:
    dependencies:
      '@isaacs/cliui': 8.0.2
    optionalDependencies:
      '@pkgjs/parseargs': 0.11.0

  jake@10.9.2:
    dependencies:
      async: 3.2.6
      chalk: 4.1.0
      filelist: 1.0.4
      minimatch: 3.1.2

  jayson@4.1.3(bufferutil@4.0.9)(utf-8-validate@5.0.10):
    dependencies:
      '@types/connect': 3.4.38
      '@types/node': 12.20.55
      '@types/ws': 7.4.7
      JSONStream: 1.3.5
      commander: 2.20.3
      delay: 5.0.0
      es6-promisify: 5.0.0
      eyes: 0.1.8
      isomorphic-ws: 4.0.1(ws@7.5.10(bufferutil@4.0.9)(utf-8-validate@5.0.10))
      json-stringify-safe: 5.0.1
      uuid: 8.3.2
      ws: 7.5.10(bufferutil@4.0.9)(utf-8-validate@5.0.10)
    transitivePeerDependencies:
      - bufferutil
      - utf-8-validate

  jest-changed-files@29.7.0:
    dependencies:
      execa: 5.0.0
      jest-util: 29.7.0
      p-limit: 3.1.0

  jest-circus@29.7.0:
    dependencies:
      '@jest/environment': 29.7.0
      '@jest/expect': 29.7.0
      '@jest/test-result': 29.7.0
      '@jest/types': 29.6.3
      '@types/node': 20.17.14
      chalk: 4.1.2
      co: 4.6.0
      dedent: 1.5.3
      is-generator-fn: 2.1.0
      jest-each: 29.7.0
      jest-matcher-utils: 29.7.0
      jest-message-util: 29.7.0
      jest-runtime: 29.7.0
      jest-snapshot: 29.7.0
      jest-util: 29.7.0
      p-limit: 3.1.0
      pretty-format: 29.7.0
      pure-rand: 6.1.0
      slash: 3.0.0
      stack-utils: 2.0.6
    transitivePeerDependencies:
      - babel-plugin-macros
      - supports-color

  jest-cli@29.7.0(@types/node@20.17.14)(ts-node@10.9.2(@types/node@20.17.14)(typescript@5.7.3)):
    dependencies:
      '@jest/core': 29.7.0(ts-node@10.9.2(@types/node@20.17.14)(typescript@5.7.3))
      '@jest/test-result': 29.7.0
      '@jest/types': 29.6.3
      chalk: 4.1.2
      create-jest: 29.7.0(@types/node@20.17.14)(ts-node@10.9.2(@types/node@20.17.14)(typescript@5.7.3))
      exit: 0.1.2
      import-local: 3.1.0
      jest-config: 29.7.0(@types/node@20.17.14)(ts-node@10.9.2(@types/node@20.17.14)(typescript@5.7.3))
      jest-util: 29.7.0
      jest-validate: 29.7.0
      yargs: 17.7.2
    transitivePeerDependencies:
      - '@types/node'
      - babel-plugin-macros
      - supports-color
      - ts-node

  jest-config@29.7.0(@types/node@20.17.14)(ts-node@10.9.2(@types/node@20.17.14)(typescript@5.7.3)):
    dependencies:
      '@babel/core': 7.26.0
      '@jest/test-sequencer': 29.7.0
      '@jest/types': 29.6.3
      babel-jest: 29.7.0(@babel/core@7.26.0)
      chalk: 4.1.2
      ci-info: 3.9.0
      deepmerge: 4.3.1
      glob: 7.2.3
      graceful-fs: 4.2.11
      jest-circus: 29.7.0
      jest-environment-node: 29.7.0
      jest-get-type: 29.6.3
      jest-regex-util: 29.6.3
      jest-resolve: 29.7.0
      jest-runner: 29.7.0
      jest-util: 29.7.0
      jest-validate: 29.7.0
      micromatch: 4.0.8
      parse-json: 5.2.0
      pretty-format: 29.7.0
      slash: 3.0.0
      strip-json-comments: 3.1.1
    optionalDependencies:
      '@types/node': 20.17.14
      ts-node: 10.9.2(@types/node@20.17.14)(typescript@5.7.3)
    transitivePeerDependencies:
      - babel-plugin-macros
      - supports-color

  jest-diff@29.7.0:
    dependencies:
      chalk: 4.1.2
      diff-sequences: 29.6.3
      jest-get-type: 29.6.3
      pretty-format: 29.7.0

  jest-docblock@29.7.0:
    dependencies:
      detect-newline: 3.1.0

  jest-each@29.7.0:
    dependencies:
      '@jest/types': 29.6.3
      chalk: 4.1.2
      jest-get-type: 29.6.3
      jest-util: 29.7.0
      pretty-format: 29.7.0

  jest-environment-node@29.7.0:
    dependencies:
      '@jest/environment': 29.7.0
      '@jest/fake-timers': 29.7.0
      '@jest/types': 29.6.3
      '@types/node': 20.17.14
      jest-mock: 29.7.0
      jest-util: 29.7.0

  jest-get-type@29.6.3: {}

  jest-haste-map@29.7.0:
    dependencies:
      '@jest/types': 29.6.3
      '@types/graceful-fs': 4.1.9
      '@types/node': 20.17.14
      anymatch: 3.1.3
      fb-watchman: 2.0.2
      graceful-fs: 4.2.11
      jest-regex-util: 29.6.3
      jest-util: 29.7.0
      jest-worker: 29.7.0
      micromatch: 4.0.8
      walker: 1.0.8
    optionalDependencies:
      fsevents: 2.3.3

  jest-leak-detector@29.7.0:
    dependencies:
      jest-get-type: 29.6.3
      pretty-format: 29.7.0

  jest-matcher-utils@29.7.0:
    dependencies:
      chalk: 4.1.2
      jest-diff: 29.7.0
      jest-get-type: 29.6.3
      pretty-format: 29.7.0

  jest-message-util@29.7.0:
    dependencies:
      '@babel/code-frame': 7.26.2
      '@jest/types': 29.6.3
      '@types/stack-utils': 2.0.3
      chalk: 4.1.2
      graceful-fs: 4.2.11
      micromatch: 4.0.8
      pretty-format: 29.7.0
      slash: 3.0.0
      stack-utils: 2.0.6

  jest-mock@29.7.0:
    dependencies:
      '@jest/types': 29.6.3
      '@types/node': 20.17.14
      jest-util: 29.7.0

  jest-pnp-resolver@1.2.3(jest-resolve@29.7.0):
    optionalDependencies:
      jest-resolve: 29.7.0

  jest-regex-util@29.6.3: {}

  jest-resolve-dependencies@29.7.0:
    dependencies:
      jest-regex-util: 29.6.3
      jest-snapshot: 29.7.0
    transitivePeerDependencies:
      - supports-color

  jest-resolve@29.7.0:
    dependencies:
      chalk: 4.1.2
      graceful-fs: 4.2.11
      jest-haste-map: 29.7.0
      jest-pnp-resolver: 1.2.3(jest-resolve@29.7.0)
      jest-util: 29.7.0
      jest-validate: 29.7.0
      resolve: 1.22.10
      resolve.exports: 2.0.3
      slash: 3.0.0

  jest-runner@29.7.0:
    dependencies:
      '@jest/console': 29.7.0
      '@jest/environment': 29.7.0
      '@jest/test-result': 29.7.0
      '@jest/transform': 29.7.0
      '@jest/types': 29.6.3
      '@types/node': 20.17.14
      chalk: 4.1.2
      emittery: 0.13.1
      graceful-fs: 4.2.11
      jest-docblock: 29.7.0
      jest-environment-node: 29.7.0
      jest-haste-map: 29.7.0
      jest-leak-detector: 29.7.0
      jest-message-util: 29.7.0
      jest-resolve: 29.7.0
      jest-runtime: 29.7.0
      jest-util: 29.7.0
      jest-watcher: 29.7.0
      jest-worker: 29.7.0
      p-limit: 3.1.0
      source-map-support: 0.5.13
    transitivePeerDependencies:
      - supports-color

  jest-runtime@29.7.0:
    dependencies:
      '@jest/environment': 29.7.0
      '@jest/fake-timers': 29.7.0
      '@jest/globals': 29.7.0
      '@jest/source-map': 29.6.3
      '@jest/test-result': 29.7.0
      '@jest/transform': 29.7.0
      '@jest/types': 29.6.3
      '@types/node': 20.17.14
      chalk: 4.1.2
      cjs-module-lexer: 1.4.1
      collect-v8-coverage: 1.0.2
      glob: 7.2.3
      graceful-fs: 4.2.11
      jest-haste-map: 29.7.0
      jest-message-util: 29.7.0
      jest-mock: 29.7.0
      jest-regex-util: 29.6.3
      jest-resolve: 29.7.0
      jest-snapshot: 29.7.0
      jest-util: 29.7.0
      slash: 3.0.0
      strip-bom: 4.0.0
    transitivePeerDependencies:
      - supports-color

  jest-snapshot@29.7.0:
    dependencies:
      '@babel/core': 7.26.0
      '@babel/generator': 7.26.5
      '@babel/plugin-syntax-jsx': 7.25.9(@babel/core@7.26.0)
      '@babel/plugin-syntax-typescript': 7.25.9(@babel/core@7.26.0)
      '@babel/types': 7.26.5
      '@jest/expect-utils': 29.7.0
      '@jest/transform': 29.7.0
      '@jest/types': 29.6.3
      babel-preset-current-node-syntax: 1.1.0(@babel/core@7.26.0)
      chalk: 4.1.2
      expect: 29.7.0
      graceful-fs: 4.2.11
      jest-diff: 29.7.0
      jest-get-type: 29.6.3
      jest-matcher-utils: 29.7.0
      jest-message-util: 29.7.0
      jest-util: 29.7.0
      natural-compare: 1.4.0
      pretty-format: 29.7.0
      semver: 7.6.3
    transitivePeerDependencies:
      - supports-color

  jest-util@29.7.0:
    dependencies:
      '@jest/types': 29.6.3
      '@types/node': 20.17.14
      chalk: 4.1.2
      ci-info: 3.9.0
      graceful-fs: 4.2.11
      picomatch: 2.3.1

  jest-validate@29.7.0:
    dependencies:
      '@jest/types': 29.6.3
      camelcase: 6.3.0
      chalk: 4.1.2
      jest-get-type: 29.6.3
      leven: 3.1.0
      pretty-format: 29.7.0

  jest-watcher@29.7.0:
    dependencies:
      '@jest/test-result': 29.7.0
      '@jest/types': 29.6.3
      '@types/node': 20.17.14
      ansi-escapes: 4.3.2
      chalk: 4.1.2
      emittery: 0.13.1
      jest-util: 29.7.0
      string-length: 4.0.2

  jest-worker@29.7.0:
    dependencies:
      '@types/node': 20.17.14
      jest-util: 29.7.0
      merge-stream: 2.0.0
      supports-color: 8.1.1

  jest@29.7.0(@types/node@20.17.14)(ts-node@10.9.2(@types/node@20.17.14)(typescript@5.7.3)):
    dependencies:
      '@jest/core': 29.7.0(ts-node@10.9.2(@types/node@20.17.14)(typescript@5.7.3))
      '@jest/types': 29.6.3
      import-local: 3.1.0
      jest-cli: 29.7.0(@types/node@20.17.14)(ts-node@10.9.2(@types/node@20.17.14)(typescript@5.7.3))
    transitivePeerDependencies:
      - '@types/node'
      - babel-plugin-macros
      - supports-color
      - ts-node

  jiti@2.4.2: {}

  joycon@3.1.1: {}

  js-sha3@0.8.0: {}

  js-tiktoken@1.0.16:
    dependencies:
      base64-js: 1.5.1

  js-tokens@4.0.0: {}

  js-yaml@3.14.1:
    dependencies:
      argparse: 1.0.10
      esprima: 4.0.1

  js-yaml@4.1.0:
    dependencies:
      argparse: 2.0.1

  jsbn@1.1.0: {}

  jsesc@3.1.0: {}

  json-parse-better-errors@1.0.2: {}

  json-parse-even-better-errors@2.3.1: {}

  json-parse-even-better-errors@3.0.2: {}

  json-schema-traverse@0.4.1: {}

  json-schema-traverse@1.0.0: {}

  json-stringify-nice@1.1.4: {}

  json-stringify-safe@5.0.1: {}

  json5@2.2.3: {}

  jsonc-parser@3.2.0: {}

  jsonfile@6.1.0:
    dependencies:
      universalify: 2.0.1
    optionalDependencies:
      graceful-fs: 4.2.11

  jsonparse@1.3.1: {}

  jsonpointer@5.0.1: {}

  jsonwebtoken@9.0.2:
    dependencies:
      jws: 3.2.2
      lodash.includes: 4.3.0
      lodash.isboolean: 3.0.3
      lodash.isinteger: 4.0.4
      lodash.isnumber: 3.0.3
      lodash.isplainobject: 4.0.6
      lodash.isstring: 4.0.1
      lodash.once: 4.1.1
      ms: 2.1.3
      semver: 7.6.3

  just-diff-apply@5.5.0: {}

  just-diff@6.0.2: {}

  jwa@1.4.1:
    dependencies:
      buffer-equal-constant-time: 1.0.1
      ecdsa-sig-formatter: 1.0.11
      safe-buffer: 5.2.1

  jws@3.2.2:
    dependencies:
      jwa: 1.4.1
      safe-buffer: 5.2.1

  kind-of@6.0.3: {}

  kleur@3.0.3: {}

  langchain@0.3.12(@langchain/core@0.3.32(openai@4.79.3(encoding@0.1.13)(ws@7.5.10(bufferutil@4.0.9)(utf-8-validate@5.0.10))(zod@3.24.1)))(axios@1.7.9)(encoding@0.1.13)(handlebars@4.7.8)(openai@4.79.3(encoding@0.1.13)(ws@7.5.10(bufferutil@4.0.9)(utf-8-validate@5.0.10))(zod@3.24.1))(ws@7.5.10(bufferutil@4.0.9)(utf-8-validate@5.0.10)):
    dependencies:
      '@langchain/core': 0.3.32(openai@4.79.3(encoding@0.1.13)(ws@7.5.10(bufferutil@4.0.9)(utf-8-validate@5.0.10))(zod@3.24.1))
      '@langchain/openai': 0.3.17(@langchain/core@0.3.32(openai@4.79.3(encoding@0.1.13)(ws@7.5.10(bufferutil@4.0.9)(utf-8-validate@5.0.10))(zod@3.24.1)))(encoding@0.1.13)(ws@7.5.10(bufferutil@4.0.9)(utf-8-validate@5.0.10))
      '@langchain/textsplitters': 0.1.0(@langchain/core@0.3.32(openai@4.79.3(encoding@0.1.13)(ws@7.5.10(bufferutil@4.0.9)(utf-8-validate@5.0.10))(zod@3.24.1)))
      js-tiktoken: 1.0.16
      js-yaml: 4.1.0
      jsonpointer: 5.0.1
      langsmith: 0.3.1(openai@4.79.3(encoding@0.1.13)(ws@7.5.10(bufferutil@4.0.9)(utf-8-validate@5.0.10))(zod@3.24.1))
      openapi-types: 12.1.3
      p-retry: 4.6.2
      uuid: 10.0.0
      yaml: 2.7.0
      zod: 3.24.1
      zod-to-json-schema: 3.24.1(zod@3.24.1)
    optionalDependencies:
      axios: 1.7.9(debug@4.4.0)
      handlebars: 4.7.8
    transitivePeerDependencies:
      - encoding
      - openai
      - ws

  langsmith@0.3.1(openai@4.79.3(encoding@0.1.13)(ws@7.5.10(bufferutil@4.0.9)(utf-8-validate@5.0.10))(zod@3.24.1)):
    dependencies:
      '@types/uuid': 10.0.0
      chalk: 4.1.2
      console-table-printer: 2.12.1
      p-queue: 6.6.2
      p-retry: 4.6.2
      semver: 7.6.3
      uuid: 10.0.0
    optionalDependencies:
      openai: 4.79.3(encoding@0.1.13)(ws@7.5.10(bufferutil@4.0.9)(utf-8-validate@5.0.10))(zod@3.24.1)

  langsmith@0.3.1(openai@4.79.3(encoding@0.1.13)(ws@8.18.0(bufferutil@4.0.9)(utf-8-validate@5.0.10))(zod@3.24.1)):
    dependencies:
      '@types/uuid': 10.0.0
      chalk: 4.1.2
      console-table-printer: 2.12.1
      p-queue: 6.6.2
      p-retry: 4.6.2
      semver: 7.6.3
      uuid: 10.0.0
    optionalDependencies:
      openai: 4.79.3(encoding@0.1.13)(ws@8.18.0(bufferutil@4.0.9)(utf-8-validate@5.0.10))(zod@3.24.1)

  lerna@8.1.9(encoding@0.1.13):
    dependencies:
      '@lerna/create': 8.1.9(encoding@0.1.13)(typescript@5.7.3)
      '@npmcli/arborist': 7.5.4
      '@npmcli/package-json': 5.2.0
      '@npmcli/run-script': 8.1.0
      '@nx/devkit': 20.3.2(nx@20.3.2)
      '@octokit/plugin-enterprise-rest': 6.0.1
      '@octokit/rest': 19.0.11(encoding@0.1.13)
      aproba: 2.0.0
      byte-size: 8.1.1
      chalk: 4.1.0
      clone-deep: 4.0.1
      cmd-shim: 6.0.3
      color-support: 1.1.3
      columnify: 1.6.0
      console-control-strings: 1.1.0
      conventional-changelog-angular: 7.0.0
      conventional-changelog-core: 5.0.1
      conventional-recommended-bump: 7.0.1
      cosmiconfig: 9.0.0(typescript@5.7.3)
      dedent: 1.5.3
      envinfo: 7.13.0
      execa: 5.0.0
      fs-extra: 11.3.0
      get-port: 5.1.1
      get-stream: 6.0.0
      git-url-parse: 14.0.0
      glob-parent: 6.0.2
      globby: 11.1.0
      graceful-fs: 4.2.11
      has-unicode: 2.0.1
      import-local: 3.1.0
      ini: 1.3.8
      init-package-json: 6.0.3
      inquirer: 8.2.6
      is-ci: 3.0.1
      is-stream: 2.0.0
      jest-diff: 29.7.0
      js-yaml: 4.1.0
      libnpmaccess: 8.0.6
      libnpmpublish: 9.0.9
      load-json-file: 6.2.0
      lodash: 4.17.21
      make-dir: 4.0.0
      minimatch: 3.0.5
      multimatch: 5.0.0
      node-fetch: 2.6.7(encoding@0.1.13)
      npm-package-arg: 11.0.2
      npm-packlist: 8.0.2
      npm-registry-fetch: 17.1.0
      nx: 20.3.2
      p-map: 4.0.0
      p-map-series: 2.1.0
      p-pipe: 3.1.0
      p-queue: 6.6.2
      p-reduce: 2.1.0
      p-waterfall: 2.1.1
      pacote: 18.0.6
      pify: 5.0.0
      read-cmd-shim: 4.0.0
      resolve-from: 5.0.0
      rimraf: 4.4.1
      semver: 7.6.3
      set-blocking: 2.0.0
      signal-exit: 3.0.7
      slash: 3.0.0
      ssri: 10.0.6
      string-width: 4.2.3
      strip-ansi: 6.0.1
      strong-log-transformer: 2.1.0
      tar: 6.2.1
      temp-dir: 1.0.0
      typescript: 5.7.3
      upath: 2.0.1
      uuid: 10.0.0
      validate-npm-package-license: 3.0.4
      validate-npm-package-name: 5.0.1
      wide-align: 1.1.5
      write-file-atomic: 5.0.1
      write-pkg: 4.0.0
      yargs: 17.7.2
      yargs-parser: 21.1.1
    transitivePeerDependencies:
      - '@swc-node/register'
      - '@swc/core'
      - babel-plugin-macros
      - bluebird
      - debug
      - encoding
      - supports-color

  leven@3.1.0: {}

  libnpmaccess@8.0.6:
    dependencies:
      npm-package-arg: 11.0.2
      npm-registry-fetch: 17.1.0
    transitivePeerDependencies:
      - supports-color

  libnpmpublish@9.0.9:
    dependencies:
      ci-info: 4.1.0
      normalize-package-data: 6.0.2
      npm-package-arg: 11.0.2
      npm-registry-fetch: 17.1.0
      proc-log: 4.2.0
      semver: 7.6.3
      sigstore: 2.3.1
      ssri: 10.0.6
    transitivePeerDependencies:
      - supports-color

  lilconfig@3.1.3: {}

  lines-and-columns@1.2.4: {}

  lines-and-columns@2.0.3: {}

  lint-staged@15.4.3:
    dependencies:
      chalk: 5.4.1
      commander: 13.1.0
      debug: 4.4.0
      execa: 8.0.1
      lilconfig: 3.1.3
      listr2: 8.2.5
      micromatch: 4.0.8
      pidtree: 0.6.0
      string-argv: 0.3.2
      yaml: 2.7.0
    transitivePeerDependencies:
      - supports-color

  listr2@8.2.5:
    dependencies:
      cli-truncate: 4.0.0
      colorette: 2.0.20
      eventemitter3: 5.0.1
      log-update: 6.1.0
      rfdc: 1.4.1
      wrap-ansi: 9.0.0

  load-json-file@4.0.0:
    dependencies:
      graceful-fs: 4.2.11
      parse-json: 4.0.0
      pify: 3.0.0
      strip-bom: 3.0.0

  load-json-file@6.2.0:
    dependencies:
      graceful-fs: 4.2.11
      parse-json: 5.2.0
      strip-bom: 4.0.0
      type-fest: 0.6.0

  load-tsconfig@0.2.5: {}

  locate-path@2.0.0:
    dependencies:
      p-locate: 2.0.0
      path-exists: 3.0.0

  locate-path@5.0.0:
    dependencies:
      p-locate: 4.1.0

  locate-path@7.2.0:
    dependencies:
      p-locate: 6.0.0

  lodash.camelcase@4.3.0: {}

  lodash.includes@4.3.0: {}

  lodash.isboolean@3.0.3: {}

  lodash.isinteger@4.0.4: {}

  lodash.ismatch@4.4.0: {}

  lodash.isnumber@3.0.3: {}

  lodash.isplainobject@4.0.6: {}

  lodash.isstring@4.0.1: {}

  lodash.kebabcase@4.1.1: {}

  lodash.memoize@4.1.2: {}

  lodash.merge@4.6.2: {}

  lodash.mergewith@4.6.2: {}

  lodash.once@4.1.1: {}

  lodash.snakecase@4.1.1: {}

  lodash.sortby@4.7.0: {}

  lodash.startcase@4.4.0: {}

  lodash.uniq@4.5.0: {}

  lodash.upperfirst@4.3.1: {}

  lodash@4.17.21: {}

  log-symbols@4.1.0:
    dependencies:
      chalk: 4.1.2
      is-unicode-supported: 0.1.0

  log-update@6.1.0:
    dependencies:
      ansi-escapes: 7.0.0
      cli-cursor: 5.0.0
      slice-ansi: 7.1.0
      strip-ansi: 7.1.0
      wrap-ansi: 9.0.0

  lower-case@2.0.2:
    dependencies:
      tslib: 2.8.1

  lru-cache@10.4.3: {}

  lru-cache@5.1.1:
    dependencies:
      yallist: 3.1.1

  lru-cache@6.0.0:
    dependencies:
      yallist: 4.0.0

  make-dir@2.1.0:
    dependencies:
      pify: 4.0.1
      semver: 5.7.2

  make-dir@4.0.0:
    dependencies:
      semver: 7.6.3

  make-error@1.3.6: {}

  make-fetch-happen@13.0.1:
    dependencies:
      '@npmcli/agent': 2.2.2
      cacache: 18.0.4
      http-cache-semantics: 4.1.1
      is-lambda: 1.0.1
      minipass: 7.1.2
      minipass-fetch: 3.0.5
      minipass-flush: 1.0.5
      minipass-pipeline: 1.2.4
      negotiator: 0.6.4
      proc-log: 4.2.0
      promise-retry: 2.0.1
      ssri: 10.0.6
    transitivePeerDependencies:
      - supports-color

  makeerror@1.0.12:
    dependencies:
      tmpl: 1.0.5

  map-obj@1.0.1: {}

  map-obj@4.3.0: {}

  md5.js@1.3.5:
    dependencies:
      hash-base: 3.1.0
      inherits: 2.0.4
      safe-buffer: 5.2.1

  meow@12.1.1: {}

  meow@8.1.2:
    dependencies:
      '@types/minimist': 1.2.5
      camelcase-keys: 6.2.2
      decamelize-keys: 1.1.1
      hard-rejection: 2.1.0
      minimist-options: 4.1.0
      normalize-package-data: 3.0.3
      read-pkg-up: 7.0.1
      redent: 3.0.0
      trim-newlines: 3.0.1
      type-fest: 0.18.1
      yargs-parser: 20.2.9

  merge-stream@2.0.0: {}

  merge2@1.4.1: {}

  micromatch@4.0.8:
    dependencies:
      braces: 3.0.3
      picomatch: 2.3.1

  mime-db@1.52.0: {}

  mime-types@2.1.35:
    dependencies:
      mime-db: 1.52.0

  mimic-fn@2.1.0: {}

  mimic-fn@4.0.0: {}

  mimic-function@5.0.1: {}

  min-indent@1.0.1: {}

  minimalistic-assert@1.0.1: {}

  minimalistic-crypto-utils@1.0.1: {}

  minimatch@3.0.5:
    dependencies:
      brace-expansion: 1.1.11

  minimatch@3.1.2:
    dependencies:
      brace-expansion: 1.1.11

  minimatch@5.1.6:
    dependencies:
      brace-expansion: 2.0.1

  minimatch@8.0.4:
    dependencies:
      brace-expansion: 2.0.1

  minimatch@9.0.3:
    dependencies:
      brace-expansion: 2.0.1

  minimatch@9.0.5:
    dependencies:
      brace-expansion: 2.0.1

  minimist-options@4.1.0:
    dependencies:
      arrify: 1.0.1
      is-plain-obj: 1.1.0
      kind-of: 6.0.3

  minimist@1.2.8: {}

  minipass-collect@2.0.1:
    dependencies:
      minipass: 7.1.2

  minipass-fetch@3.0.5:
    dependencies:
      minipass: 7.1.2
      minipass-sized: 1.0.3
      minizlib: 2.1.2
    optionalDependencies:
      encoding: 0.1.13

  minipass-flush@1.0.5:
    dependencies:
      minipass: 3.3.6

  minipass-pipeline@1.2.4:
    dependencies:
      minipass: 3.3.6

  minipass-sized@1.0.3:
    dependencies:
      minipass: 3.3.6

  minipass@3.3.6:
    dependencies:
      yallist: 4.0.0

  minipass@4.2.8: {}

  minipass@5.0.0: {}

  minipass@7.1.2: {}

  minizlib@2.1.2:
    dependencies:
      minipass: 3.3.6
      yallist: 4.0.0

  mkdirp@1.0.4: {}

  mnemonist@0.38.5:
    dependencies:
      obliterator: 2.0.5

  modify-values@1.0.1: {}

  ms@2.1.3: {}

  multimatch@5.0.0:
    dependencies:
      '@types/minimatch': 3.0.5
      array-differ: 3.0.0
      array-union: 2.1.0
      arrify: 2.0.1
      minimatch: 3.1.2

  mustache@4.2.0: {}

  mute-stream@0.0.8: {}

  mute-stream@1.0.0: {}

  mz@2.7.0:
    dependencies:
      any-promise: 1.3.0
      object-assign: 4.1.1
      thenify-all: 1.6.0

  natural-compare@1.4.0: {}

  negotiator@0.6.4: {}

  neo-async@2.6.2: {}

  no-case@3.0.4:
    dependencies:
      lower-case: 2.0.2
      tslib: 2.8.1

  node-domexception@1.0.0: {}

  node-fetch@2.6.7(encoding@0.1.13):
    dependencies:
      whatwg-url: 5.0.0
    optionalDependencies:
      encoding: 0.1.13

  node-fetch@2.7.0(encoding@0.1.13):
    dependencies:
      whatwg-url: 5.0.0
    optionalDependencies:
      encoding: 0.1.13

  node-gyp-build@4.8.4:
    optional: true

  node-gyp@10.3.1:
    dependencies:
      env-paths: 2.2.1
      exponential-backoff: 3.1.1
      glob: 10.4.5
      graceful-fs: 4.2.11
      make-fetch-happen: 13.0.1
      nopt: 7.2.1
      proc-log: 4.2.0
      semver: 7.6.3
      tar: 6.2.1
      which: 4.0.0
    transitivePeerDependencies:
      - supports-color

  node-int64@0.4.0: {}

  node-machine-id@1.1.12: {}

  node-releases@2.0.19: {}

  nopt@7.2.1:
    dependencies:
      abbrev: 2.0.0

  normalize-package-data@2.5.0:
    dependencies:
      hosted-git-info: 2.8.9
      resolve: 1.22.10
      semver: 5.7.2
      validate-npm-package-license: 3.0.4

  normalize-package-data@3.0.3:
    dependencies:
      hosted-git-info: 4.1.0
      is-core-module: 2.16.1
      semver: 7.6.3
      validate-npm-package-license: 3.0.4

  normalize-package-data@6.0.2:
    dependencies:
      hosted-git-info: 7.0.2
      semver: 7.6.3
      validate-npm-package-license: 3.0.4

  normalize-path@3.0.0: {}

  npm-bundled@3.0.1:
    dependencies:
      npm-normalize-package-bin: 3.0.1

  npm-install-checks@6.3.0:
    dependencies:
      semver: 7.6.3

  npm-normalize-package-bin@3.0.1: {}

  npm-package-arg@11.0.2:
    dependencies:
      hosted-git-info: 7.0.2
      proc-log: 4.2.0
      semver: 7.6.3
      validate-npm-package-name: 5.0.1

  npm-packlist@8.0.2:
    dependencies:
      ignore-walk: 6.0.5

  npm-pick-manifest@9.1.0:
    dependencies:
      npm-install-checks: 6.3.0
      npm-normalize-package-bin: 3.0.1
      npm-package-arg: 11.0.2
      semver: 7.6.3

  npm-registry-fetch@17.1.0:
    dependencies:
      '@npmcli/redact': 2.0.1
      jsonparse: 1.3.1
      make-fetch-happen: 13.0.1
      minipass: 7.1.2
      minipass-fetch: 3.0.5
      minizlib: 2.1.2
      npm-package-arg: 11.0.2
      proc-log: 4.2.0
    transitivePeerDependencies:
      - supports-color

  npm-run-path@4.0.1:
    dependencies:
      path-key: 3.1.1

  npm-run-path@5.3.0:
    dependencies:
      path-key: 4.0.0

  nx@20.3.2:
    dependencies:
      '@napi-rs/wasm-runtime': 0.2.4
      '@yarnpkg/lockfile': 1.1.0
      '@yarnpkg/parsers': 3.0.2
      '@zkochan/js-yaml': 0.0.7
      axios: 1.7.9(debug@4.4.0)
      chalk: 4.1.0
      cli-cursor: 3.1.0
      cli-spinners: 2.6.1
      cliui: 8.0.1
      dotenv: 16.4.7
      dotenv-expand: 11.0.7
      enquirer: 2.3.6
      figures: 3.2.0
      flat: 5.0.2
      front-matter: 4.0.2
      ignore: 5.3.2
      jest-diff: 29.7.0
      jsonc-parser: 3.2.0
      lines-and-columns: 2.0.3
      minimatch: 9.0.3
      node-machine-id: 1.1.12
      npm-run-path: 4.0.1
      open: 8.4.2
      ora: 5.3.0
      resolve.exports: 2.0.3
      semver: 7.6.3
      string-width: 4.2.3
      tar-stream: 2.2.0
      tmp: 0.2.3
      tsconfig-paths: 4.2.0
      tslib: 2.8.1
      yaml: 2.7.0
      yargs: 17.7.2
      yargs-parser: 21.1.1
    optionalDependencies:
      '@nx/nx-darwin-arm64': 20.3.2
      '@nx/nx-darwin-x64': 20.3.2
      '@nx/nx-freebsd-x64': 20.3.2
      '@nx/nx-linux-arm-gnueabihf': 20.3.2
      '@nx/nx-linux-arm64-gnu': 20.3.2
      '@nx/nx-linux-arm64-musl': 20.3.2
      '@nx/nx-linux-x64-gnu': 20.3.2
      '@nx/nx-linux-x64-musl': 20.3.2
      '@nx/nx-win32-arm64-msvc': 20.3.2
      '@nx/nx-win32-x64-msvc': 20.3.2
    transitivePeerDependencies:
      - debug

  object-assign@4.1.1: {}

  obliterator@2.0.5: {}

  obuf@1.1.2: {}

  once@1.4.0:
    dependencies:
      wrappy: 1.0.2

  onetime@5.1.2:
    dependencies:
      mimic-fn: 2.1.0

  onetime@6.0.0:
    dependencies:
      mimic-fn: 4.0.0

  onetime@7.0.0:
    dependencies:
      mimic-function: 5.0.1

  open@8.4.2:
    dependencies:
      define-lazy-prop: 2.0.0
      is-docker: 2.2.1
      is-wsl: 2.2.0

  openai@4.79.3(encoding@0.1.13)(ws@7.5.10(bufferutil@4.0.9)(utf-8-validate@5.0.10))(zod@3.24.1):
    dependencies:
      '@types/node': 18.19.71
      '@types/node-fetch': 2.6.12
      abort-controller: 3.0.0
      agentkeepalive: 4.6.0
      form-data-encoder: 1.7.2
      formdata-node: 4.4.1
      node-fetch: 2.7.0(encoding@0.1.13)
    optionalDependencies:
      ws: 7.5.10(bufferutil@4.0.9)(utf-8-validate@5.0.10)
      zod: 3.24.1
    transitivePeerDependencies:
      - encoding

  openai@4.79.3(encoding@0.1.13)(ws@8.18.0(bufferutil@4.0.9)(utf-8-validate@5.0.10))(zod@3.24.1):
    dependencies:
      '@types/node': 18.19.71
      '@types/node-fetch': 2.6.12
      abort-controller: 3.0.0
      agentkeepalive: 4.6.0
      form-data-encoder: 1.7.2
      formdata-node: 4.4.1
      node-fetch: 2.7.0(encoding@0.1.13)
    optionalDependencies:
      ws: 8.18.0(bufferutil@4.0.9)(utf-8-validate@5.0.10)
      zod: 3.24.1
    transitivePeerDependencies:
      - encoding
    optional: true

  openapi-types@12.1.3: {}

  ora@5.3.0:
    dependencies:
      bl: 4.1.0
      chalk: 4.1.2
      cli-cursor: 3.1.0
      cli-spinners: 2.6.1
      is-interactive: 1.0.0
      log-symbols: 4.1.0
      strip-ansi: 6.0.1
      wcwidth: 1.0.1

  ora@5.4.1:
    dependencies:
      bl: 4.1.0
      chalk: 4.1.2
      cli-cursor: 3.1.0
      cli-spinners: 2.9.2
      is-interactive: 1.0.0
      is-unicode-supported: 0.1.0
      log-symbols: 4.1.0
      strip-ansi: 6.0.1
      wcwidth: 1.0.1

  os-tmpdir@1.0.2: {}

  ox@0.6.5(typescript@5.7.3)(zod@3.24.1):
    dependencies:
      '@adraffy/ens-normalize': 1.10.1
      '@noble/curves': 1.8.1
      '@noble/hashes': 1.7.1
      '@scure/bip32': 1.6.0
      '@scure/bip39': 1.5.0
      abitype: 1.0.7(typescript@5.7.3)(zod@3.24.1)
      eventemitter3: 5.0.1
    optionalDependencies:
      typescript: 5.7.3
    transitivePeerDependencies:
      - zod

  p-finally@1.0.0: {}

  p-limit@1.3.0:
    dependencies:
      p-try: 1.0.0

  p-limit@2.3.0:
    dependencies:
      p-try: 2.2.0

  p-limit@3.1.0:
    dependencies:
      yocto-queue: 0.1.0

  p-limit@4.0.0:
    dependencies:
      yocto-queue: 1.1.1

  p-locate@2.0.0:
    dependencies:
      p-limit: 1.3.0

  p-locate@4.1.0:
    dependencies:
      p-limit: 2.3.0

  p-locate@6.0.0:
    dependencies:
      p-limit: 4.0.0

  p-map-series@2.1.0: {}

  p-map@4.0.0:
    dependencies:
      aggregate-error: 3.1.0

  p-pipe@3.1.0: {}

  p-queue@6.6.2:
    dependencies:
      eventemitter3: 4.0.7
      p-timeout: 3.2.0

  p-reduce@2.1.0: {}

  p-retry@4.6.2:
    dependencies:
      '@types/retry': 0.12.0
      retry: 0.13.1

  p-timeout@3.2.0:
    dependencies:
      p-finally: 1.0.0

  p-try@1.0.0: {}

  p-try@2.2.0: {}

  p-waterfall@2.1.1:
    dependencies:
      p-reduce: 2.1.0

  package-json-from-dist@1.0.1: {}

  pacote@18.0.6:
    dependencies:
      '@npmcli/git': 5.0.8
      '@npmcli/installed-package-contents': 2.1.0
      '@npmcli/package-json': 5.2.0
      '@npmcli/promise-spawn': 7.0.2
      '@npmcli/run-script': 8.1.0
      cacache: 18.0.4
      fs-minipass: 3.0.3
      minipass: 7.1.2
      npm-package-arg: 11.0.2
      npm-packlist: 8.0.2
      npm-pick-manifest: 9.1.0
      npm-registry-fetch: 17.1.0
      proc-log: 4.2.0
      promise-retry: 2.0.1
      sigstore: 2.3.1
      ssri: 10.0.6
      tar: 6.2.1
    transitivePeerDependencies:
      - bluebird
      - supports-color

  pako@2.1.0: {}

  parent-module@1.0.1:
    dependencies:
      callsites: 3.1.0

  parse-conflict-json@3.0.1:
    dependencies:
      json-parse-even-better-errors: 3.0.2
      just-diff: 6.0.2
      just-diff-apply: 5.5.0

  parse-json@4.0.0:
    dependencies:
      error-ex: 1.3.2
      json-parse-better-errors: 1.0.2

  parse-json@5.2.0:
    dependencies:
      '@babel/code-frame': 7.26.2
      error-ex: 1.3.2
      json-parse-even-better-errors: 2.3.1
      lines-and-columns: 1.2.4

  parse-path@7.0.0:
    dependencies:
      protocols: 2.0.1

  parse-url@8.1.0:
    dependencies:
      parse-path: 7.0.0

  path-exists@3.0.0: {}

  path-exists@4.0.0: {}

  path-exists@5.0.0: {}

  path-is-absolute@1.0.1: {}

  path-key@3.1.1: {}

  path-key@4.0.0: {}

  path-parse@1.0.7: {}

  path-scurry@1.11.1:
    dependencies:
      lru-cache: 10.4.3
      minipass: 7.1.2

  path-type@3.0.0:
    dependencies:
      pify: 3.0.0

  path-type@4.0.0: {}

  peek-readable@4.1.0: {}

  pg-cloudflare@1.1.1:
    optional: true

  pg-connection-string@2.7.0: {}

  pg-int8@1.0.1: {}

  pg-numeric@1.0.2: {}

  pg-pool@3.7.1(pg@8.13.1):
    dependencies:
      pg: 8.13.1

  pg-protocol@1.7.1: {}

  pg-types@2.2.0:
    dependencies:
      pg-int8: 1.0.1
      postgres-array: 2.0.0
      postgres-bytea: 1.0.0
      postgres-date: 1.0.7
      postgres-interval: 1.2.0

  pg-types@4.0.2:
    dependencies:
      pg-int8: 1.0.1
      pg-numeric: 1.0.2
      postgres-array: 3.0.2
      postgres-bytea: 3.0.0
      postgres-date: 2.1.0
      postgres-interval: 3.0.0
      postgres-range: 1.1.4

  pg@8.13.1:
    dependencies:
      pg-connection-string: 2.7.0
      pg-pool: 3.7.1(pg@8.13.1)
      pg-protocol: 1.7.1
      pg-types: 2.2.0
      pgpass: 1.0.5
    optionalDependencies:
      pg-cloudflare: 1.1.1

  pgpass@1.0.5:
    dependencies:
      split2: 4.2.0

  picocolors@1.1.1: {}

  picomatch@2.3.1: {}

  picomatch@4.0.2: {}

  pidtree@0.6.0: {}

  pify@2.3.0: {}

  pify@3.0.0: {}

  pify@4.0.1: {}

  pify@5.0.0: {}

  pirates@4.0.6: {}

  pkg-dir@4.2.0:
    dependencies:
      find-up: 4.1.0

  playwright-core@1.49.1: {}

  playwright@1.49.1:
    dependencies:
      playwright-core: 1.49.1
    optionalDependencies:
      fsevents: 2.3.2

  postcss-load-config@6.0.1(jiti@2.4.2)(yaml@2.7.0):
    dependencies:
      lilconfig: 3.1.3
    optionalDependencies:
      jiti: 2.4.2
      yaml: 2.7.0

  postcss-selector-parser@6.1.2:
    dependencies:
      cssesc: 3.0.0
      util-deprecate: 1.0.2

  postgres-array@2.0.0: {}

  postgres-array@3.0.2: {}

  postgres-bytea@1.0.0: {}

  postgres-bytea@3.0.0:
    dependencies:
      obuf: 1.1.2

  postgres-date@1.0.7: {}

  postgres-date@2.1.0: {}

  postgres-interval@1.2.0:
    dependencies:
      xtend: 4.0.2

  postgres-interval@3.0.0: {}

  postgres-range@1.1.4: {}

  prettier@3.5.1: {}

  pretty-format@29.7.0:
    dependencies:
      '@jest/schemas': 29.6.3
      ansi-styles: 5.2.0
      react-is: 18.3.1

  proc-log@4.2.0: {}

  process-nextick-args@2.0.1: {}

  proggy@2.0.0: {}

  promise-all-reject-late@1.0.1: {}

  promise-call-limit@3.0.2: {}

  promise-inflight@1.0.1: {}

  promise-retry@2.0.1:
    dependencies:
      err-code: 2.0.3
      retry: 0.12.0

  prompts@2.4.2:
    dependencies:
      kleur: 3.0.3
      sisteransi: 1.0.5

  promzard@1.0.2:
    dependencies:
      read: 3.0.1

  protocols@2.0.1: {}

  proxy-from-env@1.1.0: {}

  psl@1.15.0:
    dependencies:
      punycode: 2.3.1

  punycode@2.3.1: {}

  pure-rand@6.1.0: {}

  querystringify@2.2.0: {}

  queue-microtask@1.2.3: {}

  quick-lru@4.0.1: {}

  react-is@18.3.1: {}

  read-cmd-shim@4.0.0: {}

  read-package-json-fast@3.0.2:
    dependencies:
      json-parse-even-better-errors: 3.0.2
      npm-normalize-package-bin: 3.0.1

  read-pkg-up@3.0.0:
    dependencies:
      find-up: 2.1.0
      read-pkg: 3.0.0

  read-pkg-up@7.0.1:
    dependencies:
      find-up: 4.1.0
      read-pkg: 5.2.0
      type-fest: 0.8.1

  read-pkg@3.0.0:
    dependencies:
      load-json-file: 4.0.0
      normalize-package-data: 2.5.0
      path-type: 3.0.0

  read-pkg@5.2.0:
    dependencies:
      '@types/normalize-package-data': 2.4.4
      normalize-package-data: 2.5.0
      parse-json: 5.2.0
      type-fest: 0.6.0

  read@3.0.1:
    dependencies:
      mute-stream: 1.0.0

  readable-stream@2.3.8:
    dependencies:
      core-util-is: 1.0.3
      inherits: 2.0.4
      isarray: 1.0.0
      process-nextick-args: 2.0.1
      safe-buffer: 5.1.2
      string_decoder: 1.1.1
      util-deprecate: 1.0.2

  readable-stream@3.6.2:
    dependencies:
      inherits: 2.0.4
      string_decoder: 1.3.0
      util-deprecate: 1.0.2

  readable-web-to-node-stream@3.0.2:
    dependencies:
      readable-stream: 3.6.2

  readdirp@4.1.2: {}

  redent@3.0.0:
    dependencies:
      indent-string: 4.0.0
      strip-indent: 3.0.0

  regenerator-runtime@0.14.1: {}

  require-directory@2.1.1: {}

  require-from-string@2.0.2: {}

  requires-port@1.0.0: {}

  resolve-cwd@3.0.0:
    dependencies:
      resolve-from: 5.0.0

  resolve-from@4.0.0: {}

  resolve-from@5.0.0: {}

  resolve.exports@2.0.3: {}

  resolve@1.22.10:
    dependencies:
      is-core-module: 2.16.1
      path-parse: 1.0.7
      supports-preserve-symlinks-flag: 1.0.0

  restore-cursor@3.1.0:
    dependencies:
      onetime: 5.1.2
      signal-exit: 3.0.7

  restore-cursor@5.1.0:
    dependencies:
      onetime: 7.0.0
      signal-exit: 4.1.0

  retry-axios@2.6.0(axios@1.7.9(debug@4.4.0)):
    dependencies:
      axios: 1.7.9(debug@4.4.0)

  retry@0.12.0: {}

  retry@0.13.1: {}

  reusify@1.0.4: {}

  rfdc@1.4.1: {}

  rimraf@4.4.1:
    dependencies:
      glob: 9.3.5

  rimraf@5.0.10:
    dependencies:
      glob: 10.4.5

  ripemd160@2.0.2:
    dependencies:
      hash-base: 3.1.0
      inherits: 2.0.4

  rollup@4.34.8:
    dependencies:
      '@types/estree': 1.0.6
    optionalDependencies:
      '@rollup/rollup-android-arm-eabi': 4.34.8
      '@rollup/rollup-android-arm64': 4.34.8
      '@rollup/rollup-darwin-arm64': 4.34.8
      '@rollup/rollup-darwin-x64': 4.34.8
      '@rollup/rollup-freebsd-arm64': 4.34.8
      '@rollup/rollup-freebsd-x64': 4.34.8
      '@rollup/rollup-linux-arm-gnueabihf': 4.34.8
      '@rollup/rollup-linux-arm-musleabihf': 4.34.8
      '@rollup/rollup-linux-arm64-gnu': 4.34.8
      '@rollup/rollup-linux-arm64-musl': 4.34.8
      '@rollup/rollup-linux-loongarch64-gnu': 4.34.8
      '@rollup/rollup-linux-powerpc64le-gnu': 4.34.8
      '@rollup/rollup-linux-riscv64-gnu': 4.34.8
      '@rollup/rollup-linux-s390x-gnu': 4.34.8
      '@rollup/rollup-linux-x64-gnu': 4.34.8
      '@rollup/rollup-linux-x64-musl': 4.34.8
      '@rollup/rollup-win32-arm64-msvc': 4.34.8
      '@rollup/rollup-win32-ia32-msvc': 4.34.8
      '@rollup/rollup-win32-x64-msvc': 4.34.8
      fsevents: 2.3.3

  rpc-websockets@9.0.4:
    dependencies:
      '@swc/helpers': 0.5.15
      '@types/uuid': 8.3.4
      '@types/ws': 8.5.13
      buffer: 6.0.3
      eventemitter3: 5.0.1
      uuid: 8.3.2
      ws: 8.18.0(bufferutil@4.0.9)(utf-8-validate@5.0.10)
    optionalDependencies:
      bufferutil: 4.0.9
      utf-8-validate: 5.0.10

  run-async@2.4.1: {}

  run-parallel@1.2.0:
    dependencies:
      queue-microtask: 1.2.3

  rxjs@7.8.1:
    dependencies:
      tslib: 2.8.1

  safe-buffer@5.1.2: {}

  safe-buffer@5.2.1: {}

  safer-buffer@2.1.2: {}

  scrypt-js@3.0.1: {}

  semver@5.7.2: {}

  semver@6.3.1: {}

  semver@7.6.3: {}

  set-blocking@2.0.0: {}

  sha.js@2.4.11:
    dependencies:
      inherits: 2.0.4
      safe-buffer: 5.2.1

  shallow-clone@3.0.1:
    dependencies:
      kind-of: 6.0.3

  sharp@0.33.5:
    dependencies:
      color: 4.2.3
      detect-libc: 2.0.3
      semver: 7.6.3
    optionalDependencies:
      '@img/sharp-darwin-arm64': 0.33.5
      '@img/sharp-darwin-x64': 0.33.5
      '@img/sharp-libvips-darwin-arm64': 1.0.4
      '@img/sharp-libvips-darwin-x64': 1.0.4
      '@img/sharp-libvips-linux-arm': 1.0.5
      '@img/sharp-libvips-linux-arm64': 1.0.4
      '@img/sharp-libvips-linux-s390x': 1.0.4
      '@img/sharp-libvips-linux-x64': 1.0.4
      '@img/sharp-libvips-linuxmusl-arm64': 1.0.4
      '@img/sharp-libvips-linuxmusl-x64': 1.0.4
      '@img/sharp-linux-arm': 0.33.5
      '@img/sharp-linux-arm64': 0.33.5
      '@img/sharp-linux-s390x': 0.33.5
      '@img/sharp-linux-x64': 0.33.5
      '@img/sharp-linuxmusl-arm64': 0.33.5
      '@img/sharp-linuxmusl-x64': 0.33.5
      '@img/sharp-wasm32': 0.33.5
      '@img/sharp-win32-ia32': 0.33.5
      '@img/sharp-win32-x64': 0.33.5

  shebang-command@2.0.0:
    dependencies:
      shebang-regex: 3.0.0

  shebang-regex@3.0.0: {}

  signal-exit@3.0.7: {}

  signal-exit@4.1.0: {}

  sigstore@2.3.1:
    dependencies:
      '@sigstore/bundle': 2.3.2
      '@sigstore/core': 1.1.0
      '@sigstore/protobuf-specs': 0.3.3
      '@sigstore/sign': 2.3.2
      '@sigstore/tuf': 2.3.4
      '@sigstore/verify': 1.2.1
    transitivePeerDependencies:
      - supports-color

  simple-swizzle@0.2.2:
    dependencies:
      is-arrayish: 0.3.2

  simple-wcswidth@1.0.1: {}

  sisteransi@1.0.5: {}

  slash@3.0.0: {}

  slice-ansi@5.0.0:
    dependencies:
      ansi-styles: 6.2.1
      is-fullwidth-code-point: 4.0.0

  slice-ansi@7.1.0:
    dependencies:
      ansi-styles: 6.2.1
      is-fullwidth-code-point: 5.0.0

  smart-buffer@4.2.0: {}

  snake-case@3.0.4:
    dependencies:
      dot-case: 3.0.4
      tslib: 2.8.1

  socks-proxy-agent@8.0.5:
    dependencies:
      agent-base: 7.1.3
      debug: 4.4.0
      socks: 2.8.3
    transitivePeerDependencies:
      - supports-color

  socks@2.8.3:
    dependencies:
      ip-address: 9.0.5
      smart-buffer: 4.2.0

  sort-keys@2.0.0:
    dependencies:
      is-plain-obj: 1.1.0

  source-map-support@0.5.13:
    dependencies:
      buffer-from: 1.1.2
      source-map: 0.6.1

  source-map@0.6.1: {}

  source-map@0.8.0-beta.0:
    dependencies:
      whatwg-url: 7.1.0

  spdx-correct@3.2.0:
    dependencies:
      spdx-expression-parse: 3.0.1
      spdx-license-ids: 3.0.21

  spdx-exceptions@2.5.0: {}

  spdx-expression-parse@3.0.1:
    dependencies:
      spdx-exceptions: 2.5.0
      spdx-license-ids: 3.0.21

  spdx-license-ids@3.0.21: {}

  split2@3.2.2:
    dependencies:
      readable-stream: 3.6.2

  split2@4.2.0: {}

  split@1.0.1:
    dependencies:
      through: 2.3.8

  sprintf-js@1.0.3: {}

  sprintf-js@1.1.3: {}

  ssri@10.0.6:
    dependencies:
      minipass: 7.1.2

  stack-utils@2.0.6:
    dependencies:
      escape-string-regexp: 2.0.0

  stats-lite@2.2.0:
    dependencies:
      isnumber: 1.0.0

  string-argv@0.3.2: {}

  string-length@4.0.2:
    dependencies:
      char-regex: 1.0.2
      strip-ansi: 6.0.1

  string-width@4.2.3:
    dependencies:
      emoji-regex: 8.0.0
      is-fullwidth-code-point: 3.0.0
      strip-ansi: 6.0.1

  string-width@5.1.2:
    dependencies:
      eastasianwidth: 0.2.0
      emoji-regex: 9.2.2
      strip-ansi: 7.1.0

  string-width@7.2.0:
    dependencies:
      emoji-regex: 10.4.0
      get-east-asian-width: 1.3.0
      strip-ansi: 7.1.0

  string_decoder@1.1.1:
    dependencies:
      safe-buffer: 5.1.2

  string_decoder@1.3.0:
    dependencies:
      safe-buffer: 5.2.1

  strip-ansi@6.0.1:
    dependencies:
      ansi-regex: 5.0.1

  strip-ansi@7.1.0:
    dependencies:
      ansi-regex: 6.1.0

  strip-bom@3.0.0: {}

  strip-bom@4.0.0: {}

  strip-final-newline@2.0.0: {}

  strip-final-newline@3.0.0: {}

  strip-indent@3.0.0:
    dependencies:
      min-indent: 1.0.1

  strip-json-comments@3.1.1: {}

  strong-log-transformer@2.1.0:
    dependencies:
      duplexer: 0.1.2
      minimist: 1.2.8
      through: 2.3.8

  strtok3@6.3.0:
    dependencies:
      '@tokenizer/token': 0.3.0
      peek-readable: 4.1.0

  sucrase@3.35.0:
    dependencies:
      '@jridgewell/gen-mapping': 0.3.8
      commander: 4.1.1
      glob: 10.4.5
      lines-and-columns: 1.2.4
      mz: 2.7.0
      pirates: 4.0.6
      ts-interface-checker: 0.1.13

  superstruct@0.15.5: {}

  superstruct@2.0.2: {}

  supports-color@7.2.0:
    dependencies:
      has-flag: 4.0.0

  supports-color@8.1.1:
    dependencies:
      has-flag: 4.0.0

  supports-preserve-symlinks-flag@1.0.0: {}

  tar-stream@2.2.0:
    dependencies:
      bl: 4.1.0
      end-of-stream: 1.4.4
      fs-constants: 1.0.0
      inherits: 2.0.4
      readable-stream: 3.6.2

  tar@6.2.1:
    dependencies:
      chownr: 2.0.0
      fs-minipass: 2.1.0
      minipass: 5.0.0
      minizlib: 2.1.2
      mkdirp: 1.0.4
      yallist: 4.0.0

  temp-dir@1.0.0: {}

  test-exclude@6.0.0:
    dependencies:
      '@istanbuljs/schema': 0.1.3
      glob: 7.2.3
      minimatch: 3.1.2

  text-encoding-utf-8@1.0.2: {}

  text-extensions@1.9.0: {}

  text-extensions@2.4.0: {}

  thenify-all@1.6.0:
    dependencies:
      thenify: 3.3.1

  thenify@3.3.1:
    dependencies:
      any-promise: 1.3.0

  through2@2.0.5:
    dependencies:
      readable-stream: 2.3.8
      xtend: 4.0.2

  through@2.3.8: {}

  tiny-invariant@1.3.3: {}

  tiny-warning@1.0.3: {}

  tinyexec@0.3.2: {}

  tinyglobby@0.2.11:
    dependencies:
      fdir: 6.4.3(picomatch@4.0.2)
      picomatch: 4.0.2

  tmp@0.0.33:
    dependencies:
      os-tmpdir: 1.0.2

  tmp@0.2.3: {}

  tmpl@1.0.5: {}

  to-regex-range@5.0.1:
    dependencies:
      is-number: 7.0.0

  toformat@2.0.0: {}

  token-types@4.2.1:
    dependencies:
      '@tokenizer/token': 0.3.0
      ieee754: 1.2.1

  toml@3.0.0: {}

  tough-cookie@4.1.4:
    dependencies:
      psl: 1.15.0
      punycode: 2.3.1
      universalify: 0.2.0
      url-parse: 1.5.10

  tr46@0.0.3: {}

  tr46@1.0.1:
    dependencies:
      punycode: 2.3.1

  tree-kill@1.2.2: {}

  treeverse@3.0.0: {}

  trim-newlines@3.0.1: {}

  ts-interface-checker@0.1.13: {}

  ts-jest@29.2.5(@babel/core@7.26.0)(@jest/transform@29.7.0)(@jest/types@29.6.3)(babel-jest@29.7.0(@babel/core@7.26.0))(esbuild@0.24.2)(jest@29.7.0(@types/node@20.17.14)(ts-node@10.9.2(@types/node@20.17.14)(typescript@5.7.3)))(typescript@5.7.3):
    dependencies:
      bs-logger: 0.2.6
      ejs: 3.1.10
      fast-json-stable-stringify: 2.1.0
      jest: 29.7.0(@types/node@20.17.14)(ts-node@10.9.2(@types/node@20.17.14)(typescript@5.7.3))
      jest-util: 29.7.0
      json5: 2.2.3
      lodash.memoize: 4.1.2
      make-error: 1.3.6
      semver: 7.6.3
      typescript: 5.7.3
      yargs-parser: 21.1.1
    optionalDependencies:
      '@babel/core': 7.26.0
      '@jest/transform': 29.7.0
      '@jest/types': 29.6.3
      babel-jest: 29.7.0(@babel/core@7.26.0)
      esbuild: 0.24.2

  ts-node@10.9.2(@types/node@20.17.14)(typescript@5.7.3):
    dependencies:
      '@cspotcode/source-map-support': 0.8.1
      '@tsconfig/node10': 1.0.11
      '@tsconfig/node12': 1.0.11
      '@tsconfig/node14': 1.0.3
      '@tsconfig/node16': 1.0.4
      '@types/node': 20.17.14
      acorn: 8.14.0
      acorn-walk: 8.3.4
      arg: 4.1.3
      create-require: 1.1.1
      diff: 4.0.2
      make-error: 1.3.6
      typescript: 5.7.3
      v8-compile-cache-lib: 3.0.1
      yn: 3.1.1
    optional: true

  ts-node@10.9.2(@types/node@22.7.5)(typescript@5.7.3):
    dependencies:
      '@cspotcode/source-map-support': 0.8.1
      '@tsconfig/node10': 1.0.11
      '@tsconfig/node12': 1.0.11
      '@tsconfig/node14': 1.0.3
      '@tsconfig/node16': 1.0.4
      '@types/node': 22.7.5
      acorn: 8.14.0
      acorn-walk: 8.3.4
      arg: 4.1.3
      create-require: 1.1.1
      diff: 4.0.2
      make-error: 1.3.6
      typescript: 5.7.3
      v8-compile-cache-lib: 3.0.1
      yn: 3.1.1

  tsconfig-paths@4.2.0:
    dependencies:
      json5: 2.2.3
      minimist: 1.2.8
      strip-bom: 3.0.0

  tslib@2.7.0: {}

  tslib@2.8.1: {}

  tsup@8.3.5(jiti@2.4.2)(typescript@5.7.3)(yaml@2.7.0):
    dependencies:
      bundle-require: 5.1.0(esbuild@0.24.2)
      cac: 6.7.14
      chokidar: 4.0.3
      consola: 3.4.0
      debug: 4.4.0
      esbuild: 0.24.2
      joycon: 3.1.1
      picocolors: 1.1.1
      postcss-load-config: 6.0.1(jiti@2.4.2)(yaml@2.7.0)
      resolve-from: 5.0.0
      rollup: 4.34.8
      source-map: 0.8.0-beta.0
      sucrase: 3.35.0
      tinyexec: 0.3.2
      tinyglobby: 0.2.11
      tree-kill: 1.2.2
    optionalDependencies:
      typescript: 5.7.3
    transitivePeerDependencies:
      - jiti
      - supports-color
      - tsx
      - yaml

  tuf-js@2.2.1:
    dependencies:
      '@tufjs/models': 2.0.1
      debug: 4.4.0
      make-fetch-happen: 13.0.1
    transitivePeerDependencies:
      - supports-color

  tweetnacl@1.0.3: {}

  type-detect@4.0.8: {}

  type-fest@0.18.1: {}

  type-fest@0.21.3: {}

  type-fest@0.4.1: {}

  type-fest@0.6.0: {}

  type-fest@0.8.1: {}

  typedarray@0.0.6: {}

  typescript@5.7.3: {}

  uglify-js@3.19.3:
    optional: true

  undici-types@5.26.5: {}

  undici-types@6.19.8: {}

  unicorn-magic@0.1.0: {}

  unique-filename@3.0.0:
    dependencies:
      unique-slug: 4.0.0

  unique-slug@4.0.0:
    dependencies:
      imurmurhash: 0.1.4

  universal-user-agent@6.0.1: {}

  universalify@0.2.0: {}

  universalify@2.0.1: {}

  upath@2.0.1: {}

  update-browserslist-db@1.1.2(browserslist@4.24.4):
    dependencies:
      browserslist: 4.24.4
      escalade: 3.2.0
      picocolors: 1.1.1

  uri-js@4.4.1:
    dependencies:
      punycode: 2.3.1

  url-parse@1.5.10:
    dependencies:
      querystringify: 2.2.0
      requires-port: 1.0.0

  utf-8-validate@5.0.10:
    dependencies:
      node-gyp-build: 4.8.4
    optional: true

  util-deprecate@1.0.2: {}

  uuid@10.0.0: {}

  uuid@8.3.2: {}

  uuid@9.0.1: {}

  v8-compile-cache-lib@3.0.1: {}

  v8-to-istanbul@9.3.0:
    dependencies:
      '@jridgewell/trace-mapping': 0.3.25
      '@types/istanbul-lib-coverage': 2.0.6
      convert-source-map: 2.0.0

  validate-npm-package-license@3.0.4:
    dependencies:
      spdx-correct: 3.2.0
      spdx-expression-parse: 3.0.1

  validate-npm-package-name@5.0.1: {}

  viem@1.21.4(bufferutil@4.0.9)(typescript@5.7.3)(utf-8-validate@5.0.10)(zod@3.24.1):
    dependencies:
      '@adraffy/ens-normalize': 1.10.0
      '@noble/curves': 1.2.0
      '@noble/hashes': 1.3.2
      '@scure/bip32': 1.3.2
      '@scure/bip39': 1.2.1
      abitype: 0.9.8(typescript@5.7.3)(zod@3.24.1)
      isows: 1.0.3(ws@8.13.0(bufferutil@4.0.9)(utf-8-validate@5.0.10))
      ws: 8.13.0(bufferutil@4.0.9)(utf-8-validate@5.0.10)
    optionalDependencies:
      typescript: 5.7.3
    transitivePeerDependencies:
      - bufferutil
      - utf-8-validate
      - zod

  viem@2.22.11(bufferutil@4.0.9)(typescript@5.7.3)(utf-8-validate@5.0.10)(zod@3.24.1):
    dependencies:
      '@noble/curves': 1.7.0
      '@noble/hashes': 1.6.1
      '@scure/bip32': 1.6.0
      '@scure/bip39': 1.5.0
      abitype: 1.0.7(typescript@5.7.3)(zod@3.24.1)
      isows: 1.0.6(ws@8.18.0(bufferutil@4.0.9)(utf-8-validate@5.0.10))
      ox: 0.6.5(typescript@5.7.3)(zod@3.24.1)
      ws: 8.18.0(bufferutil@4.0.9)(utf-8-validate@5.0.10)
    optionalDependencies:
      typescript: 5.7.3
    transitivePeerDependencies:
      - bufferutil
      - utf-8-validate
      - zod

  walk-up-path@3.0.1: {}

  walker@1.0.8:
    dependencies:
      makeerror: 1.0.12

  wcwidth@1.0.1:
    dependencies:
      defaults: 1.0.4

  web-streams-polyfill@4.0.0-beta.3: {}

  webidl-conversions@3.0.1: {}

  webidl-conversions@4.0.2: {}

  whatwg-url@5.0.0:
    dependencies:
      tr46: 0.0.3
      webidl-conversions: 3.0.1

  whatwg-url@7.1.0:
    dependencies:
      lodash.sortby: 4.7.0
      tr46: 1.0.1
      webidl-conversions: 4.0.2

  which@2.0.2:
    dependencies:
      isexe: 2.0.0

  which@4.0.0:
    dependencies:
      isexe: 3.1.1

  wide-align@1.1.5:
    dependencies:
      string-width: 4.2.3

  wordwrap@1.0.0: {}

  wrap-ansi@6.2.0:
    dependencies:
      ansi-styles: 4.3.0
      string-width: 4.2.3
      strip-ansi: 6.0.1

  wrap-ansi@7.0.0:
    dependencies:
      ansi-styles: 4.3.0
      string-width: 4.2.3
      strip-ansi: 6.0.1

  wrap-ansi@8.1.0:
    dependencies:
      ansi-styles: 6.2.1
      string-width: 5.1.2
      strip-ansi: 7.1.0

  wrap-ansi@9.0.0:
    dependencies:
      ansi-styles: 6.2.1
      string-width: 7.2.0
      strip-ansi: 7.1.0

  wrappy@1.0.2: {}

  write-file-atomic@2.4.3:
    dependencies:
      graceful-fs: 4.2.11
      imurmurhash: 0.1.4
      signal-exit: 3.0.7

  write-file-atomic@4.0.2:
    dependencies:
      imurmurhash: 0.1.4
      signal-exit: 3.0.7

  write-file-atomic@5.0.1:
    dependencies:
      imurmurhash: 0.1.4
      signal-exit: 4.1.0

  write-json-file@3.2.0:
    dependencies:
      detect-indent: 5.0.0
      graceful-fs: 4.2.11
      make-dir: 2.1.0
      pify: 4.0.1
      sort-keys: 2.0.0
      write-file-atomic: 2.4.3

  write-pkg@4.0.0:
    dependencies:
      sort-keys: 2.0.0
      type-fest: 0.4.1
      write-json-file: 3.2.0

  ws@7.4.6(bufferutil@4.0.9)(utf-8-validate@5.0.10):
    optionalDependencies:
      bufferutil: 4.0.9
      utf-8-validate: 5.0.10

  ws@7.5.10(bufferutil@4.0.9)(utf-8-validate@5.0.10):
    optionalDependencies:
      bufferutil: 4.0.9
      utf-8-validate: 5.0.10

  ws@8.13.0(bufferutil@4.0.9)(utf-8-validate@5.0.10):
    optionalDependencies:
      bufferutil: 4.0.9
      utf-8-validate: 5.0.10

  ws@8.17.1(bufferutil@4.0.9)(utf-8-validate@5.0.10):
    optionalDependencies:
      bufferutil: 4.0.9
      utf-8-validate: 5.0.10

  ws@8.18.0(bufferutil@4.0.9)(utf-8-validate@5.0.10):
    optionalDependencies:
      bufferutil: 4.0.9
      utf-8-validate: 5.0.10

  xtend@4.0.2: {}

  y18n@5.0.8: {}

  yallist@3.1.1: {}

  yallist@4.0.0: {}

  yaml@2.7.0: {}

  yargs-parser@20.2.9: {}

  yargs-parser@21.1.1: {}

  yargs@16.2.0:
    dependencies:
      cliui: 7.0.4
      escalade: 3.2.0
      get-caller-file: 2.0.5
      require-directory: 2.1.1
      string-width: 4.2.3
      y18n: 5.0.8
      yargs-parser: 20.2.9

  yargs@17.7.2:
    dependencies:
      cliui: 8.0.1
      escalade: 3.2.0
      get-caller-file: 2.0.5
      require-directory: 2.1.1
      string-width: 4.2.3
      y18n: 5.0.8
      yargs-parser: 21.1.1

  yn@3.1.1: {}

  yocto-queue@0.1.0: {}

  yocto-queue@1.1.1: {}

  zod-to-json-schema@3.24.1(zod@3.24.1):
    dependencies:
      zod: 3.24.1

  zod@3.24.1: {}<|MERGE_RESOLUTION|>--- conflicted
+++ resolved
@@ -85,7 +85,7 @@
         version: 0.30.1(bufferutil@4.0.9)(encoding@0.1.13)(utf-8-validate@5.0.10)
       '@langchain/core':
         specifier: ^0.3.32
-        version: 0.3.32(openai@4.79.3(encoding@0.1.13)(ws@7.5.10(bufferutil@4.0.9)(utf-8-validate@5.0.10))(zod@3.24.1))
+        version: 0.3.32(openai@4.79.3(encoding@0.1.13)(ws@8.18.0(bufferutil@4.0.9)(utf-8-validate@5.0.10))(zod@3.24.1))
       '@pancakeswap/sdk':
         specifier: ^5.7.7
         version: 5.8.10(bufferutil@4.0.9)(typescript@5.7.3)(utf-8-validate@5.0.10)(zod@3.24.1)
@@ -208,7 +208,7 @@
         version: link:../../core
       '@langchain/core':
         specifier: ^0.3.32
-        version: 0.3.32(openai@4.79.3(encoding@0.1.13)(ws@7.5.10(bufferutil@4.0.9)(utf-8-validate@5.0.10))(zod@3.24.1))
+        version: 0.3.32(openai@4.79.3(encoding@0.1.13)(ws@8.18.0(bufferutil@4.0.9)(utf-8-validate@5.0.10))(zod@3.24.1))
       '@solana/web3.js':
         specifier: ^1.98.0
         version: 1.98.0(bufferutil@4.0.9)(encoding@0.1.13)(utf-8-validate@5.0.10)
@@ -258,7 +258,7 @@
         version: link:../../core
       '@langchain/core':
         specifier: ^0.3.32
-        version: 0.3.32(openai@4.79.3(encoding@0.1.13)(ws@7.5.10(bufferutil@4.0.9)(utf-8-validate@5.0.10))(zod@3.24.1))
+        version: 0.3.32(openai@4.79.3(encoding@0.1.13)(ws@8.18.0(bufferutil@4.0.9)(utf-8-validate@5.0.10))(zod@3.24.1))
       '@solana/web3.js':
         specifier: 1.98.0
         version: 1.98.0(bufferutil@4.0.9)(encoding@0.1.13)(utf-8-validate@5.0.10)
@@ -286,7 +286,7 @@
         version: link:../../core
       '@langchain/core':
         specifier: ^0.3.32
-        version: 0.3.32(openai@4.79.3(encoding@0.1.13)(ws@7.5.10(bufferutil@4.0.9)(utf-8-validate@5.0.10))(zod@3.24.1))
+        version: 0.3.32(openai@4.79.3(encoding@0.1.13)(ws@8.18.0(bufferutil@4.0.9)(utf-8-validate@5.0.10))(zod@3.24.1))
       '@solana/web3.js':
         specifier: 1.98.0
         version: 1.98.0(bufferutil@4.0.9)(encoding@0.1.13)(utf-8-validate@5.0.10)
@@ -428,7 +428,6 @@
       '@binkai/core':
         specifier: workspace:*
         version: link:../../core
-<<<<<<< HEAD
       '@binkai/swap-plugin':
         specifier: workspace:*
         version: link:../../plugins/swap
@@ -457,8 +456,6 @@
       '@binkai/core':
         specifier: workspace:*
         version: link:../../core
-=======
->>>>>>> 10ff907e
       '@binkai/swap-plugin':
         specifier: workspace:*
         version: link:../../plugins/swap
@@ -8996,7 +8993,7 @@
       isstream: 0.1.2
       jsonwebtoken: 9.0.2
       mime-types: 2.1.35
-      retry-axios: 2.6.0(axios@1.7.9(debug@4.4.0))
+      retry-axios: 2.6.0(axios@1.7.9)
       tough-cookie: 4.1.4
     transitivePeerDependencies:
       - supports-color
@@ -10792,7 +10789,7 @@
       onetime: 7.0.0
       signal-exit: 4.1.0
 
-  retry-axios@2.6.0(axios@1.7.9(debug@4.4.0)):
+  retry-axios@2.6.0(axios@1.7.9):
     dependencies:
       axios: 1.7.9(debug@4.4.0)
 
