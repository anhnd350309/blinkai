lockfileVersion: '9.0'

settings:
  autoInstallPeers: true
  excludeLinksFromLockfile: false

importers:

  .:
    devDependencies:
      '@commitlint/cli':
        specifier: ^19.7.1
        version: 19.7.1(@types/node@22.7.5)(typescript@5.7.3)
      '@commitlint/config-conventional':
        specifier: ^19.7.1
        version: 19.7.1
      husky:
        specifier: ^9.1.7
        version: 9.1.7
      lerna:
        specifier: ^8.1.9
        version: 8.1.9(encoding@0.1.13)
      lint-staged:
        specifier: ^15.4.3
        version: 15.4.3
      prettier:
        specifier: ^3.5.1
        version: 3.5.1
      typescript:
        specifier: ^5.7.3
        version: 5.7.3

  examples/basic:
    dependencies:
      '@binkai/bink-provider':
        specifier: workspace:*
        version: link:../../packages/providers/bink
      '@binkai/birdeye-provider':
        specifier: workspace:*
        version: link:../../packages/providers/birdeye
      '@binkai/core':
        specifier: workspace:*
        version: link:../../packages/core
<<<<<<< HEAD
      '@binkai/four-meme-provider':
        specifier: workspace:*
        version: link:../../packages/providers/four-meme
=======
      '@binkai/knowledge-plugin':
        specifier: workspace:*
        version: link:../../packages/plugins/knowledge
>>>>>>> 3ee3f593
      '@binkai/okx-provider':
        specifier: workspace:*
        version: link:../../packages/providers/okx
      '@binkai/pancakeswap-provider':
        specifier: workspace:*
        version: link:../../packages/providers/pancakeswap
      '@binkai/postgres-adapter':
        specifier: workspace:*
        version: link:../../packages/adapters/postgres
      '@binkai/swap-plugin':
        specifier: workspace:*
        version: link:../../packages/plugins/swap
      '@binkai/token-plugin':
        specifier: workspace:*
        version: link:../../packages/plugins/token
      '@langchain/core':
        specifier: ^0.3.32
        version: 0.3.32(openai@4.79.3(encoding@0.1.13)(ws@8.18.0(bufferutil@4.0.9)(utf-8-validate@5.0.10))(zod@3.24.1))
      '@pancakeswap/sdk':
        specifier: ^5.7.7
        version: 5.8.10(bufferutil@4.0.9)(typescript@5.7.3)(utf-8-validate@5.0.10)(zod@3.24.1)
      axios:
        specifier: ^1.6.7
        version: 1.7.9(debug@4.4.0)
      bip39:
        specifier: ^3.1.0
        version: 3.1.0
      ethers:
        specifier: ^6.11.1
        version: 6.13.5(bufferutil@4.0.9)(utf-8-validate@5.0.10)
    devDependencies:
      ts-node:
        specifier: ^10.9.2
        version: 10.9.2(@types/node@22.7.5)(typescript@5.7.3)
      typescript:
        specifier: ^5.7.3
        version: 5.7.3

  packages/adapters/postgres:
    dependencies:
      '@binkai/core':
        specifier: workspace:*
        version: link:../../core
      '@types/pg':
        specifier: 8.11.10
        version: 8.11.10
      pg:
        specifier: 8.13.1
        version: 8.13.1
      uuid:
        specifier: ^9.0.0
        version: 9.0.1
    devDependencies:
      '@types/jest':
        specifier: ^29.5.14
        version: 29.5.14
      '@types/uuid':
        specifier: ^10.0.0
        version: 10.0.0
      jest:
        specifier: ^29.0.0
        version: 29.7.0(@types/node@20.17.14)(ts-node@10.9.2(@types/node@20.17.14)(typescript@5.7.3))
      ts-jest:
        specifier: ^29.2.5
        version: 29.2.5(@babel/core@7.26.0)(@jest/transform@29.7.0)(@jest/types@29.6.3)(babel-jest@29.7.0(@babel/core@7.26.0))(esbuild@0.24.2)(jest@29.7.0(@types/node@20.17.14)(ts-node@10.9.2(@types/node@20.17.14)(typescript@5.7.3)))(typescript@5.7.3)
      tsup:
        specifier: 8.3.5
        version: 8.3.5(jiti@2.4.2)(typescript@5.7.3)(yaml@2.7.0)

  packages/core:
    dependencies:
      '@langchain/community':
        specifier: ^0.3.26
        version: 0.3.26(@browserbasehq/sdk@2.0.0(encoding@0.1.13))(@browserbasehq/stagehand@1.10.0(@playwright/test@1.49.1)(bufferutil@4.0.9)(deepmerge@4.3.1)(dotenv@16.4.7)(encoding@0.1.13)(openai@4.79.3(encoding@0.1.13)(ws@7.5.10(bufferutil@4.0.9)(utf-8-validate@5.0.10))(zod@3.24.1))(utf-8-validate@5.0.10)(zod@3.24.1))(@ibm-cloud/watsonx-ai@1.3.2(@langchain/core@0.3.32(openai@4.79.3(encoding@0.1.13)(ws@7.5.10(bufferutil@4.0.9)(utf-8-validate@5.0.10))(zod@3.24.1))))(@langchain/core@0.3.32(openai@4.79.3(encoding@0.1.13)(ws@7.5.10(bufferutil@4.0.9)(utf-8-validate@5.0.10))(zod@3.24.1)))(axios@1.7.9)(crypto-js@4.2.0)(encoding@0.1.13)(handlebars@4.7.8)(ibm-cloud-sdk-core@5.1.3)(ignore@5.3.2)(jsonwebtoken@9.0.2)(lodash@4.17.21)(openai@4.79.3(encoding@0.1.13)(ws@7.5.10(bufferutil@4.0.9)(utf-8-validate@5.0.10))(zod@3.24.1))(pg@8.13.1)(playwright@1.49.1)(ws@7.5.10(bufferutil@4.0.9)(utf-8-validate@5.0.10))
      '@langchain/core':
        specifier: ^0.3.32
        version: 0.3.32(openai@4.79.3(encoding@0.1.13)(ws@7.5.10(bufferutil@4.0.9)(utf-8-validate@5.0.10))(zod@3.24.1))
      '@langchain/openai':
        specifier: ^0.3.17
        version: 0.3.17(@langchain/core@0.3.32(openai@4.79.3(encoding@0.1.13)(ws@7.5.10(bufferutil@4.0.9)(utf-8-validate@5.0.10))(zod@3.24.1)))(encoding@0.1.13)(ws@7.5.10(bufferutil@4.0.9)(utf-8-validate@5.0.10))
      '@solana/web3.js':
        specifier: ^1.98.0
        version: 1.98.0(bufferutil@4.0.9)(encoding@0.1.13)(utf-8-validate@5.0.10)
      bip39:
        specifier: ^3.1.0
        version: 3.1.0
      bs58:
        specifier: ^6.0.0
        version: 6.0.0
      dotenv:
        specifier: ^16.4.7
        version: 16.4.7
      ed25519-hd-key:
        specifier: ^1.3.0
        version: 1.3.0
      ethers:
        specifier: ^6.13.5
        version: 6.13.5(bufferutil@4.0.9)(utf-8-validate@5.0.10)
      langchain:
        specifier: ^0.3.12
        version: 0.3.12(@langchain/core@0.3.32(openai@4.79.3(encoding@0.1.13)(ws@7.5.10(bufferutil@4.0.9)(utf-8-validate@5.0.10))(zod@3.24.1)))(axios@1.7.9)(encoding@0.1.13)(handlebars@4.7.8)(openai@4.79.3(encoding@0.1.13)(ws@7.5.10(bufferutil@4.0.9)(utf-8-validate@5.0.10))(zod@3.24.1))(ws@7.5.10(bufferutil@4.0.9)(utf-8-validate@5.0.10))
      tweetnacl:
        specifier: ^1.0.3
        version: 1.0.3
      zod:
        specifier: ^3.24.1
        version: 3.24.1
    devDependencies:
      '@types/bs58':
        specifier: ^4.0.4
        version: 4.0.4
      '@types/dotenv':
        specifier: ^8.2.0
        version: 8.2.3
      '@types/jest':
        specifier: ^29.5.14
        version: 29.5.14
      '@types/node':
        specifier: ^20.17.12
        version: 20.17.14
      '@types/uuid':
        specifier: ^10.0.0
        version: 10.0.0
      jest:
        specifier: ^29.7.0
        version: 29.7.0(@types/node@20.17.14)(ts-node@10.9.2(@types/node@20.17.14)(typescript@5.7.3))
      ts-jest:
        specifier: ^29.1.1
        version: 29.2.5(@babel/core@7.26.0)(@jest/transform@29.7.0)(@jest/types@29.6.3)(babel-jest@29.7.0(@babel/core@7.26.0))(esbuild@0.24.2)(jest@29.7.0(@types/node@20.17.14)(ts-node@10.9.2(@types/node@20.17.14)(typescript@5.7.3)))(typescript@5.7.3)
      typescript:
        specifier: ^5.7.3
        version: 5.7.3

  packages/plugins/knowledge:
    dependencies:
      '@binkai/core':
        specifier: workspace:*
        version: link:../../core
      '@langchain/core':
        specifier: ^0.3.32
        version: 0.3.32(openai@4.79.3(encoding@0.1.13)(ws@8.18.0(bufferutil@4.0.9)(utf-8-validate@5.0.10))(zod@3.24.1))
      zod:
        specifier: ^3.22.4
        version: 3.24.1
    devDependencies:
      '@types/node':
        specifier: ^20.0.0
        version: 20.17.14
      rimraf:
        specifier: ^5.0.0
        version: 5.0.10
      typescript:
        specifier: ^5.0.0
        version: 5.7.3

  packages/plugins/swap:
    dependencies:
      '@binkai/core':
        specifier: workspace:*
        version: link:../../core
      '@langchain/core':
        specifier: ^0.3.32
        version: 0.3.32(openai@4.79.3(encoding@0.1.13)(ws@8.18.0(bufferutil@4.0.9)(utf-8-validate@5.0.10))(zod@3.24.1))
      ethers:
        specifier: ^6.0.0
        version: 6.13.5(bufferutil@4.0.9)(utf-8-validate@5.0.10)
      zod:
        specifier: ^3.22.4
        version: 3.24.1
    devDependencies:
      '@types/node':
        specifier: ^20.0.0
        version: 20.17.14
      rimraf:
        specifier: ^5.0.0
        version: 5.0.10
      typescript:
        specifier: ^5.0.0
        version: 5.7.3

  packages/plugins/token:
    dependencies:
      '@binkai/core':
        specifier: workspace:*
        version: link:../../core
      '@langchain/core':
        specifier: ^0.3.32
        version: 0.3.32(openai@4.79.3(encoding@0.1.13)(ws@8.18.0(bufferutil@4.0.9)(utf-8-validate@5.0.10))(zod@3.24.1))
      zod:
        specifier: ^3.22.4
        version: 3.24.1
    devDependencies:
      rimraf:
        specifier: ^5.0.0
        version: 5.0.10
      typescript:
        specifier: ^5.0.0
        version: 5.7.3

  packages/providers/bink:
    dependencies:
      '@binkai/core':
        specifier: workspace:*
        version: link:../../core
      '@binkai/knowledge-plugin':
        specifier: workspace:*
        version: link:../../plugins/knowledge
      axios:
        specifier: ^1.6.7
        version: 1.7.9(debug@4.4.0)
      zod:
        specifier: ^3.22.4
        version: 3.24.1
    devDependencies:
      rimraf:
        specifier: ^5.0.0
        version: 5.0.10
      typescript:
        specifier: ^5.0.0
        version: 5.7.3

  packages/providers/birdeye:
    dependencies:
      '@binkai/core':
        specifier: workspace:*
        version: link:../../core
      '@binkai/token-plugin':
        specifier: workspace:*
        version: link:../../plugins/token
      axios:
        specifier: ^1.6.7
        version: 1.7.9(debug@4.4.0)
      zod:
        specifier: ^3.22.4
        version: 3.24.1
    devDependencies:
      rimraf:
        specifier: ^5.0.0
        version: 5.0.10
      typescript:
        specifier: ^5.0.0
        version: 5.7.3

  packages/providers/four-meme:
    dependencies:
      '@binkai/swap-plugin':
        specifier: workspace:*
        version: link:../../plugins/swap
      ethers:
        specifier: ^6.0.0
        version: 6.13.5(bufferutil@4.0.9)(utf-8-validate@5.0.10)
    devDependencies:
      '@types/node':
        specifier: ^20.0.0
        version: 20.17.14
      rimraf:
        specifier: ^5.0.0
        version: 5.0.10
      typescript:
        specifier: ^5.0.0
        version: 5.7.3

  packages/providers/okx:
    dependencies:
      '@binkai/swap-plugin':
        specifier: workspace:*
        version: link:../../plugins/swap
      crypto-js:
        specifier: ^4.1.1
        version: 4.2.0
      ethers:
        specifier: ^6.0.0
        version: 6.13.5(bufferutil@4.0.9)(utf-8-validate@5.0.10)
    devDependencies:
      '@types/crypto-js':
        specifier: ^4.2.2
        version: 4.2.2
      '@types/node':
        specifier: ^20.0.0
        version: 20.17.14
      rimraf:
        specifier: ^5.0.0
        version: 5.0.10
      typescript:
        specifier: ^5.0.0
        version: 5.7.3

  packages/providers/pancakeswap:
    dependencies:
      '@binkai/swap-plugin':
        specifier: workspace:*
        version: link:../../plugins/swap
      '@pancakeswap/sdk':
        specifier: ^5.8.10
        version: 5.8.10(bufferutil@4.0.9)(typescript@5.7.3)(utf-8-validate@5.0.10)(zod@3.24.1)
      '@pancakeswap/smart-router':
        specifier: ^7.0.2
        version: 7.0.2(bufferutil@4.0.9)(encoding@0.1.13)(typescript@5.7.3)(utf-8-validate@5.0.10)
      '@pancakeswap/universal-router-sdk':
        specifier: ^1.0.42
        version: 1.0.42(bufferutil@4.0.9)(encoding@0.1.13)(typescript@5.7.3)(utf-8-validate@5.0.10)(zod@3.24.1)
      '@uniswap/permit2-sdk':
        specifier: ^1.3.0
        version: 1.3.0(bufferutil@4.0.9)(utf-8-validate@5.0.10)
      ethers:
        specifier: ^6.0.0
        version: 6.13.5(bufferutil@4.0.9)(utf-8-validate@5.0.10)
      graphql-request:
        specifier: 5.0.0
        version: 5.0.0(encoding@0.1.13)(graphql@16.10.0)
      viem:
        specifier: ^2.22.11
        version: 2.22.11(bufferutil@4.0.9)(typescript@5.7.3)(utf-8-validate@5.0.10)(zod@3.24.1)
    devDependencies:
      '@types/node':
        specifier: ^20.0.0
        version: 20.17.14
      rimraf:
        specifier: ^5.0.0
        version: 5.0.10
      typescript:
        specifier: ^5.0.0
        version: 5.7.3

packages:

  '@adraffy/ens-normalize@1.10.1':
    resolution: {integrity: sha512-96Z2IP3mYmF1Xg2cDm8f1gWGf/HUVedQ3FMifV4kG/PQ4yEP51xDtRAEfhVNt5f/uzpNkZHwWQuUcu6D6K+Ekw==}

  '@ampproject/remapping@2.3.0':
    resolution: {integrity: sha512-30iZtAPgz+LTIYoeivqYo853f02jBYSd5uGnGpkFV0M3xOt9aN73erkgYAmZU43x4VfqcnLxW9Kpg3R5LC4YYw==}
    engines: {node: '>=6.0.0'}

  '@anthropic-ai/sdk@0.27.3':
    resolution: {integrity: sha512-IjLt0gd3L4jlOfilxVXTifn42FnVffMgDC04RJK1KDZpmkBWLv0XC92MVVmkxrFZNS/7l3xWgP/I3nqtX1sQHw==}

  '@babel/code-frame@7.26.2':
    resolution: {integrity: sha512-RJlIHRueQgwWitWgF8OdFYGZX328Ax5BCemNGlqHfplnRT9ESi8JkFlvaVYbS+UubVY6dpv87Fs2u5M29iNFVQ==}
    engines: {node: '>=6.9.0'}

  '@babel/compat-data@7.26.5':
    resolution: {integrity: sha512-XvcZi1KWf88RVbF9wn8MN6tYFloU5qX8KjuF3E1PVBmJ9eypXfs4GRiJwLuTZL0iSnJUKn1BFPa5BPZZJyFzPg==}
    engines: {node: '>=6.9.0'}

  '@babel/core@7.26.0':
    resolution: {integrity: sha512-i1SLeK+DzNnQ3LL/CswPCa/E5u4lh1k6IAEphON8F+cXt0t9euTshDru0q7/IqMa1PMPz5RnHuHscF8/ZJsStg==}
    engines: {node: '>=6.9.0'}

  '@babel/generator@7.26.5':
    resolution: {integrity: sha512-2caSP6fN9I7HOe6nqhtft7V4g7/V/gfDsC3Ag4W7kEzzvRGKqiv0pu0HogPiZ3KaVSoNDhUws6IJjDjpfmYIXw==}
    engines: {node: '>=6.9.0'}

  '@babel/helper-compilation-targets@7.26.5':
    resolution: {integrity: sha512-IXuyn5EkouFJscIDuFF5EsiSolseme1s0CZB+QxVugqJLYmKdxI1VfIBOst0SUu4rnk2Z7kqTwmoO1lp3HIfnA==}
    engines: {node: '>=6.9.0'}

  '@babel/helper-module-imports@7.25.9':
    resolution: {integrity: sha512-tnUA4RsrmflIM6W6RFTLFSXITtl0wKjgpnLgXyowocVPrbYrLUXSBXDgTs8BlbmIzIdlBySRQjINYs2BAkiLtw==}
    engines: {node: '>=6.9.0'}

  '@babel/helper-module-transforms@7.26.0':
    resolution: {integrity: sha512-xO+xu6B5K2czEnQye6BHA7DolFFmS3LB7stHZFaOLb1pAwO1HWLS8fXA+eh0A2yIvltPVmx3eNNDBJA2SLHXFw==}
    engines: {node: '>=6.9.0'}
    peerDependencies:
      '@babel/core': ^7.0.0

  '@babel/helper-plugin-utils@7.26.5':
    resolution: {integrity: sha512-RS+jZcRdZdRFzMyr+wcsaqOmld1/EqTghfaBGQQd/WnRdzdlvSZ//kF7U8VQTxf1ynZ4cjUcYgjVGx13ewNPMg==}
    engines: {node: '>=6.9.0'}

  '@babel/helper-string-parser@7.25.9':
    resolution: {integrity: sha512-4A/SCr/2KLd5jrtOMFzaKjVtAei3+2r/NChoBNoZ3EyP/+GlhoaEGoWOZUmFmoITP7zOJyHIMm+DYRd8o3PvHA==}
    engines: {node: '>=6.9.0'}

  '@babel/helper-validator-identifier@7.25.9':
    resolution: {integrity: sha512-Ed61U6XJc3CVRfkERJWDz4dJwKe7iLmmJsbOGu9wSloNSFttHV0I8g6UAgb7qnK5ly5bGLPd4oXZlxCdANBOWQ==}
    engines: {node: '>=6.9.0'}

  '@babel/helper-validator-option@7.25.9':
    resolution: {integrity: sha512-e/zv1co8pp55dNdEcCynfj9X7nyUKUXoUEwfXqaZt0omVOmDe9oOTdKStH4GmAw6zxMFs50ZayuMfHDKlO7Tfw==}
    engines: {node: '>=6.9.0'}

  '@babel/helpers@7.26.0':
    resolution: {integrity: sha512-tbhNuIxNcVb21pInl3ZSjksLCvgdZy9KwJ8brv993QtIVKJBBkYXz4q4ZbAv31GdnC+R90np23L5FbEBlthAEw==}
    engines: {node: '>=6.9.0'}

  '@babel/parser@7.26.5':
    resolution: {integrity: sha512-SRJ4jYmXRqV1/Xc+TIVG84WjHBXKlxO9sHQnA2Pf12QQEAp1LOh6kDzNHXcUnbH1QI0FDoPPVOt+vyUDucxpaw==}
    engines: {node: '>=6.0.0'}
    hasBin: true

  '@babel/plugin-syntax-async-generators@7.8.4':
    resolution: {integrity: sha512-tycmZxkGfZaxhMRbXlPXuVFpdWlXpir2W4AMhSJgRKzk/eDlIXOhb2LHWoLpDF7TEHylV5zNhykX6KAgHJmTNw==}
    peerDependencies:
      '@babel/core': ^7.0.0-0

  '@babel/plugin-syntax-bigint@7.8.3':
    resolution: {integrity: sha512-wnTnFlG+YxQm3vDxpGE57Pj0srRU4sHE/mDkt1qv2YJJSeUAec2ma4WLUnUPeKjyrfntVwe/N6dCXpU+zL3Npg==}
    peerDependencies:
      '@babel/core': ^7.0.0-0

  '@babel/plugin-syntax-class-properties@7.12.13':
    resolution: {integrity: sha512-fm4idjKla0YahUNgFNLCB0qySdsoPiZP3iQE3rky0mBUtMZ23yDJ9SJdg6dXTSDnulOVqiF3Hgr9nbXvXTQZYA==}
    peerDependencies:
      '@babel/core': ^7.0.0-0

  '@babel/plugin-syntax-class-static-block@7.14.5':
    resolution: {integrity: sha512-b+YyPmr6ldyNnM6sqYeMWE+bgJcJpO6yS4QD7ymxgH34GBPNDM/THBh8iunyvKIZztiwLH4CJZ0RxTk9emgpjw==}
    engines: {node: '>=6.9.0'}
    peerDependencies:
      '@babel/core': ^7.0.0-0

  '@babel/plugin-syntax-import-attributes@7.26.0':
    resolution: {integrity: sha512-e2dttdsJ1ZTpi3B9UYGLw41hifAubg19AtCu/2I/F1QNVclOBr1dYpTdmdyZ84Xiz43BS/tCUkMAZNLv12Pi+A==}
    engines: {node: '>=6.9.0'}
    peerDependencies:
      '@babel/core': ^7.0.0-0

  '@babel/plugin-syntax-import-meta@7.10.4':
    resolution: {integrity: sha512-Yqfm+XDx0+Prh3VSeEQCPU81yC+JWZ2pDPFSS4ZdpfZhp4MkFMaDC1UqseovEKwSUpnIL7+vK+Clp7bfh0iD7g==}
    peerDependencies:
      '@babel/core': ^7.0.0-0

  '@babel/plugin-syntax-json-strings@7.8.3':
    resolution: {integrity: sha512-lY6kdGpWHvjoe2vk4WrAapEuBR69EMxZl+RoGRhrFGNYVK8mOPAW8VfbT/ZgrFbXlDNiiaxQnAtgVCZ6jv30EA==}
    peerDependencies:
      '@babel/core': ^7.0.0-0

  '@babel/plugin-syntax-jsx@7.25.9':
    resolution: {integrity: sha512-ld6oezHQMZsZfp6pWtbjaNDF2tiiCYYDqQszHt5VV437lewP9aSi2Of99CK0D0XB21k7FLgnLcmQKyKzynfeAA==}
    engines: {node: '>=6.9.0'}
    peerDependencies:
      '@babel/core': ^7.0.0-0

  '@babel/plugin-syntax-logical-assignment-operators@7.10.4':
    resolution: {integrity: sha512-d8waShlpFDinQ5MtvGU9xDAOzKH47+FFoney2baFIoMr952hKOLp1HR7VszoZvOsV/4+RRszNY7D17ba0te0ig==}
    peerDependencies:
      '@babel/core': ^7.0.0-0

  '@babel/plugin-syntax-nullish-coalescing-operator@7.8.3':
    resolution: {integrity: sha512-aSff4zPII1u2QD7y+F8oDsz19ew4IGEJg9SVW+bqwpwtfFleiQDMdzA/R+UlWDzfnHFCxxleFT0PMIrR36XLNQ==}
    peerDependencies:
      '@babel/core': ^7.0.0-0

  '@babel/plugin-syntax-numeric-separator@7.10.4':
    resolution: {integrity: sha512-9H6YdfkcK/uOnY/K7/aA2xpzaAgkQn37yzWUMRK7OaPOqOpGS1+n0H5hxT9AUw9EsSjPW8SVyMJwYRtWs3X3ug==}
    peerDependencies:
      '@babel/core': ^7.0.0-0

  '@babel/plugin-syntax-object-rest-spread@7.8.3':
    resolution: {integrity: sha512-XoqMijGZb9y3y2XskN+P1wUGiVwWZ5JmoDRwx5+3GmEplNyVM2s2Dg8ILFQm8rWM48orGy5YpI5Bl8U1y7ydlA==}
    peerDependencies:
      '@babel/core': ^7.0.0-0

  '@babel/plugin-syntax-optional-catch-binding@7.8.3':
    resolution: {integrity: sha512-6VPD0Pc1lpTqw0aKoeRTMiB+kWhAoT24PA+ksWSBrFtl5SIRVpZlwN3NNPQjehA2E/91FV3RjLWoVTglWcSV3Q==}
    peerDependencies:
      '@babel/core': ^7.0.0-0

  '@babel/plugin-syntax-optional-chaining@7.8.3':
    resolution: {integrity: sha512-KoK9ErH1MBlCPxV0VANkXW2/dw4vlbGDrFgz8bmUsBGYkFRcbRwMh6cIJubdPrkxRwuGdtCk0v/wPTKbQgBjkg==}
    peerDependencies:
      '@babel/core': ^7.0.0-0

  '@babel/plugin-syntax-private-property-in-object@7.14.5':
    resolution: {integrity: sha512-0wVnp9dxJ72ZUJDV27ZfbSj6iHLoytYZmh3rFcxNnvsJF3ktkzLDZPy/mA17HGsaQT3/DQsWYX1f1QGWkCoVUg==}
    engines: {node: '>=6.9.0'}
    peerDependencies:
      '@babel/core': ^7.0.0-0

  '@babel/plugin-syntax-top-level-await@7.14.5':
    resolution: {integrity: sha512-hx++upLv5U1rgYfwe1xBQUhRmU41NEvpUvrp8jkrSCdvGSnM5/qdRMtylJ6PG5OFkBaHkbTAKTnd3/YyESRHFw==}
    engines: {node: '>=6.9.0'}
    peerDependencies:
      '@babel/core': ^7.0.0-0

  '@babel/plugin-syntax-typescript@7.25.9':
    resolution: {integrity: sha512-hjMgRy5hb8uJJjUcdWunWVcoi9bGpJp8p5Ol1229PoN6aytsLwNMgmdftO23wnCLMfVmTwZDWMPNq/D1SY60JQ==}
    engines: {node: '>=6.9.0'}
    peerDependencies:
      '@babel/core': ^7.0.0-0

  '@babel/runtime@7.26.0':
    resolution: {integrity: sha512-FDSOghenHTiToteC/QRlv2q3DhPZ/oOXTBoirfWNx1Cx3TMVcGWQtMMmQcSvb/JjpNeGzx8Pq/b4fKEJuWm1sw==}
    engines: {node: '>=6.9.0'}

  '@babel/template@7.25.9':
    resolution: {integrity: sha512-9DGttpmPvIxBb/2uwpVo3dqJ+O6RooAFOS+lB+xDqoE2PVCE8nfoHMdZLpfCQRLwvohzXISPZcgxt80xLfsuwg==}
    engines: {node: '>=6.9.0'}

  '@babel/traverse@7.26.5':
    resolution: {integrity: sha512-rkOSPOw+AXbgtwUga3U4u8RpoK9FEFWBNAlTpcnkLFjL5CT+oyHNuUUC/xx6XefEJ16r38r8Bc/lfp6rYuHeJQ==}
    engines: {node: '>=6.9.0'}

  '@babel/types@7.26.5':
    resolution: {integrity: sha512-L6mZmwFDK6Cjh1nRCLXpa6no13ZIioJDz7mdkzHv399pThrTa/k0nUlNaenOeh2kWu/iaOQYElEpKPUswUa9Vg==}
    engines: {node: '>=6.9.0'}

  '@bcoe/v8-coverage@0.2.3':
    resolution: {integrity: sha512-0hYQ8SB4Db5zvZB4axdMHGwEaQjkZzFjQiN9LVYvIFB2nSUHW9tYpxWriPrWDASIxiaXax83REcLxuSdnGPZtw==}

  '@browserbasehq/sdk@2.0.0':
    resolution: {integrity: sha512-BdPlZyn0dpXlL70gNK4acpqWIRB+edo2z0/GalQdWghRq8iQjySd9fVIF3evKH1p2wCYekZJRK6tm29YfXB67g==}

  '@browserbasehq/stagehand@1.10.0':
    resolution: {integrity: sha512-lOWfdyWsvjb6iCx1IPMjKrBRGh8yB5YCD027r01fCuxUoiudrwx4WkqZ3o+MOmSpMhmM5X9V5PE3v4nmxp9juA==}
    peerDependencies:
      '@playwright/test': ^1.42.1
      deepmerge: ^4.3.1
      dotenv: ^16.4.5
      openai: ^4.62.1
      zod: ^3.23.8

  '@cfworker/json-schema@4.1.0':
    resolution: {integrity: sha512-/vYKi/qMxwNsuIJ9WGWwM2rflY40ZenK3Kh4uR5vB9/Nz12Y7IUN/Xf4wDA7vzPfw0VNh3b/jz4+MjcVgARKJg==}

  '@commitlint/cli@19.7.1':
    resolution: {integrity: sha512-iObGjR1tE/PfDtDTEfd+tnRkB3/HJzpQqRTyofS2MPPkDn1mp3DBC8SoPDayokfAy+xKhF8+bwRCJO25Nea0YQ==}
    engines: {node: '>=v18'}
    hasBin: true

  '@commitlint/config-conventional@19.7.1':
    resolution: {integrity: sha512-fsEIF8zgiI/FIWSnykdQNj/0JE4av08MudLTyYHm4FlLWemKoQvPNUYU2M/3tktWcCEyq7aOkDDgtjrmgWFbvg==}
    engines: {node: '>=v18'}

  '@commitlint/config-validator@19.5.0':
    resolution: {integrity: sha512-CHtj92H5rdhKt17RmgALhfQt95VayrUo2tSqY9g2w+laAXyk7K/Ef6uPm9tn5qSIwSmrLjKaXK9eiNuxmQrDBw==}
    engines: {node: '>=v18'}

  '@commitlint/ensure@19.5.0':
    resolution: {integrity: sha512-Kv0pYZeMrdg48bHFEU5KKcccRfKmISSm9MvgIgkpI6m+ohFTB55qZlBW6eYqh/XDfRuIO0x4zSmvBjmOwWTwkg==}
    engines: {node: '>=v18'}

  '@commitlint/execute-rule@19.5.0':
    resolution: {integrity: sha512-aqyGgytXhl2ejlk+/rfgtwpPexYyri4t8/n4ku6rRJoRhGZpLFMqrZ+YaubeGysCP6oz4mMA34YSTaSOKEeNrg==}
    engines: {node: '>=v18'}

  '@commitlint/format@19.5.0':
    resolution: {integrity: sha512-yNy088miE52stCI3dhG/vvxFo9e4jFkU1Mj3xECfzp/bIS/JUay4491huAlVcffOoMK1cd296q0W92NlER6r3A==}
    engines: {node: '>=v18'}

  '@commitlint/is-ignored@19.7.1':
    resolution: {integrity: sha512-3IaOc6HVg2hAoGleRK3r9vL9zZ3XY0rf1RsUf6jdQLuaD46ZHnXBiOPTyQ004C4IvYjSWqJwlh0/u2P73aIE3g==}
    engines: {node: '>=v18'}

  '@commitlint/lint@19.7.1':
    resolution: {integrity: sha512-LhcPfVjcOcOZA7LEuBBeO00o3MeZa+tWrX9Xyl1r9PMd5FWsEoZI9IgnGqTKZ0lZt5pO3ZlstgnRyY1CJJc9Xg==}
    engines: {node: '>=v18'}

  '@commitlint/load@19.6.1':
    resolution: {integrity: sha512-kE4mRKWWNju2QpsCWt428XBvUH55OET2N4QKQ0bF85qS/XbsRGG1MiTByDNlEVpEPceMkDr46LNH95DtRwcsfA==}
    engines: {node: '>=v18'}

  '@commitlint/message@19.5.0':
    resolution: {integrity: sha512-R7AM4YnbxN1Joj1tMfCyBryOC5aNJBdxadTZkuqtWi3Xj0kMdutq16XQwuoGbIzL2Pk62TALV1fZDCv36+JhTQ==}
    engines: {node: '>=v18'}

  '@commitlint/parse@19.5.0':
    resolution: {integrity: sha512-cZ/IxfAlfWYhAQV0TwcbdR1Oc0/r0Ik1GEessDJ3Lbuma/MRO8FRQX76eurcXtmhJC//rj52ZSZuXUg0oIX0Fw==}
    engines: {node: '>=v18'}

  '@commitlint/read@19.5.0':
    resolution: {integrity: sha512-TjS3HLPsLsxFPQj6jou8/CZFAmOP2y+6V4PGYt3ihbQKTY1Jnv0QG28WRKl/d1ha6zLODPZqsxLEov52dhR9BQ==}
    engines: {node: '>=v18'}

  '@commitlint/resolve-extends@19.5.0':
    resolution: {integrity: sha512-CU/GscZhCUsJwcKTJS9Ndh3AKGZTNFIOoQB2n8CmFnizE0VnEuJoum+COW+C1lNABEeqk6ssfc1Kkalm4bDklA==}
    engines: {node: '>=v18'}

  '@commitlint/rules@19.6.0':
    resolution: {integrity: sha512-1f2reW7lbrI0X0ozZMesS/WZxgPa4/wi56vFuJENBmed6mWq5KsheN/nxqnl/C23ioxpPO/PL6tXpiiFy5Bhjw==}
    engines: {node: '>=v18'}

  '@commitlint/to-lines@19.5.0':
    resolution: {integrity: sha512-R772oj3NHPkodOSRZ9bBVNq224DOxQtNef5Pl8l2M8ZnkkzQfeSTr4uxawV2Sd3ui05dUVzvLNnzenDBO1KBeQ==}
    engines: {node: '>=v18'}

  '@commitlint/top-level@19.5.0':
    resolution: {integrity: sha512-IP1YLmGAk0yWrImPRRc578I3dDUI5A2UBJx9FbSOjxe9sTlzFiwVJ+zeMLgAtHMtGZsC8LUnzmW1qRemkFU4ng==}
    engines: {node: '>=v18'}

  '@commitlint/types@19.5.0':
    resolution: {integrity: sha512-DSHae2obMSMkAtTBSOulg5X7/z+rGLxcXQIkg3OmWvY6wifojge5uVMydfhUvs7yQj+V7jNmRZ2Xzl8GJyqRgg==}
    engines: {node: '>=v18'}

  '@cspotcode/source-map-support@0.8.1':
    resolution: {integrity: sha512-IchNf6dN4tHoMFIn/7OE8LWZ19Y6q/67Bmf6vnGREv8RSbBVb9LPJxEcnwrcwX6ixSvaiGoomAUvu4YSxXrVgw==}
    engines: {node: '>=12'}

  '@emnapi/core@1.3.1':
    resolution: {integrity: sha512-pVGjBIt1Y6gg3EJN8jTcfpP/+uuRksIo055oE/OBkDNcjZqVbfkWCksG1Jp4yZnj3iKWyWX8fdG/j6UDYPbFog==}

  '@emnapi/runtime@1.3.1':
    resolution: {integrity: sha512-kEBmG8KyqtxJZv+ygbEim+KCGtIq1fC22Ms3S4ziXmYKm8uyoLX0MHONVKwp+9opg390VaKRNt4a7A9NwmpNhw==}

  '@emnapi/wasi-threads@1.0.1':
    resolution: {integrity: sha512-iIBu7mwkq4UQGeMEM8bLwNK962nXdhodeScX4slfQnRhEMMzvYivHhutCIk8uojvmASXXPC2WNEjwxFWk72Oqw==}

  '@esbuild/aix-ppc64@0.24.2':
    resolution: {integrity: sha512-thpVCb/rhxE/BnMLQ7GReQLLN8q9qbHmI55F4489/ByVg2aQaQ6kbcLb6FHkocZzQhxc4gx0sCk0tJkKBFzDhA==}
    engines: {node: '>=18'}
    cpu: [ppc64]
    os: [aix]

  '@esbuild/android-arm64@0.24.2':
    resolution: {integrity: sha512-cNLgeqCqV8WxfcTIOeL4OAtSmL8JjcN6m09XIgro1Wi7cF4t/THaWEa7eL5CMoMBdjoHOTh/vwTO/o2TRXIyzg==}
    engines: {node: '>=18'}
    cpu: [arm64]
    os: [android]

  '@esbuild/android-arm@0.24.2':
    resolution: {integrity: sha512-tmwl4hJkCfNHwFB3nBa8z1Uy3ypZpxqxfTQOcHX+xRByyYgunVbZ9MzUUfb0RxaHIMnbHagwAxuTL+tnNM+1/Q==}
    engines: {node: '>=18'}
    cpu: [arm]
    os: [android]

  '@esbuild/android-x64@0.24.2':
    resolution: {integrity: sha512-B6Q0YQDqMx9D7rvIcsXfmJfvUYLoP722bgfBlO5cGvNVb5V/+Y7nhBE3mHV9OpxBf4eAS2S68KZztiPaWq4XYw==}
    engines: {node: '>=18'}
    cpu: [x64]
    os: [android]

  '@esbuild/darwin-arm64@0.24.2':
    resolution: {integrity: sha512-kj3AnYWc+CekmZnS5IPu9D+HWtUI49hbnyqk0FLEJDbzCIQt7hg7ucF1SQAilhtYpIujfaHr6O0UHlzzSPdOeA==}
    engines: {node: '>=18'}
    cpu: [arm64]
    os: [darwin]

  '@esbuild/darwin-x64@0.24.2':
    resolution: {integrity: sha512-WeSrmwwHaPkNR5H3yYfowhZcbriGqooyu3zI/3GGpF8AyUdsrrP0X6KumITGA9WOyiJavnGZUwPGvxvwfWPHIA==}
    engines: {node: '>=18'}
    cpu: [x64]
    os: [darwin]

  '@esbuild/freebsd-arm64@0.24.2':
    resolution: {integrity: sha512-UN8HXjtJ0k/Mj6a9+5u6+2eZ2ERD7Edt1Q9IZiB5UZAIdPnVKDoG7mdTVGhHJIeEml60JteamR3qhsr1r8gXvg==}
    engines: {node: '>=18'}
    cpu: [arm64]
    os: [freebsd]

  '@esbuild/freebsd-x64@0.24.2':
    resolution: {integrity: sha512-TvW7wE/89PYW+IevEJXZ5sF6gJRDY/14hyIGFXdIucxCsbRmLUcjseQu1SyTko+2idmCw94TgyaEZi9HUSOe3Q==}
    engines: {node: '>=18'}
    cpu: [x64]
    os: [freebsd]

  '@esbuild/linux-arm64@0.24.2':
    resolution: {integrity: sha512-7HnAD6074BW43YvvUmE/35Id9/NB7BeX5EoNkK9obndmZBUk8xmJJeU7DwmUeN7tkysslb2eSl6CTrYz6oEMQg==}
    engines: {node: '>=18'}
    cpu: [arm64]
    os: [linux]

  '@esbuild/linux-arm@0.24.2':
    resolution: {integrity: sha512-n0WRM/gWIdU29J57hJyUdIsk0WarGd6To0s+Y+LwvlC55wt+GT/OgkwoXCXvIue1i1sSNWblHEig00GBWiJgfA==}
    engines: {node: '>=18'}
    cpu: [arm]
    os: [linux]

  '@esbuild/linux-ia32@0.24.2':
    resolution: {integrity: sha512-sfv0tGPQhcZOgTKO3oBE9xpHuUqguHvSo4jl+wjnKwFpapx+vUDcawbwPNuBIAYdRAvIDBfZVvXprIj3HA+Ugw==}
    engines: {node: '>=18'}
    cpu: [ia32]
    os: [linux]

  '@esbuild/linux-loong64@0.24.2':
    resolution: {integrity: sha512-CN9AZr8kEndGooS35ntToZLTQLHEjtVB5n7dl8ZcTZMonJ7CCfStrYhrzF97eAecqVbVJ7APOEe18RPI4KLhwQ==}
    engines: {node: '>=18'}
    cpu: [loong64]
    os: [linux]

  '@esbuild/linux-mips64el@0.24.2':
    resolution: {integrity: sha512-iMkk7qr/wl3exJATwkISxI7kTcmHKE+BlymIAbHO8xanq/TjHaaVThFF6ipWzPHryoFsesNQJPE/3wFJw4+huw==}
    engines: {node: '>=18'}
    cpu: [mips64el]
    os: [linux]

  '@esbuild/linux-ppc64@0.24.2':
    resolution: {integrity: sha512-shsVrgCZ57Vr2L8mm39kO5PPIb+843FStGt7sGGoqiiWYconSxwTiuswC1VJZLCjNiMLAMh34jg4VSEQb+iEbw==}
    engines: {node: '>=18'}
    cpu: [ppc64]
    os: [linux]

  '@esbuild/linux-riscv64@0.24.2':
    resolution: {integrity: sha512-4eSFWnU9Hhd68fW16GD0TINewo1L6dRrB+oLNNbYyMUAeOD2yCK5KXGK1GH4qD/kT+bTEXjsyTCiJGHPZ3eM9Q==}
    engines: {node: '>=18'}
    cpu: [riscv64]
    os: [linux]

  '@esbuild/linux-s390x@0.24.2':
    resolution: {integrity: sha512-S0Bh0A53b0YHL2XEXC20bHLuGMOhFDO6GN4b3YjRLK//Ep3ql3erpNcPlEFed93hsQAjAQDNsvcK+hV90FubSw==}
    engines: {node: '>=18'}
    cpu: [s390x]
    os: [linux]

  '@esbuild/linux-x64@0.24.2':
    resolution: {integrity: sha512-8Qi4nQcCTbLnK9WoMjdC9NiTG6/E38RNICU6sUNqK0QFxCYgoARqVqxdFmWkdonVsvGqWhmm7MO0jyTqLqwj0Q==}
    engines: {node: '>=18'}
    cpu: [x64]
    os: [linux]

  '@esbuild/netbsd-arm64@0.24.2':
    resolution: {integrity: sha512-wuLK/VztRRpMt9zyHSazyCVdCXlpHkKm34WUyinD2lzK07FAHTq0KQvZZlXikNWkDGoT6x3TD51jKQ7gMVpopw==}
    engines: {node: '>=18'}
    cpu: [arm64]
    os: [netbsd]

  '@esbuild/netbsd-x64@0.24.2':
    resolution: {integrity: sha512-VefFaQUc4FMmJuAxmIHgUmfNiLXY438XrL4GDNV1Y1H/RW3qow68xTwjZKfj/+Plp9NANmzbH5R40Meudu8mmw==}
    engines: {node: '>=18'}
    cpu: [x64]
    os: [netbsd]

  '@esbuild/openbsd-arm64@0.24.2':
    resolution: {integrity: sha512-YQbi46SBct6iKnszhSvdluqDmxCJA+Pu280Av9WICNwQmMxV7nLRHZfjQzwbPs3jeWnuAhE9Jy0NrnJ12Oz+0A==}
    engines: {node: '>=18'}
    cpu: [arm64]
    os: [openbsd]

  '@esbuild/openbsd-x64@0.24.2':
    resolution: {integrity: sha512-+iDS6zpNM6EnJyWv0bMGLWSWeXGN/HTaF/LXHXHwejGsVi+ooqDfMCCTerNFxEkM3wYVcExkeGXNqshc9iMaOA==}
    engines: {node: '>=18'}
    cpu: [x64]
    os: [openbsd]

  '@esbuild/sunos-x64@0.24.2':
    resolution: {integrity: sha512-hTdsW27jcktEvpwNHJU4ZwWFGkz2zRJUz8pvddmXPtXDzVKTTINmlmga3ZzwcuMpUvLw7JkLy9QLKyGpD2Yxig==}
    engines: {node: '>=18'}
    cpu: [x64]
    os: [sunos]

  '@esbuild/win32-arm64@0.24.2':
    resolution: {integrity: sha512-LihEQ2BBKVFLOC9ZItT9iFprsE9tqjDjnbulhHoFxYQtQfai7qfluVODIYxt1PgdoyQkz23+01rzwNwYfutxUQ==}
    engines: {node: '>=18'}
    cpu: [arm64]
    os: [win32]

  '@esbuild/win32-ia32@0.24.2':
    resolution: {integrity: sha512-q+iGUwfs8tncmFC9pcnD5IvRHAzmbwQ3GPS5/ceCyHdjXubwQWI12MKWSNSMYLJMq23/IUCvJMS76PDqXe1fxA==}
    engines: {node: '>=18'}
    cpu: [ia32]
    os: [win32]

  '@esbuild/win32-x64@0.24.2':
    resolution: {integrity: sha512-7VTgWzgMGvup6aSqDPLiW5zHaxYJGTO4OokMjIlrCtf+VpEL+cXKtCvg723iguPYI5oaUNdS+/V7OU2gvXVWEg==}
    engines: {node: '>=18'}
    cpu: [x64]
    os: [win32]

  '@ethersproject/abi@5.7.0':
    resolution: {integrity: sha512-351ktp42TiRcYB3H1OP8yajPeAQstMW/yCFokj/AthP9bLHzQFPlOrxOcwYEDkUAICmOHljvN4K39OMTMUa9RA==}

  '@ethersproject/abstract-provider@5.7.0':
    resolution: {integrity: sha512-R41c9UkchKCpAqStMYUpdunjo3pkEvZC3FAwZn5S5MGbXoMQOHIdHItezTETxAO5bevtMApSyEhn9+CHcDsWBw==}

  '@ethersproject/abstract-signer@5.7.0':
    resolution: {integrity: sha512-a16V8bq1/Cz+TGCkE2OPMTOUDLS3grCpdjoJCYNnVBbdYEMSgKrU0+B90s8b6H+ByYTBZN7a3g76jdIJi7UfKQ==}

  '@ethersproject/address@5.7.0':
    resolution: {integrity: sha512-9wYhYt7aghVGo758POM5nqcOMaE168Q6aRLJZwUmiqSrAungkG74gSSeKEIR7ukixesdRZGPgVqme6vmxs1fkA==}

  '@ethersproject/base64@5.7.0':
    resolution: {integrity: sha512-Dr8tcHt2mEbsZr/mwTPIQAf3Ai0Bks/7gTw9dSqk1mQvhW3XvRlmDJr/4n+wg1JmCl16NZue17CDh8xb/vZ0sQ==}

  '@ethersproject/basex@5.7.0':
    resolution: {integrity: sha512-ywlh43GwZLv2Voc2gQVTKBoVQ1mti3d8HK5aMxsfu/nRDnMmNqaSJ3r3n85HBByT8OpoY96SXM1FogC533T4zw==}

  '@ethersproject/bignumber@5.7.0':
    resolution: {integrity: sha512-n1CAdIHRWjSucQO3MC1zPSVgV/6dy/fjL9pMrPP9peL+QxEg9wOsVqwD4+818B6LUEtaXzVHQiuivzRoxPxUGw==}

  '@ethersproject/bytes@5.7.0':
    resolution: {integrity: sha512-nsbxwgFXWh9NyYWo+U8atvmMsSdKJprTcICAkvbBffT75qDocbuggBU0SJiVK2MuTrp0q+xvLkTnGMPK1+uA9A==}

  '@ethersproject/constants@5.7.0':
    resolution: {integrity: sha512-DHI+y5dBNvkpYUMiRQyxRBYBefZkJfo70VUkUAsRjcPs47muV9evftfZ0PJVCXYbAiCgght0DtcF9srFQmIgWA==}

  '@ethersproject/contracts@5.7.0':
    resolution: {integrity: sha512-5GJbzEU3X+d33CdfPhcyS+z8MzsTrBGk/sc+G+59+tPa9yFkl6HQ9D6L0QMgNTA9q8dT0XKxxkyp883XsQvbbg==}

  '@ethersproject/hash@5.7.0':
    resolution: {integrity: sha512-qX5WrQfnah1EFnO5zJv1v46a8HW0+E5xuBBDTwMFZLuVTx0tbU2kkx15NqdjxecrLGatQN9FGQKpb1FKdHCt+g==}

  '@ethersproject/hdnode@5.7.0':
    resolution: {integrity: sha512-OmyYo9EENBPPf4ERhR7oj6uAtUAhYGqOnIS+jE5pTXvdKBS99ikzq1E7Iv0ZQZ5V36Lqx1qZLeak0Ra16qpeOg==}

  '@ethersproject/json-wallets@5.7.0':
    resolution: {integrity: sha512-8oee5Xgu6+RKgJTkvEMl2wDgSPSAQ9MB/3JYjFV9jlKvcYHUXZC+cQp0njgmxdHkYWn8s6/IqIZYm0YWCjO/0g==}

  '@ethersproject/keccak256@5.7.0':
    resolution: {integrity: sha512-2UcPboeL/iW+pSg6vZ6ydF8tCnv3Iu/8tUmLLzWWGzxWKFFqOBQFLo6uLUv6BDrLgCDfN28RJ/wtByx+jZ4KBg==}

  '@ethersproject/logger@5.7.0':
    resolution: {integrity: sha512-0odtFdXu/XHtjQXJYA3u9G0G8btm0ND5Cu8M7i5vhEcE8/HmF4Lbdqanwyv4uQTr2tx6b7fQRmgLrsnpQlmnig==}

  '@ethersproject/networks@5.7.1':
    resolution: {integrity: sha512-n/MufjFYv3yFcUyfhnXotyDlNdFb7onmkSy8aQERi2PjNcnWQ66xXxa3XlS8nCcA8aJKJjIIMNJTC7tu80GwpQ==}

  '@ethersproject/pbkdf2@5.7.0':
    resolution: {integrity: sha512-oR/dBRZR6GTyaofd86DehG72hY6NpAjhabkhxgr3X2FpJtJuodEl2auADWBZfhDHgVCbu3/H/Ocq2uC6dpNjjw==}

  '@ethersproject/properties@5.7.0':
    resolution: {integrity: sha512-J87jy8suntrAkIZtecpxEPxY//szqr1mlBaYlQ0r4RCaiD2hjheqF9s1LVE8vVuJCXisjIP+JgtK/Do54ej4Sw==}

  '@ethersproject/providers@5.7.2':
    resolution: {integrity: sha512-g34EWZ1WWAVgr4aptGlVBF8mhl3VWjv+8hoAnzStu8Ah22VHBsuGzP17eb6xDVRzw895G4W7vvx60lFFur/1Rg==}

  '@ethersproject/random@5.7.0':
    resolution: {integrity: sha512-19WjScqRA8IIeWclFme75VMXSBvi4e6InrUNuaR4s5pTF2qNhcGdCUwdxUVGtDDqC00sDLCO93jPQoDUH4HVmQ==}

  '@ethersproject/rlp@5.7.0':
    resolution: {integrity: sha512-rBxzX2vK8mVF7b0Tol44t5Tb8gomOHkj5guL+HhzQ1yBh/ydjGnpw6at+X6Iw0Kp3OzzzkcKp8N9r0W4kYSs9w==}

  '@ethersproject/sha2@5.7.0':
    resolution: {integrity: sha512-gKlH42riwb3KYp0reLsFTokByAKoJdgFCwI+CCiX/k+Jm2mbNs6oOaCjYQSlI1+XBVejwH2KrmCbMAT/GnRDQw==}

  '@ethersproject/signing-key@5.7.0':
    resolution: {integrity: sha512-MZdy2nL3wO0u7gkB4nA/pEf8lu1TlFswPNmy8AiYkfKTdO6eXBJyUdmHO/ehm/htHw9K/qF8ujnTyUAD+Ry54Q==}

  '@ethersproject/solidity@5.7.0':
    resolution: {integrity: sha512-HmabMd2Dt/raavyaGukF4XxizWKhKQ24DoLtdNbBmNKUOPqwjsKQSdV9GQtj9CBEea9DlzETlVER1gYeXXBGaA==}

  '@ethersproject/strings@5.7.0':
    resolution: {integrity: sha512-/9nu+lj0YswRNSH0NXYqrh8775XNyEdUQAuf3f+SmOrnVewcJ5SBNAjF7lpgehKi4abvNNXyf+HX86czCdJ8Mg==}

  '@ethersproject/transactions@5.7.0':
    resolution: {integrity: sha512-kmcNicCp1lp8qanMTC3RIikGgoJ80ztTyvtsFvCYpSCfkjhD0jZ2LOrnbcuxuToLIUYYf+4XwD1rP+B/erDIhQ==}

  '@ethersproject/units@5.7.0':
    resolution: {integrity: sha512-pD3xLMy3SJu9kG5xDGI7+xhTEmGXlEqXU4OfNapmfnxLVY4EMSSRp7j1k7eezutBPH7RBN/7QPnwR7hzNlEFeg==}

  '@ethersproject/wallet@5.7.0':
    resolution: {integrity: sha512-MhmXlJXEJFBFVKrDLB4ZdDzxcBxQ3rLyCkhNqVu3CDYvR97E+8r01UgrI+TI99Le+aYm/in/0vp86guJuM7FCA==}

  '@ethersproject/web@5.7.1':
    resolution: {integrity: sha512-Gueu8lSvyjBWL4cYsWsjh6MtMwM0+H4HvqFPZfB6dV8ctbP9zFAO73VG1cMWae0FLPCtz0peKPpZY8/ugJJX2w==}

  '@ethersproject/wordlists@5.7.0':
    resolution: {integrity: sha512-S2TFNJNfHWVHNE6cNDjbVlZ6MgE17MIxMbMg2zv3wn+3XSJGosL1m9ZVv3GXCf/2ymSsQ+hRI5IzoMJTG6aoVA==}

  '@graphql-typed-document-node/core@3.2.0':
    resolution: {integrity: sha512-mB9oAsNCm9aM3/SOv4YtBMqZbYj10R7dkq8byBqxGY/ncFwhf2oQzMV+LCRlWoDSEBJ3COiR1yeDvMtsoOsuFQ==}
    peerDependencies:
      graphql: ^0.8.0 || ^0.9.0 || ^0.10.0 || ^0.11.0 || ^0.12.0 || ^0.13.0 || ^14.0.0 || ^15.0.0 || ^16.0.0 || ^17.0.0

  '@hutson/parse-repository-url@3.0.2':
    resolution: {integrity: sha512-H9XAx3hc0BQHY6l+IFSWHDySypcXsvsuLhgYLUGywmJ5pswRVQJUHpOsobnLYp2ZUaUlKiKDrgWWhosOwAEM8Q==}
    engines: {node: '>=6.9.0'}

  '@ibm-cloud/watsonx-ai@1.3.2':
    resolution: {integrity: sha512-I8FX086BG1dOOE+kRpsa28mDTTgc4qodjZsxWomKm6xfmgZFibC8WiJMjLx58QTLr6KZKw1Zk4ya7JVtturYag==}
    engines: {node: '>=18.0.0'}

  '@img/sharp-darwin-arm64@0.33.5':
    resolution: {integrity: sha512-UT4p+iz/2H4twwAoLCqfA9UH5pI6DggwKEGuaPy7nCVQ8ZsiY5PIcrRvD1DzuY3qYL07NtIQcWnBSY/heikIFQ==}
    engines: {node: ^18.17.0 || ^20.3.0 || >=21.0.0}
    cpu: [arm64]
    os: [darwin]

  '@img/sharp-darwin-x64@0.33.5':
    resolution: {integrity: sha512-fyHac4jIc1ANYGRDxtiqelIbdWkIuQaI84Mv45KvGRRxSAa7o7d1ZKAOBaYbnepLC1WqxfpimdeWfvqqSGwR2Q==}
    engines: {node: ^18.17.0 || ^20.3.0 || >=21.0.0}
    cpu: [x64]
    os: [darwin]

  '@img/sharp-libvips-darwin-arm64@1.0.4':
    resolution: {integrity: sha512-XblONe153h0O2zuFfTAbQYAX2JhYmDHeWikp1LM9Hul9gVPjFY427k6dFEcOL72O01QxQsWi761svJ/ev9xEDg==}
    cpu: [arm64]
    os: [darwin]

  '@img/sharp-libvips-darwin-x64@1.0.4':
    resolution: {integrity: sha512-xnGR8YuZYfJGmWPvmlunFaWJsb9T/AO2ykoP3Fz/0X5XV2aoYBPkX6xqCQvUTKKiLddarLaxpzNe+b1hjeWHAQ==}
    cpu: [x64]
    os: [darwin]

  '@img/sharp-libvips-linux-arm64@1.0.4':
    resolution: {integrity: sha512-9B+taZ8DlyyqzZQnoeIvDVR/2F4EbMepXMc/NdVbkzsJbzkUjhXv/70GQJ7tdLA4YJgNP25zukcxpX2/SueNrA==}
    cpu: [arm64]
    os: [linux]

  '@img/sharp-libvips-linux-arm@1.0.5':
    resolution: {integrity: sha512-gvcC4ACAOPRNATg/ov8/MnbxFDJqf/pDePbBnuBDcjsI8PssmjoKMAz4LtLaVi+OnSb5FK/yIOamqDwGmXW32g==}
    cpu: [arm]
    os: [linux]

  '@img/sharp-libvips-linux-s390x@1.0.4':
    resolution: {integrity: sha512-u7Wz6ntiSSgGSGcjZ55im6uvTrOxSIS8/dgoVMoiGE9I6JAfU50yH5BoDlYA1tcuGS7g/QNtetJnxA6QEsCVTA==}
    cpu: [s390x]
    os: [linux]

  '@img/sharp-libvips-linux-x64@1.0.4':
    resolution: {integrity: sha512-MmWmQ3iPFZr0Iev+BAgVMb3ZyC4KeFc3jFxnNbEPas60e1cIfevbtuyf9nDGIzOaW9PdnDciJm+wFFaTlj5xYw==}
    cpu: [x64]
    os: [linux]

  '@img/sharp-libvips-linuxmusl-arm64@1.0.4':
    resolution: {integrity: sha512-9Ti+BbTYDcsbp4wfYib8Ctm1ilkugkA/uscUn6UXK1ldpC1JjiXbLfFZtRlBhjPZ5o1NCLiDbg8fhUPKStHoTA==}
    cpu: [arm64]
    os: [linux]

  '@img/sharp-libvips-linuxmusl-x64@1.0.4':
    resolution: {integrity: sha512-viYN1KX9m+/hGkJtvYYp+CCLgnJXwiQB39damAO7WMdKWlIhmYTfHjwSbQeUK/20vY154mwezd9HflVFM1wVSw==}
    cpu: [x64]
    os: [linux]

  '@img/sharp-linux-arm64@0.33.5':
    resolution: {integrity: sha512-JMVv+AMRyGOHtO1RFBiJy/MBsgz0x4AWrT6QoEVVTyh1E39TrCUpTRI7mx9VksGX4awWASxqCYLCV4wBZHAYxA==}
    engines: {node: ^18.17.0 || ^20.3.0 || >=21.0.0}
    cpu: [arm64]
    os: [linux]

  '@img/sharp-linux-arm@0.33.5':
    resolution: {integrity: sha512-JTS1eldqZbJxjvKaAkxhZmBqPRGmxgu+qFKSInv8moZ2AmT5Yib3EQ1c6gp493HvrvV8QgdOXdyaIBrhvFhBMQ==}
    engines: {node: ^18.17.0 || ^20.3.0 || >=21.0.0}
    cpu: [arm]
    os: [linux]

  '@img/sharp-linux-s390x@0.33.5':
    resolution: {integrity: sha512-y/5PCd+mP4CA/sPDKl2961b+C9d+vPAveS33s6Z3zfASk2j5upL6fXVPZi7ztePZ5CuH+1kW8JtvxgbuXHRa4Q==}
    engines: {node: ^18.17.0 || ^20.3.0 || >=21.0.0}
    cpu: [s390x]
    os: [linux]

  '@img/sharp-linux-x64@0.33.5':
    resolution: {integrity: sha512-opC+Ok5pRNAzuvq1AG0ar+1owsu842/Ab+4qvU879ippJBHvyY5n2mxF1izXqkPYlGuP/M556uh53jRLJmzTWA==}
    engines: {node: ^18.17.0 || ^20.3.0 || >=21.0.0}
    cpu: [x64]
    os: [linux]

  '@img/sharp-linuxmusl-arm64@0.33.5':
    resolution: {integrity: sha512-XrHMZwGQGvJg2V/oRSUfSAfjfPxO+4DkiRh6p2AFjLQztWUuY/o8Mq0eMQVIY7HJ1CDQUJlxGGZRw1a5bqmd1g==}
    engines: {node: ^18.17.0 || ^20.3.0 || >=21.0.0}
    cpu: [arm64]
    os: [linux]

  '@img/sharp-linuxmusl-x64@0.33.5':
    resolution: {integrity: sha512-WT+d/cgqKkkKySYmqoZ8y3pxx7lx9vVejxW/W4DOFMYVSkErR+w7mf2u8m/y4+xHe7yY9DAXQMWQhpnMuFfScw==}
    engines: {node: ^18.17.0 || ^20.3.0 || >=21.0.0}
    cpu: [x64]
    os: [linux]

  '@img/sharp-wasm32@0.33.5':
    resolution: {integrity: sha512-ykUW4LVGaMcU9lu9thv85CbRMAwfeadCJHRsg2GmeRa/cJxsVY9Rbd57JcMxBkKHag5U/x7TSBpScF4U8ElVzg==}
    engines: {node: ^18.17.0 || ^20.3.0 || >=21.0.0}
    cpu: [wasm32]

  '@img/sharp-win32-ia32@0.33.5':
    resolution: {integrity: sha512-T36PblLaTwuVJ/zw/LaH0PdZkRz5rd3SmMHX8GSmR7vtNSP5Z6bQkExdSK7xGWyxLw4sUknBuugTelgw2faBbQ==}
    engines: {node: ^18.17.0 || ^20.3.0 || >=21.0.0}
    cpu: [ia32]
    os: [win32]

  '@img/sharp-win32-x64@0.33.5':
    resolution: {integrity: sha512-MpY/o8/8kj+EcnxwvrP4aTJSWw/aZ7JIGR4aBeZkZw5B7/Jn+tY9/VNwtcoGmdT7GfggGIU4kygOMSbYnOrAbg==}
    engines: {node: ^18.17.0 || ^20.3.0 || >=21.0.0}
    cpu: [x64]
    os: [win32]

  '@isaacs/cliui@8.0.2':
    resolution: {integrity: sha512-O8jcjabXaleOG9DQ0+ARXWZBTfnP4WNAqzuiJK7ll44AmxGKv/J2M4TPjxjY3znBCfvBXFzucm1twdyFybFqEA==}
    engines: {node: '>=12'}

  '@isaacs/string-locale-compare@1.1.0':
    resolution: {integrity: sha512-SQ7Kzhh9+D+ZW9MA0zkYv3VXhIDNx+LzM6EJ+/65I3QY+enU6Itte7E5XX7EWrqLW2FN4n06GWzBnPoC3th2aQ==}

  '@istanbuljs/load-nyc-config@1.1.0':
    resolution: {integrity: sha512-VjeHSlIzpv/NyD3N0YuHfXOPDIixcA1q2ZV98wsMqcYlPmv2n3Yb2lYP9XMElnaFVXg5A7YLTeLu6V84uQDjmQ==}
    engines: {node: '>=8'}

  '@istanbuljs/schema@0.1.3':
    resolution: {integrity: sha512-ZXRY4jNvVgSVQ8DL3LTcakaAtXwTVUxE81hslsyD2AtoXW/wVob10HkOJ1X/pAlcI7D+2YoZKg5do8G/w6RYgA==}
    engines: {node: '>=8'}

  '@jest/console@29.7.0':
    resolution: {integrity: sha512-5Ni4CU7XHQi32IJ398EEP4RrB8eV09sXP2ROqD4bksHrnTree52PsxvX8tpL8LvTZ3pFzXyPbNQReSN41CAhOg==}
    engines: {node: ^14.15.0 || ^16.10.0 || >=18.0.0}

  '@jest/core@29.7.0':
    resolution: {integrity: sha512-n7aeXWKMnGtDA48y8TLWJPJmLmmZ642Ceo78cYWEpiD7FzDgmNDV/GCVRorPABdXLJZ/9wzzgZAlHjXjxDHGsg==}
    engines: {node: ^14.15.0 || ^16.10.0 || >=18.0.0}
    peerDependencies:
      node-notifier: ^8.0.1 || ^9.0.0 || ^10.0.0
    peerDependenciesMeta:
      node-notifier:
        optional: true

  '@jest/environment@29.7.0':
    resolution: {integrity: sha512-aQIfHDq33ExsN4jP1NWGXhxgQ/wixs60gDiKO+XVMd8Mn0NWPWgc34ZQDTb2jKaUWQ7MuwoitXAsN2XVXNMpAw==}
    engines: {node: ^14.15.0 || ^16.10.0 || >=18.0.0}

  '@jest/expect-utils@29.7.0':
    resolution: {integrity: sha512-GlsNBWiFQFCVi9QVSx7f5AgMeLxe9YCCs5PuP2O2LdjDAA8Jh9eX7lA1Jq/xdXw3Wb3hyvlFNfZIfcRetSzYcA==}
    engines: {node: ^14.15.0 || ^16.10.0 || >=18.0.0}

  '@jest/expect@29.7.0':
    resolution: {integrity: sha512-8uMeAMycttpva3P1lBHB8VciS9V0XAr3GymPpipdyQXbBcuhkLQOSe8E/p92RyAdToS6ZD1tFkX+CkhoECE0dQ==}
    engines: {node: ^14.15.0 || ^16.10.0 || >=18.0.0}

  '@jest/fake-timers@29.7.0':
    resolution: {integrity: sha512-q4DH1Ha4TTFPdxLsqDXK1d3+ioSL7yL5oCMJZgDYm6i+6CygW5E5xVr/D1HdsGxjt1ZWSfUAs9OxSB/BNelWrQ==}
    engines: {node: ^14.15.0 || ^16.10.0 || >=18.0.0}

  '@jest/globals@29.7.0':
    resolution: {integrity: sha512-mpiz3dutLbkW2MNFubUGUEVLkTGiqW6yLVTA+JbP6fI6J5iL9Y0Nlg8k95pcF8ctKwCS7WVxteBs29hhfAotzQ==}
    engines: {node: ^14.15.0 || ^16.10.0 || >=18.0.0}

  '@jest/reporters@29.7.0':
    resolution: {integrity: sha512-DApq0KJbJOEzAFYjHADNNxAE3KbhxQB1y5Kplb5Waqw6zVbuWatSnMjE5gs8FUgEPmNsnZA3NCWl9NG0ia04Pg==}
    engines: {node: ^14.15.0 || ^16.10.0 || >=18.0.0}
    peerDependencies:
      node-notifier: ^8.0.1 || ^9.0.0 || ^10.0.0
    peerDependenciesMeta:
      node-notifier:
        optional: true

  '@jest/schemas@29.6.3':
    resolution: {integrity: sha512-mo5j5X+jIZmJQveBKeS/clAueipV7KgiX1vMgCxam1RNYiqE1w62n0/tJJnHtjW8ZHcQco5gY85jA3mi0L+nSA==}
    engines: {node: ^14.15.0 || ^16.10.0 || >=18.0.0}

  '@jest/source-map@29.6.3':
    resolution: {integrity: sha512-MHjT95QuipcPrpLM+8JMSzFx6eHp5Bm+4XeFDJlwsvVBjmKNiIAvasGK2fxz2WbGRlnvqehFbh07MMa7n3YJnw==}
    engines: {node: ^14.15.0 || ^16.10.0 || >=18.0.0}

  '@jest/test-result@29.7.0':
    resolution: {integrity: sha512-Fdx+tv6x1zlkJPcWXmMDAG2HBnaR9XPSd5aDWQVsfrZmLVT3lU1cwyxLgRmXR9yrq4NBoEm9BMsfgFzTQAbJYA==}
    engines: {node: ^14.15.0 || ^16.10.0 || >=18.0.0}

  '@jest/test-sequencer@29.7.0':
    resolution: {integrity: sha512-GQwJ5WZVrKnOJuiYiAF52UNUJXgTZx1NHjFSEB0qEMmSZKAkdMoIzw/Cj6x6NF4AvV23AUqDpFzQkN/eYCYTxw==}
    engines: {node: ^14.15.0 || ^16.10.0 || >=18.0.0}

  '@jest/transform@29.7.0':
    resolution: {integrity: sha512-ok/BTPFzFKVMwO5eOHRrvnBVHdRy9IrsrW1GpMaQ9MCnilNLXQKmAX8s1YXDFaai9xJpac2ySzV0YeRRECr2Vw==}
    engines: {node: ^14.15.0 || ^16.10.0 || >=18.0.0}

  '@jest/types@29.6.3':
    resolution: {integrity: sha512-u3UPsIilWKOM3F9CXtrG8LEJmNxwoCQC/XVj4IKYXvvpx7QIi/Kg1LI5uDmDpKlac62NUtX7eLjRh+jVZcLOzw==}
    engines: {node: ^14.15.0 || ^16.10.0 || >=18.0.0}

  '@jridgewell/gen-mapping@0.3.8':
    resolution: {integrity: sha512-imAbBGkb+ebQyxKgzv5Hu2nmROxoDOXHh80evxdoXNOrvAnVx7zimzc1Oo5h9RlfV4vPXaE2iM5pOFbvOCClWA==}
    engines: {node: '>=6.0.0'}

  '@jridgewell/resolve-uri@3.1.2':
    resolution: {integrity: sha512-bRISgCIjP20/tbWSPWMEi54QVPRZExkuD9lJL+UIxUKtwVJA8wW1Trb1jMs1RFXo1CBTNZ/5hpC9QvmKWdopKw==}
    engines: {node: '>=6.0.0'}

  '@jridgewell/set-array@1.2.1':
    resolution: {integrity: sha512-R8gLRTZeyp03ymzP/6Lil/28tGeGEzhx1q2k703KGWRAI1VdvPIXdG70VJc2pAMw3NA6JKL5hhFu1sJX0Mnn/A==}
    engines: {node: '>=6.0.0'}

  '@jridgewell/sourcemap-codec@1.5.0':
    resolution: {integrity: sha512-gv3ZRaISU3fjPAgNsriBRqGWQL6quFx04YMPW/zD8XMLsU32mhCCbfbO6KZFLjvYpCZ8zyDEgqsgf+PwPaM7GQ==}

  '@jridgewell/trace-mapping@0.3.25':
    resolution: {integrity: sha512-vNk6aEwybGtawWmy/PzwnGDOjCkLWSD2wqvjGGAgOAwCGWySYXfYoxt00IJkTF+8Lb57DwOb3Aa0o9CApepiYQ==}

  '@jridgewell/trace-mapping@0.3.9':
    resolution: {integrity: sha512-3Belt6tdc8bPgAtbcmdtNJlirVoTmEb5e2gC94PnkwEW9jI6CAHUeoG85tjWP5WquqfavoMtMwiG4P926ZKKuQ==}

  '@langchain/community@0.3.26':
    resolution: {integrity: sha512-aZjB2lMuHAeEEkM38GFYxUpTBA319GtGsO6t8+KxjsXzkxhwL/nJvEjCoTmoYkAEMI9u6NYksr8D0Urw+Oq27g==}
    engines: {node: '>=18'}
    peerDependencies:
      '@arcjet/redact': ^v1.0.0-alpha.23
      '@aws-crypto/sha256-js': ^5.0.0
      '@aws-sdk/client-bedrock-agent-runtime': ^3.583.0
      '@aws-sdk/client-bedrock-runtime': ^3.422.0
      '@aws-sdk/client-dynamodb': ^3.310.0
      '@aws-sdk/client-kendra': ^3.352.0
      '@aws-sdk/client-lambda': ^3.310.0
      '@aws-sdk/client-s3': ^3.310.0
      '@aws-sdk/client-sagemaker-runtime': ^3.310.0
      '@aws-sdk/client-sfn': ^3.310.0
      '@aws-sdk/credential-provider-node': ^3.388.0
      '@azure/search-documents': ^12.0.0
      '@azure/storage-blob': ^12.15.0
      '@browserbasehq/sdk': '*'
      '@browserbasehq/stagehand': ^1.0.0
      '@clickhouse/client': ^0.2.5
      '@cloudflare/ai': '*'
      '@datastax/astra-db-ts': ^1.0.0
      '@elastic/elasticsearch': ^8.4.0
      '@getmetal/metal-sdk': '*'
      '@getzep/zep-cloud': ^1.0.6
      '@getzep/zep-js': ^0.9.0
      '@gomomento/sdk': ^1.51.1
      '@gomomento/sdk-core': ^1.51.1
      '@google-ai/generativelanguage': '*'
      '@google-cloud/storage': ^6.10.1 || ^7.7.0
      '@gradientai/nodejs-sdk': ^1.2.0
      '@huggingface/inference': ^2.6.4
      '@huggingface/transformers': ^3.2.3
      '@ibm-cloud/watsonx-ai': '*'
      '@lancedb/lancedb': ^0.12.0
      '@langchain/core': '>=0.2.21 <0.4.0'
      '@layerup/layerup-security': ^1.5.12
      '@libsql/client': ^0.14.0
      '@mendable/firecrawl-js': ^1.4.3
      '@mlc-ai/web-llm': '*'
      '@mozilla/readability': '*'
      '@neondatabase/serverless': '*'
      '@notionhq/client': ^2.2.10
      '@opensearch-project/opensearch': '*'
      '@pinecone-database/pinecone': '*'
      '@planetscale/database': ^1.8.0
      '@premai/prem-sdk': ^0.3.25
      '@qdrant/js-client-rest': ^1.8.2
      '@raycast/api': ^1.55.2
      '@rockset/client': ^0.9.1
      '@smithy/eventstream-codec': ^2.0.5
      '@smithy/protocol-http': ^3.0.6
      '@smithy/signature-v4': ^2.0.10
      '@smithy/util-utf8': ^2.0.0
      '@spider-cloud/spider-client': ^0.0.21
      '@supabase/supabase-js': ^2.45.0
      '@tensorflow-models/universal-sentence-encoder': '*'
      '@tensorflow/tfjs-converter': '*'
      '@tensorflow/tfjs-core': '*'
      '@upstash/ratelimit': ^1.1.3 || ^2.0.3
      '@upstash/redis': ^1.20.6
      '@upstash/vector': ^1.1.1
      '@vercel/kv': '*'
      '@vercel/postgres': '*'
      '@writerai/writer-sdk': ^0.40.2
      '@xata.io/client': ^0.28.0
      '@zilliz/milvus2-sdk-node': '>=2.3.5'
      apify-client: ^2.7.1
      assemblyai: ^4.6.0
      better-sqlite3: '>=9.4.0 <12.0.0'
      cassandra-driver: ^4.7.2
      cborg: ^4.1.1
      cheerio: ^1.0.0-rc.12
      chromadb: '*'
      closevector-common: 0.1.3
      closevector-node: 0.1.6
      closevector-web: 0.1.6
      cohere-ai: '*'
      convex: ^1.3.1
      crypto-js: ^4.2.0
      d3-dsv: ^2.0.0
      discord.js: ^14.14.1
      dria: ^0.0.3
      duck-duck-scrape: ^2.2.5
      epub2: ^3.0.1
      faiss-node: ^0.5.1
      fast-xml-parser: '*'
      firebase-admin: ^11.9.0 || ^12.0.0
      google-auth-library: '*'
      googleapis: '*'
      hnswlib-node: ^3.0.0
      html-to-text: ^9.0.5
      ibm-cloud-sdk-core: '*'
      ignore: ^5.2.0
      interface-datastore: ^8.2.11
      ioredis: ^5.3.2
      it-all: ^3.0.4
      jsdom: '*'
      jsonwebtoken: ^9.0.2
      llmonitor: ^0.5.9
      lodash: ^4.17.21
      lunary: ^0.7.10
      mammoth: ^1.6.0
      mongodb: '>=5.2.0'
      mysql2: ^3.9.8
      neo4j-driver: '*'
      notion-to-md: ^3.1.0
      officeparser: ^4.0.4
      openai: '*'
      pdf-parse: 1.1.1
      pg: ^8.11.0
      pg-copy-streams: ^6.0.5
      pickleparser: ^0.2.1
      playwright: ^1.32.1
      portkey-ai: ^0.1.11
      puppeteer: '*'
      pyodide: '>=0.24.1 <0.27.0'
      redis: '*'
      replicate: ^0.29.4
      sonix-speech-recognition: ^2.1.1
      srt-parser-2: ^1.2.3
      typeorm: ^0.3.20
      typesense: ^1.5.3
      usearch: ^1.1.1
      voy-search: 0.6.2
      weaviate-ts-client: '*'
      web-auth-library: ^1.0.3
      word-extractor: '*'
      ws: ^8.14.2
      youtubei.js: '*'
    peerDependenciesMeta:
      '@arcjet/redact':
        optional: true
      '@aws-crypto/sha256-js':
        optional: true
      '@aws-sdk/client-bedrock-agent-runtime':
        optional: true
      '@aws-sdk/client-bedrock-runtime':
        optional: true
      '@aws-sdk/client-dynamodb':
        optional: true
      '@aws-sdk/client-kendra':
        optional: true
      '@aws-sdk/client-lambda':
        optional: true
      '@aws-sdk/client-s3':
        optional: true
      '@aws-sdk/client-sagemaker-runtime':
        optional: true
      '@aws-sdk/client-sfn':
        optional: true
      '@aws-sdk/credential-provider-node':
        optional: true
      '@azure/search-documents':
        optional: true
      '@azure/storage-blob':
        optional: true
      '@browserbasehq/sdk':
        optional: true
      '@clickhouse/client':
        optional: true
      '@cloudflare/ai':
        optional: true
      '@datastax/astra-db-ts':
        optional: true
      '@elastic/elasticsearch':
        optional: true
      '@getmetal/metal-sdk':
        optional: true
      '@getzep/zep-cloud':
        optional: true
      '@getzep/zep-js':
        optional: true
      '@gomomento/sdk':
        optional: true
      '@gomomento/sdk-core':
        optional: true
      '@google-ai/generativelanguage':
        optional: true
      '@google-cloud/storage':
        optional: true
      '@gradientai/nodejs-sdk':
        optional: true
      '@huggingface/inference':
        optional: true
      '@huggingface/transformers':
        optional: true
      '@lancedb/lancedb':
        optional: true
      '@layerup/layerup-security':
        optional: true
      '@libsql/client':
        optional: true
      '@mendable/firecrawl-js':
        optional: true
      '@mlc-ai/web-llm':
        optional: true
      '@mozilla/readability':
        optional: true
      '@neondatabase/serverless':
        optional: true
      '@notionhq/client':
        optional: true
      '@opensearch-project/opensearch':
        optional: true
      '@pinecone-database/pinecone':
        optional: true
      '@planetscale/database':
        optional: true
      '@premai/prem-sdk':
        optional: true
      '@qdrant/js-client-rest':
        optional: true
      '@raycast/api':
        optional: true
      '@rockset/client':
        optional: true
      '@smithy/eventstream-codec':
        optional: true
      '@smithy/protocol-http':
        optional: true
      '@smithy/signature-v4':
        optional: true
      '@smithy/util-utf8':
        optional: true
      '@spider-cloud/spider-client':
        optional: true
      '@supabase/supabase-js':
        optional: true
      '@tensorflow-models/universal-sentence-encoder':
        optional: true
      '@tensorflow/tfjs-converter':
        optional: true
      '@tensorflow/tfjs-core':
        optional: true
      '@upstash/ratelimit':
        optional: true
      '@upstash/redis':
        optional: true
      '@upstash/vector':
        optional: true
      '@vercel/kv':
        optional: true
      '@vercel/postgres':
        optional: true
      '@writerai/writer-sdk':
        optional: true
      '@xata.io/client':
        optional: true
      '@zilliz/milvus2-sdk-node':
        optional: true
      apify-client:
        optional: true
      assemblyai:
        optional: true
      better-sqlite3:
        optional: true
      cassandra-driver:
        optional: true
      cborg:
        optional: true
      cheerio:
        optional: true
      chromadb:
        optional: true
      closevector-common:
        optional: true
      closevector-node:
        optional: true
      closevector-web:
        optional: true
      cohere-ai:
        optional: true
      convex:
        optional: true
      crypto-js:
        optional: true
      d3-dsv:
        optional: true
      discord.js:
        optional: true
      dria:
        optional: true
      duck-duck-scrape:
        optional: true
      epub2:
        optional: true
      faiss-node:
        optional: true
      fast-xml-parser:
        optional: true
      firebase-admin:
        optional: true
      google-auth-library:
        optional: true
      googleapis:
        optional: true
      hnswlib-node:
        optional: true
      html-to-text:
        optional: true
      ignore:
        optional: true
      interface-datastore:
        optional: true
      ioredis:
        optional: true
      it-all:
        optional: true
      jsdom:
        optional: true
      jsonwebtoken:
        optional: true
      llmonitor:
        optional: true
      lodash:
        optional: true
      lunary:
        optional: true
      mammoth:
        optional: true
      mongodb:
        optional: true
      mysql2:
        optional: true
      neo4j-driver:
        optional: true
      notion-to-md:
        optional: true
      officeparser:
        optional: true
      pdf-parse:
        optional: true
      pg:
        optional: true
      pg-copy-streams:
        optional: true
      pickleparser:
        optional: true
      playwright:
        optional: true
      portkey-ai:
        optional: true
      puppeteer:
        optional: true
      pyodide:
        optional: true
      redis:
        optional: true
      replicate:
        optional: true
      sonix-speech-recognition:
        optional: true
      srt-parser-2:
        optional: true
      typeorm:
        optional: true
      typesense:
        optional: true
      usearch:
        optional: true
      voy-search:
        optional: true
      weaviate-ts-client:
        optional: true
      web-auth-library:
        optional: true
      word-extractor:
        optional: true
      ws:
        optional: true
      youtubei.js:
        optional: true

  '@langchain/core@0.3.32':
    resolution: {integrity: sha512-QesrB7qPrvdIKgCL6/hfa1e7+5dCCgunN5nRGvr0LYWEVuLBrUd93PDvpPP9Fk43+HZnS16adTCYOwX0Jad5Bw==}
    engines: {node: '>=18'}

  '@langchain/openai@0.3.17':
    resolution: {integrity: sha512-uw4po32OKptVjq+CYHrumgbfh4NuD7LqyE+ZgqY9I/LrLc6bHLMc+sisHmI17vgek0K/yqtarI0alPJbzrwyag==}
    engines: {node: '>=18'}
    peerDependencies:
      '@langchain/core': '>=0.3.29 <0.4.0'

  '@langchain/textsplitters@0.1.0':
    resolution: {integrity: sha512-djI4uw9rlkAb5iMhtLED+xJebDdAG935AdP4eRTB02R7OB/act55Bj9wsskhZsvuyQRpO4O1wQOp85s6T6GWmw==}
    engines: {node: '>=18'}
    peerDependencies:
      '@langchain/core': '>=0.2.21 <0.4.0'

  '@lerna/create@8.1.9':
    resolution: {integrity: sha512-DPnl5lPX4v49eVxEbJnAizrpMdMTBz1qykZrAbBul9rfgk531v8oAt+Pm6O/rpAleRombNM7FJb5rYGzBJatOQ==}
    engines: {node: '>=18.0.0'}

  '@napi-rs/wasm-runtime@0.2.4':
    resolution: {integrity: sha512-9zESzOO5aDByvhIAsOy9TbpZ0Ur2AJbUI7UT73kcUTS2mxAMHOBaa1st/jAymNoCtvrit99kkzT1FZuXVcgfIQ==}

  '@noble/curves@1.2.0':
    resolution: {integrity: sha512-oYclrNgRaM9SsBUBVbb8M6DTV7ZHRTKugureoYEncY5c65HOmRzvSiTE3y5CYaPYJA/GVkrhXEoF0M3Ya9PMnw==}

  '@noble/curves@1.7.0':
    resolution: {integrity: sha512-UTMhXK9SeDhFJVrHeUJ5uZlI6ajXg10O6Ddocf9S6GjbSBVZsJo88HzKwXznNfGpMTRDyJkqMjNDPYgf0qFWnw==}
    engines: {node: ^14.21.3 || >=16}

  '@noble/curves@1.8.1':
    resolution: {integrity: sha512-warwspo+UYUPep0Q+vtdVB4Ugn8GGQj8iyB3gnRWsztmUHTI3S1nhdiWNsPUGL0vud7JlRRk1XEu7Lq1KGTnMQ==}
    engines: {node: ^14.21.3 || >=16}

  '@noble/hashes@1.3.2':
    resolution: {integrity: sha512-MVC8EAQp7MvEcm30KWENFjgR+Mkmf+D189XJTkFIlwohU5hcBbn1ZkKq7KVTi2Hme3PMGF390DaL52beVrIihQ==}
    engines: {node: '>= 16'}

  '@noble/hashes@1.6.0':
    resolution: {integrity: sha512-YUULf0Uk4/mAA89w+k3+yUYh6NrEvxZa5T6SY3wlMvE2chHkxFUUIDI8/XW1QSC357iA5pSnqt7XEhvFOqmDyQ==}
    engines: {node: ^14.21.3 || >=16}

  '@noble/hashes@1.6.1':
    resolution: {integrity: sha512-pq5D8h10hHBjyqX+cfBm0i8JUXJ0UhczFc4r74zbuT9XgewFo2E3J1cOaGtdZynILNmQ685YWGzGE1Zv6io50w==}
    engines: {node: ^14.21.3 || >=16}

  '@noble/hashes@1.7.1':
    resolution: {integrity: sha512-B8XBPsn4vT/KJAGqDzbwztd+6Yte3P4V7iafm24bxgDe/mlRuK6xmWPuCNrKt2vDafZ8MfJLlchDG/vYafQEjQ==}
    engines: {node: ^14.21.3 || >=16}

  '@nodelib/fs.scandir@2.1.5':
    resolution: {integrity: sha512-vq24Bq3ym5HEQm2NKCr3yXDwjc7vTsEThRDnkp2DK9p1uqLR+DHurm/NOTo0KG7HYHU7eppKZj3MyqYuMBf62g==}
    engines: {node: '>= 8'}

  '@nodelib/fs.stat@2.0.5':
    resolution: {integrity: sha512-RkhPPp2zrqDAQA/2jNhnztcPAlv64XdhIp7a7454A5ovI7Bukxgt7MX7udwAu3zg1DcpPU0rz3VV1SeaqvY4+A==}
    engines: {node: '>= 8'}

  '@nodelib/fs.walk@1.2.8':
    resolution: {integrity: sha512-oGB+UxlgWcgQkgwo8GcEGwemoTFt3FIO9ababBmaGwXIoBKZ+GTy0pP185beGg7Llih/NSHSV2XAs1lnznocSg==}
    engines: {node: '>= 8'}

  '@npmcli/agent@2.2.2':
    resolution: {integrity: sha512-OrcNPXdpSl9UX7qPVRWbmWMCSXrcDa2M9DvrbOTj7ao1S4PlqVFYv9/yLKMkrJKZ/V5A/kDBC690or307i26Og==}
    engines: {node: ^16.14.0 || >=18.0.0}

  '@npmcli/arborist@7.5.4':
    resolution: {integrity: sha512-nWtIc6QwwoUORCRNzKx4ypHqCk3drI+5aeYdMTQQiRCcn4lOOgfQh7WyZobGYTxXPSq1VwV53lkpN/BRlRk08g==}
    engines: {node: ^16.14.0 || >=18.0.0}
    hasBin: true

  '@npmcli/fs@3.1.1':
    resolution: {integrity: sha512-q9CRWjpHCMIh5sVyefoD1cA7PkvILqCZsnSOEUUivORLjxCO/Irmue2DprETiNgEqktDBZaM1Bi+jrarx1XdCg==}
    engines: {node: ^14.17.0 || ^16.13.0 || >=18.0.0}

  '@npmcli/git@5.0.8':
    resolution: {integrity: sha512-liASfw5cqhjNW9UFd+ruwwdEf/lbOAQjLL2XY2dFW/bkJheXDYZgOyul/4gVvEV4BWkTXjYGmDqMw9uegdbJNQ==}
    engines: {node: ^16.14.0 || >=18.0.0}

  '@npmcli/installed-package-contents@2.1.0':
    resolution: {integrity: sha512-c8UuGLeZpm69BryRykLuKRyKFZYJsZSCT4aVY5ds4omyZqJ172ApzgfKJ5eV/r3HgLdUYgFVe54KSFVjKoe27w==}
    engines: {node: ^14.17.0 || ^16.13.0 || >=18.0.0}
    hasBin: true

  '@npmcli/map-workspaces@3.0.6':
    resolution: {integrity: sha512-tkYs0OYnzQm6iIRdfy+LcLBjcKuQCeE5YLb8KnrIlutJfheNaPvPpgoFEyEFgbjzl5PLZ3IA/BWAwRU0eHuQDA==}
    engines: {node: ^14.17.0 || ^16.13.0 || >=18.0.0}

  '@npmcli/metavuln-calculator@7.1.1':
    resolution: {integrity: sha512-Nkxf96V0lAx3HCpVda7Vw4P23RILgdi/5K1fmj2tZkWIYLpXAN8k2UVVOsW16TsS5F8Ws2I7Cm+PU1/rsVF47g==}
    engines: {node: ^16.14.0 || >=18.0.0}

  '@npmcli/name-from-folder@2.0.0':
    resolution: {integrity: sha512-pwK+BfEBZJbKdNYpHHRTNBwBoqrN/iIMO0AiGvYsp3Hoaq0WbgGSWQR6SCldZovoDpY3yje5lkFUe6gsDgJ2vg==}
    engines: {node: ^14.17.0 || ^16.13.0 || >=18.0.0}

  '@npmcli/node-gyp@3.0.0':
    resolution: {integrity: sha512-gp8pRXC2oOxu0DUE1/M3bYtb1b3/DbJ5aM113+XJBgfXdussRAsX0YOrOhdd8WvnAR6auDBvJomGAkLKA5ydxA==}
    engines: {node: ^14.17.0 || ^16.13.0 || >=18.0.0}

  '@npmcli/package-json@5.2.0':
    resolution: {integrity: sha512-qe/kiqqkW0AGtvBjL8TJKZk/eBBSpnJkUWvHdQ9jM2lKHXRYYJuyNpJPlJw3c8QjC2ow6NZYiLExhUaeJelbxQ==}
    engines: {node: ^16.14.0 || >=18.0.0}

  '@npmcli/promise-spawn@7.0.2':
    resolution: {integrity: sha512-xhfYPXoV5Dy4UkY0D+v2KkwvnDfiA/8Mt3sWCGI/hM03NsYIH8ZaG6QzS9x7pje5vHZBZJ2v6VRFVTWACnqcmQ==}
    engines: {node: ^16.14.0 || >=18.0.0}

  '@npmcli/query@3.1.0':
    resolution: {integrity: sha512-C/iR0tk7KSKGldibYIB9x8GtO/0Bd0I2mhOaDb8ucQL/bQVTmGoeREaFj64Z5+iCBRf3dQfed0CjJL7I8iTkiQ==}
    engines: {node: ^14.17.0 || ^16.13.0 || >=18.0.0}

  '@npmcli/redact@2.0.1':
    resolution: {integrity: sha512-YgsR5jCQZhVmTJvjduTOIHph0L73pK8xwMVaDY0PatySqVM9AZj93jpoXYSJqfHFxFkN9dmqTw6OiqExsS3LPw==}
    engines: {node: ^16.14.0 || >=18.0.0}

  '@npmcli/run-script@8.1.0':
    resolution: {integrity: sha512-y7efHHwghQfk28G2z3tlZ67pLG0XdfYbcVG26r7YIXALRsrVQcTq4/tdenSmdOrEsNahIYA/eh8aEVROWGFUDg==}
    engines: {node: ^16.14.0 || >=18.0.0}

  '@nx/devkit@20.3.2':
    resolution: {integrity: sha512-VhbxEsSTCZlOVgjuQC+6HQmb9Oz9VoHUeo4001Pw6BFBcSXZUi5q37C/lxbAgQPnMKLkFcLva3WKZ+fOLwhGIg==}
    peerDependencies:
      nx: '>= 19 <= 21'

  '@nx/nx-darwin-arm64@20.3.2':
    resolution: {integrity: sha512-lQOXMIPmE9o36TuZ+SX6iq7PPWa3s1fjNRqCujlviExX69245NNCMxd754gXlLrsxC1onrx/zmJciKmmEWDIiw==}
    engines: {node: '>= 10'}
    cpu: [arm64]
    os: [darwin]

  '@nx/nx-darwin-x64@20.3.2':
    resolution: {integrity: sha512-RvvSz4QYVOYOfC8sUE63b6dy8iHk2AEI0r1FF5FCQuqE1DdTeTjPETY2sY35tRqF+mO/6oLGp2+m9ti/ysRoTg==}
    engines: {node: '>= 10'}
    cpu: [x64]
    os: [darwin]

  '@nx/nx-freebsd-x64@20.3.2':
    resolution: {integrity: sha512-KBDTyGn1evlZ17pupwRUDh2wrCMuHhP2j8cOCdgF5cl7vRki8BOK9yyL6jD11d/d/6DgXzy1jmQEX4Xx+AGCug==}
    engines: {node: '>= 10'}
    cpu: [x64]
    os: [freebsd]

  '@nx/nx-linux-arm-gnueabihf@20.3.2':
    resolution: {integrity: sha512-mW+OcOnJEMvs7zD3aSwEG3z5M9bI4CuUU5Q/ePmnNzWIucRHpoAMNt/Sd+yu6L4+QttvoUf967uwcMsX8l4nrw==}
    engines: {node: '>= 10'}
    cpu: [arm]
    os: [linux]

  '@nx/nx-linux-arm64-gnu@20.3.2':
    resolution: {integrity: sha512-hbXpZqUvGY5aeEWvh0SNsiYjP1ytSM30XOT6qN6faLO2CL/7j9D2UB69SKOqF3TJOvuNU6cweFgZCxyGfXBYIQ==}
    engines: {node: '>= 10'}
    cpu: [arm64]
    os: [linux]

  '@nx/nx-linux-arm64-musl@20.3.2':
    resolution: {integrity: sha512-HXthtN7adXCNVWs2F4wIqq2f7BcKTjsEnqg2LWV5lm4hRYvMfEvPftb0tECsEhcSQQYcvIJnLfv3vtu9HZSfVA==}
    engines: {node: '>= 10'}
    cpu: [arm64]
    os: [linux]

  '@nx/nx-linux-x64-gnu@20.3.2':
    resolution: {integrity: sha512-HhgHqOUT05H45zuQL+XPywQbRNFttd7Rkkr7dZnpCRdp4W8GDjfyKCoCS5qVyowAyNh9Vc7VEq9qmiLMlvf6Zg==}
    engines: {node: '>= 10'}
    cpu: [x64]
    os: [linux]

  '@nx/nx-linux-x64-musl@20.3.2':
    resolution: {integrity: sha512-NrZ8L9of2GmYEM8GMJX6QRrLJlAwM+ds2rhdY1bxwpiyCNcD3IO/gzJlBs+kG4ly05F1u/X4k/FI5dXPpjUSgw==}
    engines: {node: '>= 10'}
    cpu: [x64]
    os: [linux]

  '@nx/nx-win32-arm64-msvc@20.3.2':
    resolution: {integrity: sha512-yLjacZND7C1XmsC0jfRLSgeLWZUw2Oz+u3nXNvj5JX6YHtYTVLFnRbTAcI+pG2Y6v0Otf2GKb3VT5d1mQb8JvA==}
    engines: {node: '>= 10'}
    cpu: [arm64]
    os: [win32]

  '@nx/nx-win32-x64-msvc@20.3.2':
    resolution: {integrity: sha512-oDhcctfk0UB1V+Otp1161VKNMobzkFQxGyiEIjp0CjCBa2eRHC1r35L695F1Hj0bvLQPSni9XIe9evh2taeAkg==}
    engines: {node: '>= 10'}
    cpu: [x64]
    os: [win32]

  '@octokit/auth-token@3.0.4':
    resolution: {integrity: sha512-TWFX7cZF2LXoCvdmJWY7XVPi74aSY0+FfBZNSXEXFkMpjcqsQwDSYVv5FhRFaI0V1ECnwbz4j59T/G+rXNWaIQ==}
    engines: {node: '>= 14'}

  '@octokit/core@4.2.4':
    resolution: {integrity: sha512-rYKilwgzQ7/imScn3M9/pFfUf4I1AZEH3KhyJmtPdE2zfaXAn2mFfUy4FbKewzc2We5y/LlKLj36fWJLKC2SIQ==}
    engines: {node: '>= 14'}

  '@octokit/endpoint@7.0.6':
    resolution: {integrity: sha512-5L4fseVRUsDFGR00tMWD/Trdeeihn999rTMGRMC1G/Ldi1uWlWJzI98H4Iak5DB/RVvQuyMYKqSK/R6mbSOQyg==}
    engines: {node: '>= 14'}

  '@octokit/graphql@5.0.6':
    resolution: {integrity: sha512-Fxyxdy/JH0MnIB5h+UQ3yCoh1FG4kWXfFKkpWqjZHw/p+Kc8Y44Hu/kCgNBT6nU1shNumEchmW/sUO1JuQnPcw==}
    engines: {node: '>= 14'}

  '@octokit/openapi-types@18.1.1':
    resolution: {integrity: sha512-VRaeH8nCDtF5aXWnjPuEMIYf1itK/s3JYyJcWFJT8X9pSNnBtriDf7wlEWsGuhPLl4QIH4xM8fqTXDwJ3Mu6sw==}

  '@octokit/plugin-enterprise-rest@6.0.1':
    resolution: {integrity: sha512-93uGjlhUD+iNg1iWhUENAtJata6w5nE+V4urXOAlIXdco6xNZtUSfYY8dzp3Udy74aqO/B5UZL80x/YMa5PKRw==}

  '@octokit/plugin-paginate-rest@6.1.2':
    resolution: {integrity: sha512-qhrmtQeHU/IivxucOV1bbI/xZyC/iOBhclokv7Sut5vnejAIAEXVcGQeRpQlU39E0WwK9lNvJHphHri/DB6lbQ==}
    engines: {node: '>= 14'}
    peerDependencies:
      '@octokit/core': '>=4'

  '@octokit/plugin-request-log@1.0.4':
    resolution: {integrity: sha512-mLUsMkgP7K/cnFEw07kWqXGF5LKrOkD+lhCrKvPHXWDywAwuDUeDwWBpc69XK3pNX0uKiVt8g5z96PJ6z9xCFA==}
    peerDependencies:
      '@octokit/core': '>=3'

  '@octokit/plugin-rest-endpoint-methods@7.2.3':
    resolution: {integrity: sha512-I5Gml6kTAkzVlN7KCtjOM+Ruwe/rQppp0QU372K1GP7kNOYEKe8Xn5BW4sE62JAHdwpq95OQK/qGNyKQMUzVgA==}
    engines: {node: '>= 14'}
    peerDependencies:
      '@octokit/core': '>=3'

  '@octokit/request-error@3.0.3':
    resolution: {integrity: sha512-crqw3V5Iy2uOU5Np+8M/YexTlT8zxCfI+qu+LxUB7SZpje4Qmx3mub5DfEKSO8Ylyk0aogi6TYdf6kxzh2BguQ==}
    engines: {node: '>= 14'}

  '@octokit/request@6.2.8':
    resolution: {integrity: sha512-ow4+pkVQ+6XVVsekSYBzJC0VTVvh/FCTUUgTsboGq+DTeWdyIFV8WSCdo0RIxk6wSkBTHqIK1mYuY7nOBXOchw==}
    engines: {node: '>= 14'}

  '@octokit/rest@19.0.11':
    resolution: {integrity: sha512-m2a9VhaP5/tUw8FwfnW2ICXlXpLPIqxtg3XcAiGMLj/Xhw3RSBfZ8le/466ktO1Gcjr8oXudGnHhxV1TXJgFxw==}
    engines: {node: '>= 14'}

  '@octokit/tsconfig@1.0.2':
    resolution: {integrity: sha512-I0vDR0rdtP8p2lGMzvsJzbhdOWy405HcGovrspJ8RRibHnyRgggUSNO5AIox5LmqiwmatHKYsvj6VGFHkqS7lA==}

  '@octokit/types@10.0.0':
    resolution: {integrity: sha512-Vm8IddVmhCgU1fxC1eyinpwqzXPEYu0NrYzD3YZjlGjyftdLBTeqNblRC0jmJmgxbJIsQlyogVeGnrNaaMVzIg==}

  '@octokit/types@9.3.2':
    resolution: {integrity: sha512-D4iHGTdAnEEVsB8fl95m1hiz7D5YiRdQ9b/OEb3BYRVwbLsGHcRVPz+u+BgRLNk0Q0/4iZCBqDN96j2XNxfXrA==}

  '@pancakeswap/chains@0.4.6':
    resolution: {integrity: sha512-2uflmzHY+rno4+wTQL0ae4c4tbA/r5aGxWg9dNI/A4mS2jx/0lVbELwpSYughK2zcb6MbDbXkAZuLaNKhZe/Yg==}
    engines: {node: '>=10'}

  '@pancakeswap/gauges@2.0.4':
    resolution: {integrity: sha512-A5d2bYIWVXAHk//NXe3b5cuUClOfr6BMlQWIk5466dVJv58EhFmJt87SQKsJ98G6Qgza/vsZ92JnLP9orhANEg==}

  '@pancakeswap/multicall@3.5.10':
    resolution: {integrity: sha512-K8N2WnJQrSuzTh/1gQdM7T/wwk1zCg8Ru24GgXck8S2An5xNHDZHc2sDtIsaZIIMdFuFhKrDR1elP5/BgXYomQ==}

  '@pancakeswap/permit2-sdk@1.0.12':
    resolution: {integrity: sha512-74nohDsN+nrC0/lKHR+nJtv43z7CgUbz/fyqM17kJqW/H1fYgZDRJQkSivPMTFz8uQ4+yWVfZJs1wqGyGb5Gcw==}

  '@pancakeswap/sdk@5.8.10':
    resolution: {integrity: sha512-2qP580B+/KyW0gjYoJ8Z0meJidsH3dHuQFJLJuAqN+yy9O+ne1pVYYocOhbPykX09jDdGUagJ60VOkMdnkaV2w==}
    engines: {node: '>=10'}

  '@pancakeswap/smart-router@7.0.2':
    resolution: {integrity: sha512-oSG5egla/aaC0A1xzZcurOfsSWNCUWa6oVbxTQ78g7BFXTLEAEns9TFbA0W7GBvO8g6mvbRuQx+STr0261t0AQ==}

  '@pancakeswap/stable-swap-sdk@2.0.0':
    resolution: {integrity: sha512-LbYgSzohtu1HbvDKQb1GakQ1QCXXxnzd+BCJJJw2MCxs5Oi+HrEryXpW3s5ac3nhpSp3tRIskqNcXEJcSX/cvw==}

  '@pancakeswap/swap-sdk-core@1.3.0':
    resolution: {integrity: sha512-nkeDs3GyNfvRGsTbTAO30yl6ccOTr5WQERsKAaxKTe1fbGvpDRFLo3nlR1ZddRCj+RYZSS+B4Sll4A39k7nFDQ==}
    engines: {node: '>=10'}

  '@pancakeswap/swap-sdk-evm@1.0.6':
    resolution: {integrity: sha512-q4kTonZ5DOt/0FdMB19faZC4P9v5WidTnS7vlPalMguUXyAj79U1Hh1N37wqa6LcWFz2lTBnOrkaDst72h9MqA==}

  '@pancakeswap/token-lists@0.0.14':
    resolution: {integrity: sha512-WJTQdkw/Aexb3hlCCSAzHz776AkTOdfm0UZLg36ylLG9TjKrRya2Hi1bfjsfIQoCVMH3LkHyGAnQA4MOJjkf2w==}
    peerDependencies:
      '@reduxjs/toolkit': ^1.9.1
      jotai: ^2.4.3
      localforage: ^1.10.0
      react: ^18.2.0
    peerDependenciesMeta:
      '@reduxjs/toolkit':
        optional: true
      jotai:
        optional: true
      localforage:
        optional: true
      react:
        optional: true

  '@pancakeswap/tokens@0.6.29':
    resolution: {integrity: sha512-R5fM7w1V0u6ogQHfON7lSYoTB0I0g/aF/C/vMPcB0dqNFS+zmE9g+ZYP56224XmRHB0bU5mLsaO2A5nQAJr4yA==}

  '@pancakeswap/universal-router-sdk@1.0.42':
    resolution: {integrity: sha512-ijlBg9s9wTS5WLaX4n9+d/EdstOLsI/WliVPRys69zc4W+soKwWEl4UH7OSN/KMcDBJohCfqmvuhRzkN0bLLDA==}

  '@pancakeswap/v2-sdk@1.0.6':
    resolution: {integrity: sha512-4MmazJLSiN3JgRNtJ9eHB93GnQDmQudm0CDkBfnp3cOjqP1QRIFFdk8mkwoD4PxfrHmozWlzL/0eHT5l553kQw==}

  '@pancakeswap/v3-sdk@3.8.13':
    resolution: {integrity: sha512-J7txvbaENSo4ehGFwxbbsMk8sE9kvbNVOVLag4UvY4CWy5fDVid+7PbY/IAOaFCzg0IraIdh+QtpVbRJP45iog==}
    engines: {node: '>=10'}

  '@pancakeswap/v4-sdk@0.1.6':
    resolution: {integrity: sha512-4sNw2CxAFywAVBku9kuLD69R7dIKji2sLxAtOVLcA0qwFkX6rhuiL3yT9enJQXNyV7nPTybw8yr7kcOEPwnHAQ==}
    engines: {node: '>=10'}

  '@pkgjs/parseargs@0.11.0':
    resolution: {integrity: sha512-+1VkjdD0QBLPodGrJUeqarH8VAIvQODIbwh9XpP5Syisf7YoQgsJKPNFoqqLQlu+VQ/tVSshMR6loPMn8U+dPg==}
    engines: {node: '>=14'}

  '@playwright/test@1.49.1':
    resolution: {integrity: sha512-Ky+BVzPz8pL6PQxHqNRW1k3mIyv933LML7HktS8uik0bUXNCdPhoS/kLihiO1tMf/egaJb4IutXd7UywvXEW+g==}
    engines: {node: '>=18'}
    hasBin: true

  '@rollup/rollup-android-arm-eabi@4.34.8':
    resolution: {integrity: sha512-q217OSE8DTp8AFHuNHXo0Y86e1wtlfVrXiAlwkIvGRQv9zbc6mE3sjIVfwI8sYUyNxwOg0j/Vm1RKM04JcWLJw==}
    cpu: [arm]
    os: [android]

  '@rollup/rollup-android-arm64@4.34.8':
    resolution: {integrity: sha512-Gigjz7mNWaOL9wCggvoK3jEIUUbGul656opstjaUSGC3eT0BM7PofdAJaBfPFWWkXNVAXbaQtC99OCg4sJv70Q==}
    cpu: [arm64]
    os: [android]

  '@rollup/rollup-darwin-arm64@4.34.8':
    resolution: {integrity: sha512-02rVdZ5tgdUNRxIUrFdcMBZQoaPMrxtwSb+/hOfBdqkatYHR3lZ2A2EGyHq2sGOd0Owk80oV3snlDASC24He3Q==}
    cpu: [arm64]
    os: [darwin]

  '@rollup/rollup-darwin-x64@4.34.8':
    resolution: {integrity: sha512-qIP/elwR/tq/dYRx3lgwK31jkZvMiD6qUtOycLhTzCvrjbZ3LjQnEM9rNhSGpbLXVJYQ3rq39A6Re0h9tU2ynw==}
    cpu: [x64]
    os: [darwin]

  '@rollup/rollup-freebsd-arm64@4.34.8':
    resolution: {integrity: sha512-IQNVXL9iY6NniYbTaOKdrlVP3XIqazBgJOVkddzJlqnCpRi/yAeSOa8PLcECFSQochzqApIOE1GHNu3pCz+BDA==}
    cpu: [arm64]
    os: [freebsd]

  '@rollup/rollup-freebsd-x64@4.34.8':
    resolution: {integrity: sha512-TYXcHghgnCqYFiE3FT5QwXtOZqDj5GmaFNTNt3jNC+vh22dc/ukG2cG+pi75QO4kACohZzidsq7yKTKwq/Jq7Q==}
    cpu: [x64]
    os: [freebsd]

  '@rollup/rollup-linux-arm-gnueabihf@4.34.8':
    resolution: {integrity: sha512-A4iphFGNkWRd+5m3VIGuqHnG3MVnqKe7Al57u9mwgbyZ2/xF9Jio72MaY7xxh+Y87VAHmGQr73qoKL9HPbXj1g==}
    cpu: [arm]
    os: [linux]

  '@rollup/rollup-linux-arm-musleabihf@4.34.8':
    resolution: {integrity: sha512-S0lqKLfTm5u+QTxlFiAnb2J/2dgQqRy/XvziPtDd1rKZFXHTyYLoVL58M/XFwDI01AQCDIevGLbQrMAtdyanpA==}
    cpu: [arm]
    os: [linux]

  '@rollup/rollup-linux-arm64-gnu@4.34.8':
    resolution: {integrity: sha512-jpz9YOuPiSkL4G4pqKrus0pn9aYwpImGkosRKwNi+sJSkz+WU3anZe6hi73StLOQdfXYXC7hUfsQlTnjMd3s1A==}
    cpu: [arm64]
    os: [linux]

  '@rollup/rollup-linux-arm64-musl@4.34.8':
    resolution: {integrity: sha512-KdSfaROOUJXgTVxJNAZ3KwkRc5nggDk+06P6lgi1HLv1hskgvxHUKZ4xtwHkVYJ1Rep4GNo+uEfycCRRxht7+Q==}
    cpu: [arm64]
    os: [linux]

  '@rollup/rollup-linux-loongarch64-gnu@4.34.8':
    resolution: {integrity: sha512-NyF4gcxwkMFRjgXBM6g2lkT58OWztZvw5KkV2K0qqSnUEqCVcqdh2jN4gQrTn/YUpAcNKyFHfoOZEer9nwo6uQ==}
    cpu: [loong64]
    os: [linux]

  '@rollup/rollup-linux-powerpc64le-gnu@4.34.8':
    resolution: {integrity: sha512-LMJc999GkhGvktHU85zNTDImZVUCJ1z/MbAJTnviiWmmjyckP5aQsHtcujMjpNdMZPT2rQEDBlJfubhs3jsMfw==}
    cpu: [ppc64]
    os: [linux]

  '@rollup/rollup-linux-riscv64-gnu@4.34.8':
    resolution: {integrity: sha512-xAQCAHPj8nJq1PI3z8CIZzXuXCstquz7cIOL73HHdXiRcKk8Ywwqtx2wrIy23EcTn4aZ2fLJNBB8d0tQENPCmw==}
    cpu: [riscv64]
    os: [linux]

  '@rollup/rollup-linux-s390x-gnu@4.34.8':
    resolution: {integrity: sha512-DdePVk1NDEuc3fOe3dPPTb+rjMtuFw89gw6gVWxQFAuEqqSdDKnrwzZHrUYdac7A7dXl9Q2Vflxpme15gUWQFA==}
    cpu: [s390x]
    os: [linux]

  '@rollup/rollup-linux-x64-gnu@4.34.8':
    resolution: {integrity: sha512-8y7ED8gjxITUltTUEJLQdgpbPh1sUQ0kMTmufRF/Ns5tI9TNMNlhWtmPKKHCU0SilX+3MJkZ0zERYYGIVBYHIA==}
    cpu: [x64]
    os: [linux]

  '@rollup/rollup-linux-x64-musl@4.34.8':
    resolution: {integrity: sha512-SCXcP0ZpGFIe7Ge+McxY5zKxiEI5ra+GT3QRxL0pMMtxPfpyLAKleZODi1zdRHkz5/BhueUrYtYVgubqe9JBNQ==}
    cpu: [x64]
    os: [linux]

  '@rollup/rollup-win32-arm64-msvc@4.34.8':
    resolution: {integrity: sha512-YHYsgzZgFJzTRbth4h7Or0m5O74Yda+hLin0irAIobkLQFRQd1qWmnoVfwmKm9TXIZVAD0nZ+GEb2ICicLyCnQ==}
    cpu: [arm64]
    os: [win32]

  '@rollup/rollup-win32-ia32-msvc@4.34.8':
    resolution: {integrity: sha512-r3NRQrXkHr4uWy5TOjTpTYojR9XmF0j/RYgKCef+Ag46FWUTltm5ziticv8LdNsDMehjJ543x/+TJAek/xBA2w==}
    cpu: [ia32]
    os: [win32]

  '@rollup/rollup-win32-x64-msvc@4.34.8':
    resolution: {integrity: sha512-U0FaE5O1BCpZSeE6gBl3c5ObhePQSfk9vDRToMmTkbhCOgW4jqvtS5LGyQ76L1fH8sM0keRp4uDTsbjiUyjk0g==}
    cpu: [x64]
    os: [win32]

  '@scure/base@1.2.4':
    resolution: {integrity: sha512-5Yy9czTO47mqz+/J8GM6GIId4umdCk1wc1q8rKERQulIoc8VP9pzDcghv10Tl2E7R96ZUx/PhND3ESYUQX8NuQ==}

  '@scure/bip32@1.6.0':
    resolution: {integrity: sha512-82q1QfklrUUdXJzjuRU7iG7D7XiFx5PHYVS0+oeNKhyDLT7WPqs6pBcM2W5ZdwOwKCwoE1Vy1se+DHjcXwCYnA==}

  '@scure/bip39@1.5.0':
    resolution: {integrity: sha512-Dop+ASYhnrwm9+HA/HwXg7j2ZqM6yk2fyLWb5znexjctFY3+E+eU8cIWI0Pql0Qx4hPZCijlGq4OL71g+Uz30A==}

  '@sigstore/bundle@2.3.2':
    resolution: {integrity: sha512-wueKWDk70QixNLB363yHc2D2ItTgYiMTdPwK8D9dKQMR3ZQ0c35IxP5xnwQ8cNLoCgCRcHf14kE+CLIvNX1zmA==}
    engines: {node: ^16.14.0 || >=18.0.0}

  '@sigstore/core@1.1.0':
    resolution: {integrity: sha512-JzBqdVIyqm2FRQCulY6nbQzMpJJpSiJ8XXWMhtOX9eKgaXXpfNOF53lzQEjIydlStnd/eFtuC1dW4VYdD93oRg==}
    engines: {node: ^16.14.0 || >=18.0.0}

  '@sigstore/protobuf-specs@0.3.3':
    resolution: {integrity: sha512-RpacQhBlwpBWd7KEJsRKcBQalbV28fvkxwTOJIqhIuDysMMaJW47V4OqW30iJB9uRpqOSxxEAQFdr8tTattReQ==}
    engines: {node: ^18.17.0 || >=20.5.0}

  '@sigstore/sign@2.3.2':
    resolution: {integrity: sha512-5Vz5dPVuunIIvC5vBb0APwo7qKA4G9yM48kPWJT+OEERs40md5GoUR1yedwpekWZ4m0Hhw44m6zU+ObsON+iDA==}
    engines: {node: ^16.14.0 || >=18.0.0}

  '@sigstore/tuf@2.3.4':
    resolution: {integrity: sha512-44vtsveTPUpqhm9NCrbU8CWLe3Vck2HO1PNLw7RIajbB7xhtn5RBPm1VNSCMwqGYHhDsBJG8gDF0q4lgydsJvw==}
    engines: {node: ^16.14.0 || >=18.0.0}

  '@sigstore/verify@1.2.1':
    resolution: {integrity: sha512-8iKx79/F73DKbGfRf7+t4dqrc0bRr0thdPrxAtCKWRm/F0tG71i6O1rvlnScncJLLBZHn3h8M3c1BSUAb9yu8g==}
    engines: {node: ^16.14.0 || >=18.0.0}

  '@sinclair/typebox@0.27.8':
    resolution: {integrity: sha512-+Fj43pSMwJs4KRrH/938Uf+uAELIgVBmQzg/q1YG10djyfA3TnrU8N8XzqCh/okZdszqBQTZf96idMfE5lnwTA==}

  '@sinonjs/commons@3.0.1':
    resolution: {integrity: sha512-K3mCHKQ9sVh8o1C9cxkwxaOmXoAMlDxC1mYyHrjqOWEcBjYr76t96zL2zlj5dUGZ3HSw240X1qgH3Mjf1yJWpQ==}

  '@sinonjs/fake-timers@10.3.0':
    resolution: {integrity: sha512-V4BG07kuYSUkTCSBHG8G8TNhM+F19jXFWnQtzj+we8DrkpSBCee9Z3Ms8yiGer/dlmhe35/Xdgyo3/0rQKg7YA==}

  '@solana/buffer-layout@4.0.1':
    resolution: {integrity: sha512-E1ImOIAD1tBZFRdjeM4/pzTiTApC0AOBGwyAMS4fwIodCWArzJ3DWdoh8cKxeFM2fElkxBh2Aqts1BPC373rHA==}
    engines: {node: '>=5.10'}

  '@solana/web3.js@1.98.0':
    resolution: {integrity: sha512-nz3Q5OeyGFpFCR+erX2f6JPt3sKhzhYcSycBCSPkWjzSVDh/Rr1FqTVMRe58FKO16/ivTUcuJjeS5MyBvpkbzA==}

  '@swc/helpers@0.5.15':
    resolution: {integrity: sha512-JQ5TuMi45Owi4/BIMAJBoSQoOJu12oOk/gADqlcUL9JEdHB8vyjUSsxqeNXnmXHjYKMi2WcYtezGEEhqUI/E2g==}

  '@tokenizer/token@0.3.0':
    resolution: {integrity: sha512-OvjF+z51L3ov0OyAU0duzsYuvO01PH7x4t6DJx+guahgTnBHkhJdG7soQeTSFLWN3efnHyibZ4Z8l2EuWwJN3A==}

  '@tsconfig/node10@1.0.11':
    resolution: {integrity: sha512-DcRjDCujK/kCk/cUe8Xz8ZSpm8mS3mNNpta+jGCA6USEDfktlNvm1+IuZ9eTcDbNk41BHwpHHeW+N1lKCz4zOw==}

  '@tsconfig/node12@1.0.11':
    resolution: {integrity: sha512-cqefuRsh12pWyGsIoBKJA9luFu3mRxCA+ORZvA4ktLSzIuCUtWVxGIuXigEwO5/ywWFMZ2QEGKWvkZG1zDMTag==}

  '@tsconfig/node14@1.0.3':
    resolution: {integrity: sha512-ysT8mhdixWK6Hw3i1V2AeRqZ5WfXg1G43mqoYlM2nc6388Fq5jcXyr5mRsqViLx/GJYdoL0bfXD8nmF+Zn/Iow==}

  '@tsconfig/node16@1.0.4':
    resolution: {integrity: sha512-vxhUy4J8lyeyinH7Azl1pdd43GJhZH/tP2weN8TntQblOY+A0XbT8DJk1/oCPuOOyg/Ja757rG0CgHcWC8OfMA==}

  '@tufjs/canonical-json@2.0.0':
    resolution: {integrity: sha512-yVtV8zsdo8qFHe+/3kw81dSLyF7D576A5cCFCi4X7B39tWT7SekaEFUnvnWJHz+9qO7qJTah1JbrDjWKqFtdWA==}
    engines: {node: ^16.14.0 || >=18.0.0}

  '@tufjs/models@2.0.1':
    resolution: {integrity: sha512-92F7/SFyufn4DXsha9+QfKnN03JGqtMFMXgSHbZOo8JG59WkTni7UzAouNQDf7AuP9OAMxVOPQcqG3sB7w+kkg==}
    engines: {node: ^16.14.0 || >=18.0.0}

  '@tybys/wasm-util@0.9.0':
    resolution: {integrity: sha512-6+7nlbMVX/PVDCwaIQ8nTOPveOcFLSt8GcXdx8hD0bt39uWxYT88uXzqTd4fTvqta7oeUJqudepapKNt2DYJFw==}

  '@types/babel__core@7.20.5':
    resolution: {integrity: sha512-qoQprZvz5wQFJwMDqeseRXWv3rqMvhgpbXFfVyWhbx9X47POIA6i/+dXefEmZKoAgOaTdaIgNSMqMIU61yRyzA==}

  '@types/babel__generator@7.6.8':
    resolution: {integrity: sha512-ASsj+tpEDsEiFr1arWrlN6V3mdfjRMZt6LtK/Vp/kreFLnr5QH5+DhvD5nINYZXzwJvXeGq+05iUXcAzVrqWtw==}

  '@types/babel__template@7.4.4':
    resolution: {integrity: sha512-h/NUaSyG5EyxBIp8YRxo4RMe2/qQgvyowRwVMzhYhBCONbW8PUsg4lkFMrhgZhUe5z3L3MiLDuvyJ/CaPa2A8A==}

  '@types/babel__traverse@7.20.6':
    resolution: {integrity: sha512-r1bzfrm0tomOI8g1SzvCaQHo6Lcv6zu0EA+W2kHrt8dyrHQxGzBBL4kdkzIS+jBMV+EYcMAEAqXqYaLJq5rOZg==}

  '@types/bs58@4.0.4':
    resolution: {integrity: sha512-0IEpMFXXQi2zXaXl9GJ3sRwQo0uEkD+yFOv+FnAU5lkPtcu6h61xb7jc2CFPEZ5BUOaiP13ThuGc9HD4R8lR5g==}

  '@types/connect@3.4.38':
    resolution: {integrity: sha512-K6uROf1LD88uDQqJCktA4yzL1YYAK6NgfsI0v/mTgyPKWsX1CnJ0XPSDhViejru1GcRkLWb8RlzFYJRqGUbaug==}

  '@types/conventional-commits-parser@5.0.1':
    resolution: {integrity: sha512-7uz5EHdzz2TqoMfV7ee61Egf5y6NkcO4FB/1iCCQnbeiI1F3xzv3vK5dBCXUCLQgGYS+mUeigK1iKQzvED+QnQ==}

  '@types/crypto-js@4.2.2':
    resolution: {integrity: sha512-sDOLlVbHhXpAUAL0YHDUUwDZf3iN4Bwi4W6a0W0b+QcAezUbRtH4FVb+9J4h+XFPW7l/gQ9F8qC7P+Ec4k8QVQ==}

  '@types/debug@4.1.12':
    resolution: {integrity: sha512-vIChWdVG3LG1SMxEvI/AK+FWJthlrqlTu7fbrlywTkkaONwk/UAGaULXRlf8vkzFBLVm0zkMdCquhL5aOjhXPQ==}

  '@types/dotenv@8.2.3':
    resolution: {integrity: sha512-g2FXjlDX/cYuc5CiQvyU/6kkbP1JtmGzh0obW50zD7OKeILVL0NSpPWLXVfqoAGQjom2/SLLx9zHq0KXvD6mbw==}
    deprecated: This is a stub types definition. dotenv provides its own type definitions, so you do not need this installed.

  '@types/estree@1.0.6':
    resolution: {integrity: sha512-AYnb1nQyY49te+VRAVgmzfcgjYS91mY5P0TKUDCLEM+gNnA+3T6rWITXRLYCpahpqSQbN5cE+gHpnPyXjHWxcw==}

  '@types/graceful-fs@4.1.9':
    resolution: {integrity: sha512-olP3sd1qOEe5dXTSaFvQG+02VdRXcdytWLAZsAq1PecU8uqQAhkrnbli7DagjtXKW/Bl7YJbUsa8MPcuc8LHEQ==}

  '@types/istanbul-lib-coverage@2.0.6':
    resolution: {integrity: sha512-2QF/t/auWm0lsy8XtKVPG19v3sSOQlJe/YHZgfjb/KBBHOGSV+J2q/S671rcq9uTBrLAXmZpqJiaQbMT+zNU1w==}

  '@types/istanbul-lib-report@3.0.3':
    resolution: {integrity: sha512-NQn7AHQnk/RSLOxrBbGyJM/aVQ+pjj5HCgasFxc0K/KhoATfQ/47AyUl15I2yBUpihjmas+a+VJBOqecrFH+uA==}

  '@types/istanbul-reports@3.0.4':
    resolution: {integrity: sha512-pk2B1NWalF9toCRu6gjBzR69syFjP4Od8WRAX+0mmf9lAjCRicLOWc+ZrxZHx/0XRjotgkF9t6iaMJ+aXcOdZQ==}

  '@types/jest@29.5.14':
    resolution: {integrity: sha512-ZN+4sdnLUbo8EVvVc2ao0GFW6oVrQRPn4K2lglySj7APvSrgzxHiNNK99us4WDMi57xxA2yggblIAMNhXOotLQ==}

  '@types/minimatch@3.0.5':
    resolution: {integrity: sha512-Klz949h02Gz2uZCMGwDUSDS1YBlTdDDgbWHi+81l29tQALUtvz4rAYi5uoVhE5Lagoq6DeqAUlbrHvW/mXDgdQ==}

  '@types/minimist@1.2.5':
    resolution: {integrity: sha512-hov8bUuiLiyFPGyFPE1lwWhmzYbirOXQNNo40+y3zow8aFVTeyn3VWL0VFFfdNddA8S4Vf0Tc062rzyNr7Paag==}

  '@types/ms@2.1.0':
    resolution: {integrity: sha512-GsCCIZDE/p3i96vtEqx+7dBUGXrc7zeSK3wwPHIaRThS+9OhWIXRqzs4d6k1SVU8g91DrNRWxWUGhp5KXQb2VA==}

  '@types/node-fetch@2.6.12':
    resolution: {integrity: sha512-8nneRWKCg3rMtF69nLQJnOYUcbafYeFSjqkw3jCRLsqkWFlHaoQrr5mXmofFGOx3DKn7UfmBMyov8ySvLRVldA==}

  '@types/node@10.14.22':
    resolution: {integrity: sha512-9taxKC944BqoTVjE+UT3pQH0nHZlTvITwfsOZqyc+R3sfJuxaTtxWjfn1K2UlxyPcKHf0rnaXcVFrS9F9vf0bw==}

  '@types/node@12.20.55':
    resolution: {integrity: sha512-J8xLz7q2OFulZ2cyGTLE1TbbZcjpno7FaN6zdJNrgAdrJ+DZzh/uFR6YrTb4C+nXakvud8Q4+rbhoIWlYQbUFQ==}

  '@types/node@18.19.71':
    resolution: {integrity: sha512-evXpcgtZm8FY4jqBSN8+DmOTcVkkvTmAayeo4Wf3m1xAruyVGzGuDh/Fb/WWX2yLItUiho42ozyJjB0dw//Tkw==}

  '@types/node@20.17.14':
    resolution: {integrity: sha512-w6qdYetNL5KRBiSClK/KWai+2IMEJuAj+EujKCumalFOwXtvOXaEan9AuwcRID2IcOIAWSIfR495hBtgKlx2zg==}

  '@types/node@22.7.5':
    resolution: {integrity: sha512-jML7s2NAzMWc//QSJ1a3prpk78cOPchGvXJsC3C6R6PSMoooztvRVQEz89gmBTBY1SPMaqo5teB4uNHPdetShQ==}

  '@types/normalize-package-data@2.4.4':
    resolution: {integrity: sha512-37i+OaWTh9qeK4LSHPsyRC7NahnGotNuZvjLSgcPzblpHB3rrCJxAOgI5gCdKm7coonsaX1Of0ILiTcnZjbfxA==}

  '@types/pg@8.11.10':
    resolution: {integrity: sha512-LczQUW4dbOQzsH2RQ5qoeJ6qJPdrcM/DcMLoqWQkMLMsq83J5lAX3LXjdkWdpscFy67JSOWDnh7Ny/sPFykmkg==}

  '@types/retry@0.12.0':
    resolution: {integrity: sha512-wWKOClTTiizcZhXnPY4wikVAwmdYHp8q6DmC+EJUzAMsycb7HB32Kh9RN4+0gExjmPmZSAQjgURXIGATPegAvA==}

  '@types/stack-utils@2.0.3':
    resolution: {integrity: sha512-9aEbYZ3TbYMznPdcdr3SmIrLXwC/AKZXQeCf9Pgao5CKb8CyHuEX5jzWPTkvregvhRJHcpRO6BFoGW9ycaOkYw==}

  '@types/tough-cookie@4.0.5':
    resolution: {integrity: sha512-/Ad8+nIOV7Rl++6f1BdKxFSMgmoqEoYbHRpPcx3JEfv8VRsQe9Z4mCXeJBzxs7mbHY/XOZZuXlRNfhpVPbs6ZA==}

  '@types/uuid@10.0.0':
    resolution: {integrity: sha512-7gqG38EyHgyP1S+7+xomFtL+ZNHcKv6DwNaCZmJmo1vgMugyF3TCnXVg4t1uk89mLNwnLtnY3TpOpCOyp1/xHQ==}

  '@types/uuid@8.3.4':
    resolution: {integrity: sha512-c/I8ZRb51j+pYGAu5CrFMRxqZ2ke4y2grEBO5AUjgSkSk+qT2Ea+OdWElz/OiMf5MNpn2b17kuVBwZLQJXzihw==}

  '@types/ws@7.4.7':
    resolution: {integrity: sha512-JQbbmxZTZehdc2iszGKs5oC3NFnjeay7mtAWrdt7qNtAVK0g19muApzAy4bm9byz79xa2ZnO/BOBC2R8RC5Lww==}

  '@types/ws@8.5.13':
    resolution: {integrity: sha512-osM/gWBTPKgHV8XkTunnegTRIsvF6owmf5w+JtAfOw472dptdm0dlGv4xCt6GwQRcC2XVOvvRE/0bAoQcL2QkA==}

  '@types/yargs-parser@21.0.3':
    resolution: {integrity: sha512-I4q9QU9MQv4oEOz4tAHJtNz1cwuLxn2F3xcc2iV5WdqLPpUnj30aUuxt1mAxYTG+oe8CZMV/+6rU4S4gRDzqtQ==}

  '@types/yargs@17.0.33':
    resolution: {integrity: sha512-WpxBCKWPLr4xSsHgz511rFJAM+wS28w2zEO1QDNY5zM/S8ok70NNfztH0xwhqKyaK0OHCbN98LDAZuy1ctxDkA==}

  '@uniswap/permit2-sdk@1.3.0':
    resolution: {integrity: sha512-LstYQWP47dwpQrgqBJ+ysFstne9LgI5FGiKHc2ewjj91MTY8Mq1reocu6U/VDncdR5ef30TUOcZ7gPExRY8r6Q==}

  '@yarnpkg/lockfile@1.1.0':
    resolution: {integrity: sha512-GpSwvyXOcOOlV70vbnzjj4fW5xW/FdUF6nQEt1ENy7m4ZCczi1+/buVUPAqmGfqznsORNFzUMjctTIp8a9tuCQ==}

  '@yarnpkg/parsers@3.0.2':
    resolution: {integrity: sha512-/HcYgtUSiJiot/XWGLOlGxPYUG65+/31V8oqk17vZLW1xlCoR4PampyePljOxY2n8/3jz9+tIFzICsyGujJZoA==}
    engines: {node: '>=18.12.0'}

  '@zkochan/js-yaml@0.0.7':
    resolution: {integrity: sha512-nrUSn7hzt7J6JWgWGz78ZYI8wj+gdIJdk0Ynjpp8l+trkn58Uqsf6RYrYkEK+3X18EX+TNdtJI0WxAtc+L84SQ==}
    hasBin: true

  JSONStream@1.3.5:
    resolution: {integrity: sha512-E+iruNOY8VV9s4JEbe1aNEm6MiszPRr/UfcHMz0TQh1BXSxHK+ASV1R6W4HpjBhSeS+54PIsAMCBmwD06LLsqQ==}
    hasBin: true

  abbrev@2.0.0:
    resolution: {integrity: sha512-6/mh1E2u2YgEsCHdY0Yx5oW+61gZU+1vXaoiHHrpKeuRNNgFvS+/jrwHiQhB5apAf5oB7UB7E19ol2R2LKH8hQ==}
    engines: {node: ^14.17.0 || ^16.13.0 || >=18.0.0}

  abitype@0.9.10:
    resolution: {integrity: sha512-FIS7U4n7qwAT58KibwYig5iFG4K61rbhAqaQh/UWj8v1Y8mjX3F8TC9gd8cz9yT1TYel9f8nS5NO5kZp2RW0jQ==}
    peerDependencies:
      typescript: '>=5.0.4'
      zod: ^3 >=3.22.0
    peerDependenciesMeta:
      typescript:
        optional: true
      zod:
        optional: true

  abitype@1.0.7:
    resolution: {integrity: sha512-ZfYYSktDQUwc2eduYu8C4wOs+RDPmnRYMh7zNfzeMtGGgb0U+6tLGjixUic6mXf5xKKCcgT5Qp6cv39tOARVFw==}
    peerDependencies:
      typescript: '>=5.0.4'
      zod: ^3 >=3.22.0
    peerDependenciesMeta:
      typescript:
        optional: true
      zod:
        optional: true

  abort-controller@3.0.0:
    resolution: {integrity: sha512-h8lQ8tacZYnR3vNQTgibj+tODHI5/+l06Au2Pcriv/Gmet0eaj4TwWH41sO9wnHDiQsEj19q0drzdWdeAHtweg==}
    engines: {node: '>=6.5'}

  acorn-walk@8.3.4:
    resolution: {integrity: sha512-ueEepnujpqee2o5aIYnvHU6C0A42MNdsIDeqy5BydrkuC5R1ZuUFnm27EeFJGoEHJQgn3uleRvmTXaJgfXbt4g==}
    engines: {node: '>=0.4.0'}

  acorn@8.14.0:
    resolution: {integrity: sha512-cl669nCJTZBsL97OF4kUQm5g5hC2uihk0NxY3WENAC0TYdILVkAyHymAntgxGkl7K+t0cXIrH5siy5S4XkFycA==}
    engines: {node: '>=0.4.0'}
    hasBin: true

  add-stream@1.0.0:
    resolution: {integrity: sha512-qQLMr+8o0WC4FZGQTcJiKBVC59JylcPSrTtk6usvmIDFUOCKegapy1VHQwRbFMOFyb/inzUVqHs+eMYKDM1YeQ==}

  aes-js@3.0.0:
    resolution: {integrity: sha512-H7wUZRn8WpTq9jocdxQ2c8x2sKo9ZVmzfRE13GiNJXfp7NcKYEdvl3vspKjXox6RIG2VtaRe4JFvxG4rqp2Zuw==}

  aes-js@4.0.0-beta.5:
    resolution: {integrity: sha512-G965FqalsNyrPqgEGON7nIx1e/OVENSgiEIzyC63haUMuvNnwIgIjMs52hlTCKhkBny7A2ORNlfY9Zu+jmGk1Q==}

  agent-base@7.1.3:
    resolution: {integrity: sha512-jRR5wdylq8CkOe6hei19GGZnxM6rBGwFl3Bg0YItGDimvjGtAvdZk4Pu6Cl4u4Igsws4a1fd1Vq3ezrhn4KmFw==}
    engines: {node: '>= 14'}

  agentkeepalive@4.6.0:
    resolution: {integrity: sha512-kja8j7PjmncONqaTsB8fQ+wE2mSU2DJ9D4XKoJ5PFWIdRMa6SLSN1ff4mOr4jCbfRSsxR4keIiySJU0N9T5hIQ==}
    engines: {node: '>= 8.0.0'}

  aggregate-error@3.1.0:
    resolution: {integrity: sha512-4I7Td01quW/RpocfNayFdFVk1qSuoh0E7JrbRJ16nH01HhKFQ88INq9Sd+nd72zqRySlr9BmDA8xlEJ6vJMrYA==}
    engines: {node: '>=8'}

  ajv@6.12.6:
    resolution: {integrity: sha512-j3fVLgvTo527anyYyJOGTYJbG+vnnQYvE0m5mmkc1TK+nxAppkCLMIL0aZ4dblVCNoGShhm+kzE4ZUykBoMg4g==}

  ajv@8.17.1:
    resolution: {integrity: sha512-B/gBuNg5SiMTrPkC+A2+cW0RszwxYmn6VYxB/inlBStS5nx6xHIt/ehKRhIMhqusl7a8LjQoZnjCs5vhwxOQ1g==}

  ansi-colors@4.1.3:
    resolution: {integrity: sha512-/6w/C21Pm1A7aZitlI5Ni/2J6FFQN8i1Cvz3kHABAAbw93v/NlvKdVOqz7CCWz/3iv/JplRSEEZ83XION15ovw==}
    engines: {node: '>=6'}

  ansi-escapes@4.3.2:
    resolution: {integrity: sha512-gKXj5ALrKWQLsYG9jlTRmR/xKluxHV+Z9QEwNIgCfM1/uwPMCuzVVnh5mwTd+OuBZcwSIMbqssNWRm1lE51QaQ==}
    engines: {node: '>=8'}

  ansi-escapes@7.0.0:
    resolution: {integrity: sha512-GdYO7a61mR0fOlAsvC9/rIHf7L96sBc6dEWzeOu+KAea5bZyQRPIpojrVoI4AXGJS/ycu/fBTdLrUkA4ODrvjw==}
    engines: {node: '>=18'}

  ansi-regex@5.0.1:
    resolution: {integrity: sha512-quJQXlTSUGL2LH9SUXo8VwsY4soanhgo6LNSm84E1LBcE8s3O0wpdiRzyR9z/ZZJMlMWv37qOOb9pdJlMUEKFQ==}
    engines: {node: '>=8'}

  ansi-regex@6.1.0:
    resolution: {integrity: sha512-7HSX4QQb4CspciLpVFwyRe79O3xsIZDDLER21kERQ71oaPodF8jL725AgJMFAYbooIqolJoRLuM81SpeUkpkvA==}
    engines: {node: '>=12'}

  ansi-styles@4.3.0:
    resolution: {integrity: sha512-zbB9rCJAT1rbjiVDb2hqKFHNYLxgtk8NURxZ3IZwD3F6NtxbXZQCnnSi1Lkx+IDohdPlFp222wVALIheZJQSEg==}
    engines: {node: '>=8'}

  ansi-styles@5.2.0:
    resolution: {integrity: sha512-Cxwpt2SfTzTtXcfOlzGEee8O+c+MmUgGrNiBcXnuWxuFJHe6a5Hz7qwhwe5OgaSYI0IJvkLqWX1ASG+cJOkEiA==}
    engines: {node: '>=10'}

  ansi-styles@6.2.1:
    resolution: {integrity: sha512-bN798gFfQX+viw3R7yrGWRqnrN2oRkEkUjjl4JNn4E8GxxbjtG3FbrEIIY3l8/hrwUwIeCZvi4QuOTP4MErVug==}
    engines: {node: '>=12'}

  any-promise@1.3.0:
    resolution: {integrity: sha512-7UvmKalWRt1wgjL1RrGxoSJW/0QZFIegpeGvZG9kjp8vrRu55XTHbwnqq2GpXm9uLbcuhxm3IqX9OB4MZR1b2A==}

  anymatch@3.1.3:
    resolution: {integrity: sha512-KMReFUr0B4t+D+OBkjR3KYqvocp2XaSzO55UcB6mgQMd3KbcE+mWTyvVV7D/zsdEbNnV6acZUutkiHQXvTr1Rw==}
    engines: {node: '>= 8'}

  aproba@2.0.0:
    resolution: {integrity: sha512-lYe4Gx7QT+MKGbDsA+Z+he/Wtef0BiwDOlK/XkBrdfsh9J/jPPXbX0tE9x9cl27Tmu5gg3QUbUrQYa/y+KOHPQ==}

  arg@4.1.3:
    resolution: {integrity: sha512-58S9QDqG0Xx27YwPSt9fJxivjYl432YCwfDMfZ+71RAqUrZef7LrKQZ3LHLOwCS4FLNBplP533Zx895SeOCHvA==}

  argparse@1.0.10:
    resolution: {integrity: sha512-o5Roy6tNG4SL/FOkCAN6RzjiakZS25RLYFrcMttJqbdd8BWrnA+fGz57iN5Pb06pvBGvl5gQ0B48dJlslXvoTg==}

  argparse@2.0.1:
    resolution: {integrity: sha512-8+9WqebbFzpX9OR+Wa6O29asIogeRMzcGtAINdpMHHyAg10f05aSFVBbcEqGf/PXw1EjAZ+q2/bEBg3DvurK3Q==}

  array-differ@3.0.0:
    resolution: {integrity: sha512-THtfYS6KtME/yIAhKjZ2ul7XI96lQGHRputJQHO80LAWQnuGP4iCIN8vdMRboGbIEYBwU33q8Tch1os2+X0kMg==}
    engines: {node: '>=8'}

  array-ify@1.0.0:
    resolution: {integrity: sha512-c5AMf34bKdvPhQ7tBGhqkgKNUzMr4WUs+WDtC2ZUGOUncbxKMTvqxYctiseW3+L4bA8ec+GcZ6/A/FW4m8ukng==}

  array-union@2.1.0:
    resolution: {integrity: sha512-HGyxoOTYUyCM6stUe6EJgnd4EoewAI7zMdfqO+kGjnlZmBDz/cR5pf8r/cR4Wq60sL/p0IkcjUEEPwS3GFrIyw==}
    engines: {node: '>=8'}

  arrify@1.0.1:
    resolution: {integrity: sha512-3CYzex9M9FGQjCGMGyi6/31c8GJbgb0qGyrx5HWxPd0aCwh4cB2YjMb2Xf9UuoogrMrlO9cTqnB5rI5GHZTcUA==}
    engines: {node: '>=0.10.0'}

  arrify@2.0.1:
    resolution: {integrity: sha512-3duEwti880xqi4eAMN8AyR4a0ByT90zoYdLlevfrvU43vb0YZwZVfxOgxWrLXXXpyugL0hNZc9G6BiB5B3nUug==}
    engines: {node: '>=8'}

  async-retry@1.3.3:
    resolution: {integrity: sha512-wfr/jstw9xNi/0teMHrRW7dsz3Lt5ARhYNZ2ewpadnhaIp5mbALhOAP+EAdsC7t4Z6wqsDVv9+W6gm1Dk9mEyw==}

  async@3.2.6:
    resolution: {integrity: sha512-htCUDlxyyCLMgaM3xXg0C0LW2xqfuQ6p05pCEIsXuyQ+a1koYKTuBMzRNwmybfLgvJDMd0r1LTn4+E0Ti6C2AA==}

  asynckit@0.4.0:
    resolution: {integrity: sha512-Oei9OH4tRh0YqU3GxhX79dM/mwVgvbZJaSNaRk+bshkj0S5cfHcgYakreBjrHwatXKbz+IoIdYLxrKim2MjW0Q==}

  axios@1.7.9:
    resolution: {integrity: sha512-LhLcE7Hbiryz8oMDdDptSrWowmB4Bl6RCt6sIJKpRB4XtVf0iEgewX3au/pJqm+Py1kCASkb/FFKjxQaLtxJvw==}

  babel-jest@29.7.0:
    resolution: {integrity: sha512-BrvGY3xZSwEcCzKvKsCi2GgHqDqsYkOP4/by5xCgIwGXQxIEh+8ew3gmrE1y7XRR6LHZIj6yLYnUi/mm2KXKBg==}
    engines: {node: ^14.15.0 || ^16.10.0 || >=18.0.0}
    peerDependencies:
      '@babel/core': ^7.8.0

  babel-plugin-istanbul@6.1.1:
    resolution: {integrity: sha512-Y1IQok9821cC9onCx5otgFfRm7Lm+I+wwxOx738M/WLPZ9Q42m4IG5W0FNX8WLL2gYMZo3JkuXIH2DOpWM+qwA==}
    engines: {node: '>=8'}

  babel-plugin-jest-hoist@29.6.3:
    resolution: {integrity: sha512-ESAc/RJvGTFEzRwOTT4+lNDk/GNHMkKbNzsvT0qKRfDyyYTskxB5rnU2njIDYVxXCBHHEI1c0YwHob3WaYujOg==}
    engines: {node: ^14.15.0 || ^16.10.0 || >=18.0.0}

  babel-preset-current-node-syntax@1.1.0:
    resolution: {integrity: sha512-ldYss8SbBlWva1bs28q78Ju5Zq1F+8BrqBZZ0VFhLBvhh6lCpC2o3gDJi/5DRLs9FgYZCnmPYIVFU4lRXCkyUw==}
    peerDependencies:
      '@babel/core': ^7.0.0

  babel-preset-jest@29.6.3:
    resolution: {integrity: sha512-0B3bhxR6snWXJZtR/RliHTDPRgn1sNHOR0yVtq/IiQFyuOVjFS+wuio/R4gSNkyYmKmJB4wGZv2NZanmKmTnNA==}
    engines: {node: ^14.15.0 || ^16.10.0 || >=18.0.0}
    peerDependencies:
      '@babel/core': ^7.0.0

  balanced-match@1.0.2:
    resolution: {integrity: sha512-3oSeUO0TMV67hN1AmbXsK4yaqU7tjiHlbxRDZOpH0KW9+CeX4bRAaX0Anxt0tx2MrpRpWwQaPwIlISEJhYU5Pw==}

  base-x@3.0.10:
    resolution: {integrity: sha512-7d0s06rR9rYaIWHkpfLIFICM/tkSVdoPC9qYAQRpxn9DdKNWNsKC0uk++akckyLq16Tx2WIinnZ6WRriAt6njQ==}

  base-x@5.0.0:
    resolution: {integrity: sha512-sMW3VGSX1QWVFA6l8U62MLKz29rRfpTlYdCqLdpLo1/Yd4zZwSbnUaDfciIAowAqvq7YFnWq9hrhdg1KYgc1lQ==}

  base64-js@1.5.1:
    resolution: {integrity: sha512-AKpaYlHn8t4SVbOHCy+b5+KKgvR4vrsD8vbvrbiQJps7fKDTkjkDry6ji0rUJjC0kzbNePLwzxq8iypo41qeWA==}

  bech32@1.1.4:
    resolution: {integrity: sha512-s0IrSOzLlbvX7yp4WBfPITzpAU8sqQcpsmwXDiKwrG4r491vwCO/XpejasRNl0piBMe/DvP4Tz0mIS/X1DPJBQ==}

  before-after-hook@2.2.3:
    resolution: {integrity: sha512-NzUnlZexiaH/46WDhANlyR2bXRopNg4F/zuSA3OpZnllCUgRaOF2znDioDWrmbNVsuZk6l9pMquQB38cfBZwkQ==}

  big.js@5.2.2:
    resolution: {integrity: sha512-vyL2OymJxmarO8gxMr0mhChsO9QGwhynfuu4+MHTAW6czfq9humCB7rKpUjDd9YUiDPU4mzpyupFSvOClAwbmQ==}

  bigint-buffer@1.1.5:
    resolution: {integrity: sha512-trfYco6AoZ+rKhKnxA0hgX0HAbVP/s808/EuDSe2JDzUnCp/xAsli35Orvk67UrTEcwuxZqYZDmfA2RXJgxVvA==}
    engines: {node: '>= 10.0.0'}

  bin-links@4.0.4:
    resolution: {integrity: sha512-cMtq4W5ZsEwcutJrVId+a/tjt8GSbS+h0oNkdl6+6rBuEv8Ot33Bevj5KPm40t309zuhVic8NjpuL42QCiJWWA==}
    engines: {node: ^14.17.0 || ^16.13.0 || >=18.0.0}

  binary-extensions@2.3.0:
    resolution: {integrity: sha512-Ceh+7ox5qe7LJuLHoY0feh3pHuUDHAcRUeyL2VYghZwfpkNIy/+8Ocg0a3UuSoYzavmylwuLWQOf3hl0jjMMIw==}
    engines: {node: '>=8'}

  bindings@1.5.0:
    resolution: {integrity: sha512-p2q/t/mhvuOj/UeLlV6566GD/guowlr0hHxClI0W9m7MWYkL1F0hLo+0Aexs9HSPCtR1SXQ0TD3MMKrXZajbiQ==}

  bip39@3.1.0:
    resolution: {integrity: sha512-c9kiwdk45Do5GL0vJMe7tS95VjCii65mYAH7DfWl3uW8AVzXKQVUm64i3hzVybBDMp9r7j9iNxR85+ul8MdN/A==}

  bl@4.1.0:
    resolution: {integrity: sha512-1W07cM9gS6DcLperZfFSj+bWLtaPGSOHWhPiGzXmvVJbRLdG82sH/Kn8EtW1VqWVA54AKf2h5k5BbnIbwF3h6w==}

  bn.js@4.12.1:
    resolution: {integrity: sha512-k8TVBiPkPJT9uHLdOKfFpqcfprwBFOAAXXozRubr7R7PfIuKvQlzcI4M0pALeqXN09vdaMbUdUj+pass+uULAg==}

  bn.js@5.2.1:
    resolution: {integrity: sha512-eXRvHzWyYPBuB4NBy0cmYQjGitUrtqwbvlzP3G6VFnNRbsZQIxQ10PbKKHt8gZ/HW/D/747aDl+QkDqg3KQLMQ==}

  borsh@0.7.0:
    resolution: {integrity: sha512-CLCsZGIBCFnPtkNnieW/a8wmreDmfUtjU2m9yHrzPXIlNbqVs0AQrSatSG6vdNYUqdc83tkQi2eHfF98ubzQLA==}

  brace-expansion@1.1.11:
    resolution: {integrity: sha512-iCuPHDFgrHX7H2vEI/5xpz07zSHB00TpugqhmYtVmMO6518mCuRMoOYFldEBl0g187ufozdaHgWKcYFb61qGiA==}

  brace-expansion@2.0.1:
    resolution: {integrity: sha512-XnAIvQ8eM+kC6aULx6wuQiwVsnzsi9d3WxzV3FpWTGA19F621kwdbsAcFKXgKUHZWsy+mY6iL1sHTxWEFCytDA==}

  braces@3.0.3:
    resolution: {integrity: sha512-yQbXgO/OSZVD2IsiLlro+7Hf6Q18EJrKSEsdoMzKePKXct3gvD8oLcOQdIzGupr5Fj+EDe8gO/lxc1BzfMpxvA==}
    engines: {node: '>=8'}

  brorand@1.1.0:
    resolution: {integrity: sha512-cKV8tMCEpQs4hK/ik71d6LrPOnpkpGBR0wzxqr68g2m/LB2GxVYQroAjMJZRVM1Y4BCjCKc3vAamxSzOY2RP+w==}

  browserslist@4.24.4:
    resolution: {integrity: sha512-KDi1Ny1gSePi1vm0q4oxSF8b4DR44GF4BbmS2YdhPLOEqd8pDviZOGH/GsmRwoWJ2+5Lr085X7naowMwKHDG1A==}
    engines: {node: ^6 || ^7 || ^8 || ^9 || ^10 || ^11 || ^12 || >=13.7}
    hasBin: true

  bs-logger@0.2.6:
    resolution: {integrity: sha512-pd8DCoxmbgc7hyPKOvxtqNcjYoOsABPQdcCUjGp3d42VR2CX1ORhk2A87oqqu5R1kk+76nsxZupkmyd+MVtCog==}
    engines: {node: '>= 6'}

  bs58@4.0.1:
    resolution: {integrity: sha512-Ok3Wdf5vOIlBrgCvTq96gBkJw+JUEzdBgyaza5HLtPm7yTHkjRy8+JzNyHF7BHa0bNWOQIp3m5YF0nnFcOIKLw==}

  bs58@6.0.0:
    resolution: {integrity: sha512-PD0wEnEYg6ijszw/u8s+iI3H17cTymlrwkKhDhPZq+Sokl3AU4htyBFTjAeNAlCCmg0f53g6ih3jATyCKftTfw==}

  bser@2.1.1:
    resolution: {integrity: sha512-gQxTNE/GAfIIrmHLUE3oJyp5FO6HRBfhjnw4/wMmA63ZGDJnWBmgY/lyQBpnDUkGmAhbSe39tx2d/iTOAfglwQ==}

  buffer-equal-constant-time@1.0.1:
    resolution: {integrity: sha512-zRpUiDwd/xk6ADqPMATG8vc9VPrkck7T07OIx0gnjmJAnHnTVXNQG3vfvWNuiZIkwu9KrKdA1iJKfsfTVxE6NA==}

  buffer-from@1.1.2:
    resolution: {integrity: sha512-E+XQCRwSbaaiChtv6k6Dwgc+bx+Bs6vuKJHHl5kox/BaKbhiXzqQOwK4cO22yElGp2OCmjwVhT3HmxgyPGnJfQ==}

  buffer@5.7.1:
    resolution: {integrity: sha512-EHcyIPBQ4BSGlvjB16k5KgAJ27CIsHY/2JBmCRReo48y9rQ3MaUzWX3KVlBa4U7MyX02HdVj0K7C3WaB3ju7FQ==}

  buffer@6.0.3:
    resolution: {integrity: sha512-FTiCpNxtwiZZHEZbcbTIcZjERVICn9yq/pDFkTl95/AxzD1naBctN7YO68riM/gLSDY7sdrMby8hofADYuuqOA==}

  bufferutil@4.0.9:
    resolution: {integrity: sha512-WDtdLmJvAuNNPzByAYpRo2rF1Mmradw6gvWsQKf63476DDXmomT9zUiGypLcG4ibIM67vhAj8jJRdbmEws2Aqw==}
    engines: {node: '>=6.14.2'}

  bundle-require@5.1.0:
    resolution: {integrity: sha512-3WrrOuZiyaaZPWiEt4G3+IffISVC9HYlWueJEBWED4ZH4aIAC2PnkdnuRrR94M+w6yGWn4AglWtJtBI8YqvgoA==}
    engines: {node: ^12.20.0 || ^14.13.1 || >=16.0.0}
    peerDependencies:
      esbuild: '>=0.18'

  byte-size@8.1.1:
    resolution: {integrity: sha512-tUkzZWK0M/qdoLEqikxBWe4kumyuwjl3HO6zHTr4yEI23EojPtLYXdG1+AQY7MN0cGyNDvEaJ8wiYQm6P2bPxg==}
    engines: {node: '>=12.17'}

  cac@6.7.14:
    resolution: {integrity: sha512-b6Ilus+c3RrdDk+JhLKUAQfzzgLEPy6wcXqS7f/xe1EETvsDP6GORG7SFuOs6cID5YkqchW/LXZbX5bc8j7ZcQ==}
    engines: {node: '>=8'}

  cacache@18.0.4:
    resolution: {integrity: sha512-B+L5iIa9mgcjLbliir2th36yEwPftrzteHYujzsx3dFP/31GCHcIeS8f5MGd80odLOjaOvSpU3EEAmRQptkxLQ==}
    engines: {node: ^16.14.0 || >=18.0.0}

  callsites@3.1.0:
    resolution: {integrity: sha512-P8BjAsXvZS+VIDUI11hHCQEv74YT67YUi5JJFNWIqL235sBmjX4+qx9Muvls5ivyNENctx46xQLQ3aTuE7ssaQ==}
    engines: {node: '>=6'}

  camelcase-keys@6.2.2:
    resolution: {integrity: sha512-YrwaA0vEKazPBkn0ipTiMpSajYDSe+KjQfrjhcBMxJt/znbvlHd8Pw/Vamaz5EB4Wfhs3SUR3Z9mwRu/P3s3Yg==}
    engines: {node: '>=8'}

  camelcase@5.3.1:
    resolution: {integrity: sha512-L28STB170nwWS63UjtlEOE3dldQApaJXZkOI1uMFfzf3rRuPegHaHesyee+YxQ+W6SvRDQV6UrdOdRiR153wJg==}
    engines: {node: '>=6'}

  camelcase@6.3.0:
    resolution: {integrity: sha512-Gmy6FhYlCY7uOElZUSbxo2UCDH8owEk996gkbrpsgGtrJLM3J7jGxl9Ic7Qwwj4ivOE5AWZWRMecDdF7hqGjFA==}
    engines: {node: '>=10'}

  caniuse-lite@1.0.30001695:
    resolution: {integrity: sha512-vHyLade6wTgI2u1ec3WQBxv+2BrTERV28UXQu9LO6lZ9pYeMk34vjXFLOxo1A4UBA8XTL4njRQZdno/yYaSmWw==}

  chalk@4.1.0:
    resolution: {integrity: sha512-qwx12AxXe2Q5xQ43Ac//I6v5aXTipYrSESdOgzrN+9XjgEpyjpKuvSGaN4qE93f7TQTlerQQ8S+EQ0EyDoVL1A==}
    engines: {node: '>=10'}

  chalk@4.1.2:
    resolution: {integrity: sha512-oKnbhFyRIXpUuez8iBMmyEa4nbj4IOQyuhc/wy9kY7/WVPcwIO9VA668Pu8RkO7+0G76SLROeyw9CpQ061i4mA==}
    engines: {node: '>=10'}

  chalk@5.4.1:
    resolution: {integrity: sha512-zgVZuo2WcZgfUEmsn6eO3kINexW8RAE4maiQ8QNs8CtpPCSyMiYsULR3HQYkm3w8FIA3SberyMJMSldGsW+U3w==}
    engines: {node: ^12.17.0 || ^14.13 || >=16.0.0}

  char-regex@1.0.2:
    resolution: {integrity: sha512-kWWXztvZ5SBQV+eRgKFeh8q5sLuZY2+8WUIzlxWVTg+oGwY14qylx1KbKzHd8P6ZYkAg0xyIDU9JMHhyJMZ1jw==}
    engines: {node: '>=10'}

  chardet@0.7.0:
    resolution: {integrity: sha512-mT8iDcrh03qDGRRmoA2hmBJnxpllMR+0/0qlzjqZES6NdiWDcZkCNAk4rPFZ9Q85r27unkiNNg8ZOiwZXBHwcA==}

  chokidar@4.0.3:
    resolution: {integrity: sha512-Qgzu8kfBvo+cA4962jnP1KkS6Dop5NS6g7R5LFYJr4b8Ub94PPQXUksCw9PvXoeXPRRddRNC5C1JQUR2SMGtnA==}
    engines: {node: '>= 14.16.0'}

  chownr@2.0.0:
    resolution: {integrity: sha512-bIomtDF5KGpdogkLd9VspvFzk9KfpyyGlS8YFVZl7TGPBHL5snIOnxeshwVgPteQ9b4Eydl+pVbIyE1DcvCWgQ==}
    engines: {node: '>=10'}

  ci-info@3.9.0:
    resolution: {integrity: sha512-NIxF55hv4nSqQswkAeiOi1r83xy8JldOFDTWiug55KBu9Jnblncd2U6ViHmYgHf01TPZS77NJBhBMKdWj9HQMQ==}
    engines: {node: '>=8'}

  ci-info@4.1.0:
    resolution: {integrity: sha512-HutrvTNsF48wnxkzERIXOe5/mlcfFcbfCmwcg6CJnizbSue78AbDt+1cgl26zwn61WFxhcPykPfZrbqjGmBb4A==}
    engines: {node: '>=8'}

  cipher-base@1.0.6:
    resolution: {integrity: sha512-3Ek9H3X6pj5TgenXYtNWdaBon1tgYCaebd+XPg0keyjEbEfkD4KkmAxkQ/i1vYvxdcT5nscLBfq9VJRmCBcFSw==}
    engines: {node: '>= 0.10'}

  cjs-module-lexer@1.4.1:
    resolution: {integrity: sha512-cuSVIHi9/9E/+821Qjdvngor+xpnlwnuwIyZOaLmHBVdXL+gP+I6QQB9VkO7RI77YIcTV+S1W9AreJ5eN63JBA==}

  clean-stack@2.2.0:
    resolution: {integrity: sha512-4diC9HaTE+KRAMWhDhrGOECgWZxoevMc5TlkObMqNSsVU62PYzXZ/SMTjzyGAFF1YusgxGcSWTEXBhp0CPwQ1A==}
    engines: {node: '>=6'}

  cli-cursor@3.1.0:
    resolution: {integrity: sha512-I/zHAwsKf9FqGoXM4WWRACob9+SNukZTd94DWF57E4toouRulbCxcUh6RKUEOQlYTHJnzkPMySvPNaaSLNfLZw==}
    engines: {node: '>=8'}

  cli-cursor@5.0.0:
    resolution: {integrity: sha512-aCj4O5wKyszjMmDT4tZj93kxyydN/K5zPWSCe6/0AV/AA1pqe5ZBIw0a2ZfPQV7lL5/yb5HsUreJ6UFAF1tEQw==}
    engines: {node: '>=18'}

  cli-spinners@2.6.1:
    resolution: {integrity: sha512-x/5fWmGMnbKQAaNwN+UZlV79qBLM9JFnJuJ03gIi5whrob0xV0ofNVHy9DhwGdsMJQc2OKv0oGmLzvaqvAVv+g==}
    engines: {node: '>=6'}

  cli-spinners@2.9.2:
    resolution: {integrity: sha512-ywqV+5MmyL4E7ybXgKys4DugZbX0FC6LnwrhjuykIjnK9k8OQacQ7axGKnjDXWNhns0xot3bZI5h55H8yo9cJg==}
    engines: {node: '>=6'}

  cli-truncate@4.0.0:
    resolution: {integrity: sha512-nPdaFdQ0h/GEigbPClz11D0v/ZJEwxmeVZGeMo3Z5StPtUTkA9o1lD6QwoirYiSDzbcwn2XcjwmCp68W1IS4TA==}
    engines: {node: '>=18'}

  cli-width@3.0.0:
    resolution: {integrity: sha512-FxqpkPPwu1HjuN93Omfm4h8uIanXofW0RxVEW3k5RKx+mJJYSthzNhp32Kzxxy3YAEZ/Dc/EWN1vZRY0+kOhbw==}
    engines: {node: '>= 10'}

  cliui@7.0.4:
    resolution: {integrity: sha512-OcRE68cOsVMXp1Yvonl/fzkQOyjLSu/8bhPDfQt0e0/Eb283TKP20Fs2MqoPsr9SwA595rRCA+QMzYc9nBP+JQ==}

  cliui@8.0.1:
    resolution: {integrity: sha512-BSeNnyus75C4//NQ9gQt1/csTXyo/8Sb+afLAkzAptFuMsod9HFokGNudZpi/oQV73hnVK+sR+5PVRMd+Dr7YQ==}
    engines: {node: '>=12'}

  clone-deep@4.0.1:
    resolution: {integrity: sha512-neHB9xuzh/wk0dIHweyAXv2aPGZIVk3pLMe+/RNzINf17fe0OG96QroktYAUm7SM1PBnzTabaLboqqxDyMU+SQ==}
    engines: {node: '>=6'}

  clone@1.0.4:
    resolution: {integrity: sha512-JQHZ2QMW6l3aH/j6xCqQThY/9OH4D/9ls34cgkUBiEeocRTU04tHfKPBsUK1PqZCUQM7GiA0IIXJSuXHI64Kbg==}
    engines: {node: '>=0.8'}

  cmd-shim@6.0.3:
    resolution: {integrity: sha512-FMabTRlc5t5zjdenF6mS0MBeFZm0XqHqeOkcskKFb/LYCcRQ5fVgLOHVc4Lq9CqABd9zhjwPjMBCJvMCziSVtA==}
    engines: {node: ^14.17.0 || ^16.13.0 || >=18.0.0}

  co@4.6.0:
    resolution: {integrity: sha512-QVb0dM5HvG+uaxitm8wONl7jltx8dqhfU33DcqtOZcLSVIKSDDLDi7+0LbAKiyI8hD9u42m2YxXSkMGWThaecQ==}
    engines: {iojs: '>= 1.0.0', node: '>= 0.12.0'}

  collect-v8-coverage@1.0.2:
    resolution: {integrity: sha512-lHl4d5/ONEbLlJvaJNtsF/Lz+WvB07u2ycqTYbdrq7UypDXailES4valYb2eWiJFxZlVmpGekfqoxQhzyFdT4Q==}

  color-convert@2.0.1:
    resolution: {integrity: sha512-RRECPsj7iu/xb5oKYcsFHSppFNnsj/52OVTRKb4zP5onXwVF3zVmmToNcOfGC+CRDpfK/U584fMg38ZHCaElKQ==}
    engines: {node: '>=7.0.0'}

  color-name@1.1.4:
    resolution: {integrity: sha512-dOy+3AuW3a2wNbZHIuMZpTcgjGuLU/uBL/ubcZF9OXbDo8ff4O8yVp5Bf0efS8uEoYo5q4Fx7dY9OgQGXgAsQA==}

  color-string@1.9.1:
    resolution: {integrity: sha512-shrVawQFojnZv6xM40anx4CkoDP+fZsw/ZerEMsW/pyzsRbElpsL/DBVW7q3ExxwusdNXI3lXpuhEZkzs8p5Eg==}

  color-support@1.1.3:
    resolution: {integrity: sha512-qiBjkpbMLO/HL68y+lh4q0/O1MZFj2RX6X/KmMa3+gJD3z+WwI1ZzDHysvqHGS3mP6mznPckpXmw1nI9cJjyRg==}
    hasBin: true

  color@4.2.3:
    resolution: {integrity: sha512-1rXeuUUiGGrykh+CeBdu5Ie7OJwinCgQY0bc7GCRxy5xVHy+moaqkpL/jqQq0MtQOeYcrqEz4abc5f0KtU7W4A==}
    engines: {node: '>=12.5.0'}

  colorette@2.0.20:
    resolution: {integrity: sha512-IfEDxwoWIjkeXL1eXcDiow4UbKjhLdq6/EuSVR9GMN7KVH3r9gQ83e73hsz1Nd1T3ijd5xv1wcWRYO+D6kCI2w==}

  columnify@1.6.0:
    resolution: {integrity: sha512-lomjuFZKfM6MSAnV9aCZC9sc0qGbmZdfygNv+nCpqVkSKdCxCklLtd16O0EILGkImHw9ZpHkAnHaB+8Zxq5W6Q==}
    engines: {node: '>=8.0.0'}

  combined-stream@1.0.8:
    resolution: {integrity: sha512-FQN4MRfuJeHf7cBbBMJFXhKSDq+2kAArBlmRBvcvFE5BB1HZKXtSFASDhdlz9zOYwxh8lDdnvmMOe/+5cdoEdg==}
    engines: {node: '>= 0.8'}

  commander@13.1.0:
    resolution: {integrity: sha512-/rFeCpNJQbhSZjGVwO9RFV3xPqbnERS8MmIQzCtD/zl6gpJuV/bMLuN92oG3F7d8oDEHHRrujSXNUr8fpjntKw==}
    engines: {node: '>=18'}

  commander@2.20.3:
    resolution: {integrity: sha512-GpVkmM8vF2vQUkj2LvZmD35JxeJOLCwJ9cUkugyk2nuhbv3+mJvpLYYt+0+USMxE+oj+ey/lJEnhZw75x/OMcQ==}

  commander@4.1.1:
    resolution: {integrity: sha512-NOKm8xhkzAjzFx8B2v5OAHT+u5pRQc2UCa2Vq9jYL/31o2wi9mxBA7LIFs3sV5VSC49z6pEhfbMULvShKj26WA==}
    engines: {node: '>= 6'}

  common-ancestor-path@1.0.1:
    resolution: {integrity: sha512-L3sHRo1pXXEqX8VU28kfgUY+YGsk09hPqZiZmLacNib6XNTCM8ubYeT7ryXQw8asB1sKgcU5lkB7ONug08aB8w==}

  compare-func@2.0.0:
    resolution: {integrity: sha512-zHig5N+tPWARooBnb0Zx1MFcdfpyJrfTJ3Y5L+IFvUm8rM74hHz66z0gw0x4tijh5CorKkKUCnW82R2vmpeCRA==}

  concat-map@0.0.1:
    resolution: {integrity: sha512-/Srv4dswyQNBfohGpz9o6Yb3Gz3SrUDqBH5rTuhGR7ahtlbYKnVxw2bCFMRljaA7EXHaXZ8wsHdodFvbkhKmqg==}

  concat-stream@2.0.0:
    resolution: {integrity: sha512-MWufYdFw53ccGjCA+Ol7XJYpAlW6/prSMzuPOTRnJGcGzuhLn4Scrz7qf6o8bROZ514ltazcIFJZevcfbo0x7A==}
    engines: {'0': node >= 6.0}

  consola@3.4.0:
    resolution: {integrity: sha512-EiPU8G6dQG0GFHNR8ljnZFki/8a+cQwEQ+7wpxdChl02Q8HXlwEZWD5lqAF8vC2sEC3Tehr8hy7vErz88LHyUA==}
    engines: {node: ^14.18.0 || >=16.10.0}

  console-control-strings@1.1.0:
    resolution: {integrity: sha512-ty/fTekppD2fIwRvnZAVdeOiGd1c7YXEixbgJTNzqcxJWKQnjJ/V1bNEEE6hygpM3WjwHFUVK6HTjWSzV4a8sQ==}

  console-table-printer@2.12.1:
    resolution: {integrity: sha512-wKGOQRRvdnd89pCeH96e2Fn4wkbenSP6LMHfjfyNLMbGuHEFbMqQNuxXqd0oXG9caIOQ1FTvc5Uijp9/4jujnQ==}

  conventional-changelog-angular@7.0.0:
    resolution: {integrity: sha512-ROjNchA9LgfNMTTFSIWPzebCwOGFdgkEq45EnvvrmSLvCtAw0HSmrCs7/ty+wAeYUZyNay0YMUNYFTRL72PkBQ==}
    engines: {node: '>=16'}

  conventional-changelog-conventionalcommits@7.0.2:
    resolution: {integrity: sha512-NKXYmMR/Hr1DevQegFB4MwfM5Vv0m4UIxKZTTYuD98lpTknaZlSRrDOG4X7wIXpGkfsYxZTghUN+Qq+T0YQI7w==}
    engines: {node: '>=16'}

  conventional-changelog-core@5.0.1:
    resolution: {integrity: sha512-Rvi5pH+LvgsqGwZPZ3Cq/tz4ty7mjijhr3qR4m9IBXNbxGGYgTVVO+duXzz9aArmHxFtwZ+LRkrNIMDQzgoY4A==}
    engines: {node: '>=14'}

  conventional-changelog-preset-loader@3.0.0:
    resolution: {integrity: sha512-qy9XbdSLmVnwnvzEisjxdDiLA4OmV3o8db+Zdg4WiFw14fP3B6XNz98X0swPPpkTd/pc1K7+adKgEDM1JCUMiA==}
    engines: {node: '>=14'}

  conventional-changelog-writer@6.0.1:
    resolution: {integrity: sha512-359t9aHorPw+U+nHzUXHS5ZnPBOizRxfQsWT5ZDHBfvfxQOAik+yfuhKXG66CN5LEWPpMNnIMHUTCKeYNprvHQ==}
    engines: {node: '>=14'}
    hasBin: true

  conventional-commits-filter@3.0.0:
    resolution: {integrity: sha512-1ymej8b5LouPx9Ox0Dw/qAO2dVdfpRFq28e5Y0jJEU8ZrLdy0vOSkkIInwmxErFGhg6SALro60ZrwYFVTUDo4Q==}
    engines: {node: '>=14'}

  conventional-commits-parser@4.0.0:
    resolution: {integrity: sha512-WRv5j1FsVM5FISJkoYMR6tPk07fkKT0UodruX4je86V4owk451yjXAKzKAPOs9l7y59E2viHUS9eQ+dfUA9NSg==}
    engines: {node: '>=14'}
    hasBin: true

  conventional-commits-parser@5.0.0:
    resolution: {integrity: sha512-ZPMl0ZJbw74iS9LuX9YIAiW8pfM5p3yh2o/NbXHbkFuZzY5jvdi5jFycEOkmBW5H5I7nA+D6f3UcsCLP2vvSEA==}
    engines: {node: '>=16'}
    hasBin: true

  conventional-recommended-bump@7.0.1:
    resolution: {integrity: sha512-Ft79FF4SlOFvX4PkwFDRnaNiIVX7YbmqGU0RwccUaiGvgp3S0a8ipR2/Qxk31vclDNM+GSdJOVs2KrsUCjblVA==}
    engines: {node: '>=14'}
    hasBin: true

  convert-source-map@2.0.0:
    resolution: {integrity: sha512-Kvp459HrV2FEJ1CAsi1Ku+MY3kasH19TFykTz2xWmMeq6bk2NU3XXvfJ+Q61m0xktWwt+1HSYf3JZsTms3aRJg==}

  core-util-is@1.0.3:
    resolution: {integrity: sha512-ZQBvi1DcpJ4GDqanjucZ2Hj3wEO5pZDS89BWbkcrvdxksJorwUDDZamX9ldFkp9aw2lmBDLgkObEA4DWNJ9FYQ==}

  cosmiconfig-typescript-loader@6.1.0:
    resolution: {integrity: sha512-tJ1w35ZRUiM5FeTzT7DtYWAFFv37ZLqSRkGi2oeCK1gPhvaWjkAtfXvLmvE1pRfxxp9aQo6ba/Pvg1dKj05D4g==}
    engines: {node: '>=v18'}
    peerDependencies:
      '@types/node': '*'
      cosmiconfig: '>=9'
      typescript: '>=5'

  cosmiconfig@9.0.0:
    resolution: {integrity: sha512-itvL5h8RETACmOTFc4UfIyB2RfEHi71Ax6E/PivVxq9NseKbOWpeyHEOIbmAw1rs8Ak0VursQNww7lf7YtUwzg==}
    engines: {node: '>=14'}
    peerDependencies:
      typescript: '>=4.9.5'
    peerDependenciesMeta:
      typescript:
        optional: true

  create-hash@1.2.0:
    resolution: {integrity: sha512-z00bCGNHDG8mHAkP7CtT1qVu+bFQUPjYq/4Iv3C3kWjTFV10zIjfSoeqXo9Asws8gwSHDGj/hl2u4OGIjapeCg==}

  create-hmac@1.1.7:
    resolution: {integrity: sha512-MJG9liiZ+ogc4TzUwuvbER1JRdgvUFSB5+VR/g5h82fGaIRWMWddtKBHi7/sVhfjQZ6SehlyhvQYrcYkaUIpLg==}

  create-jest@29.7.0:
    resolution: {integrity: sha512-Adz2bdH0Vq3F53KEMJOoftQFutWCukm6J24wbPWRO4k1kMY7gS7ds/uoJkNuV8wDCtWWnuwGcJwpWcih+zEW1Q==}
    engines: {node: ^14.15.0 || ^16.10.0 || >=18.0.0}
    hasBin: true

  create-require@1.1.1:
    resolution: {integrity: sha512-dcKFX3jn0MpIaXjisoRvexIJVEKzaq7z2rZKxf+MSr9TkdmHmsU4m2lcLojrj/FHl8mk5VxMmYA+ftRkP/3oKQ==}

  cross-fetch@3.2.0:
    resolution: {integrity: sha512-Q+xVJLoGOeIMXZmbUK4HYk+69cQH6LudR0Vu/pRm2YlU/hDV9CiS0gKUMaWY5f2NeUH9C1nV3bsTlCo0FsTV1Q==}

  cross-spawn@7.0.6:
    resolution: {integrity: sha512-uV2QOWP2nWzsy2aMp8aRibhi9dlzF5Hgh5SHaB9OiTGEyDTiJJyx0uy51QXdyWbtAHNua4XJzUKca3OzKUd3vA==}
    engines: {node: '>= 8'}

  crypto-js@4.2.0:
    resolution: {integrity: sha512-KALDyEYgpY+Rlob/iriUtjV6d5Eq+Y191A5g4UqLAi8CyGP9N1+FdVbkc1SxKc2r4YAYqG8JzO2KGL+AizD70Q==}

  cssesc@3.0.0:
    resolution: {integrity: sha512-/Tb/JcjK111nNScGob5MNtsntNM1aCNUDipB/TkwZFhyDrrE47SOx/18wF2bbjgc3ZzCSKW1T5nt5EbFoAz/Vg==}
    engines: {node: '>=4'}
    hasBin: true

  dargs@7.0.0:
    resolution: {integrity: sha512-2iy1EkLdlBzQGvbweYRFxmFath8+K7+AKB0TlhHWkNuH+TmovaMH/Wp7V7R4u7f4SnX3OgLsU9t1NI9ioDnUpg==}
    engines: {node: '>=8'}

  dargs@8.1.0:
    resolution: {integrity: sha512-wAV9QHOsNbwnWdNW2FYvE1P56wtgSbM+3SZcdGiWQILwVjACCXDCI3Ai8QlCjMDB8YK5zySiXZYBiwGmNY3lnw==}
    engines: {node: '>=12'}

  dateformat@3.0.3:
    resolution: {integrity: sha512-jyCETtSl3VMZMWeRo7iY1FL19ges1t55hMo5yaam4Jrsm5EPL89UQkoQRyiI+Yf4k8r2ZpdngkV8hr1lIdjb3Q==}

  debug@4.4.0:
    resolution: {integrity: sha512-6WTZ/IxCY/T6BALoZHaE4ctp9xm+Z5kY/pzYaCHRFeyVhojxlrm+46y68HA6hr0TcwEssoxNiDEUJQjfPZ/RYA==}
    engines: {node: '>=6.0'}
    peerDependencies:
      supports-color: '*'
    peerDependenciesMeta:
      supports-color:
        optional: true

  decamelize-keys@1.1.1:
    resolution: {integrity: sha512-WiPxgEirIV0/eIOMcnFBA3/IJZAZqKnwAwWyvvdi4lsr1WCN22nhdf/3db3DoZcUjTV2SqfzIwNyp6y2xs3nmg==}
    engines: {node: '>=0.10.0'}

  decamelize@1.2.0:
    resolution: {integrity: sha512-z2S+W9X73hAUUki+N+9Za2lBlun89zigOyGrsax+KUQ6wKW4ZoWpEYBkGhQjwAjjDCkWxhY0VKEhk8wzY7F5cA==}
    engines: {node: '>=0.10.0'}

  decimal.js-light@2.5.1:
    resolution: {integrity: sha512-qIMFpTMZmny+MMIitAB6D7iVPEorVw6YQRWkvarTkT4tBeSLLiHzcwj6q0MmYSFCiVpiqPJTJEYIrpcPzVEIvg==}

  dedent@1.5.3:
    resolution: {integrity: sha512-NHQtfOOW68WD8lgypbLA5oT+Bt0xXJhiYvoR6SmmNXZfpzOGXwdKWmcwG8N7PwVVWV3eF/68nmD9BaJSsTBhyQ==}
    peerDependencies:
      babel-plugin-macros: ^3.1.0
    peerDependenciesMeta:
      babel-plugin-macros:
        optional: true

  deepmerge@4.3.1:
    resolution: {integrity: sha512-3sUqbMEc77XqpdNO7FRyRog+eW3ph+GYCbj+rK+uYyRMuwsVy0rMiVtPn+QJlKFvWP/1PYpapqYn0Me2knFn+A==}
    engines: {node: '>=0.10.0'}

  defaults@1.0.4:
    resolution: {integrity: sha512-eFuaLoy/Rxalv2kr+lqMlUnrDWV+3j4pljOIJgLIhI058IQfWJ7vXhyEIHu+HtC738klGALYxOKDO0bQP3tg8A==}

  define-lazy-prop@2.0.0:
    resolution: {integrity: sha512-Ds09qNh8yw3khSjiJjiUInaGX9xlqZDY7JVryGxdxV7NPeuqQfplOpQ66yJFZut3jLa5zOwkXw1g9EI2uKh4Og==}
    engines: {node: '>=8'}

  delay@5.0.0:
    resolution: {integrity: sha512-ReEBKkIfe4ya47wlPYf/gu5ib6yUG0/Aez0JQZQz94kiWtRQvZIQbTiehsnwHvLSWJnQdhVeqYue7Id1dKr0qw==}
    engines: {node: '>=10'}

  delayed-stream@1.0.0:
    resolution: {integrity: sha512-ZySD7Nf91aLB0RxL4KGrKHBXl7Eds1DAmEdcoVawXnLD7SDhpNgtuII2aAkg7a7QS41jxPSZ17p4VdGnMHk3MQ==}
    engines: {node: '>=0.4.0'}

  deprecation@2.3.1:
    resolution: {integrity: sha512-xmHIy4F3scKVwMsQ4WnVaS8bHOx0DmVwRywosKhaILI0ywMDWPtBSku2HNxRvF7jtwDRsoEwYQSfbxj8b7RlJQ==}

  detect-indent@5.0.0:
    resolution: {integrity: sha512-rlpvsxUtM0PQvy9iZe640/IWwWYyBsTApREbA1pHOpmOUIl9MkP/U4z7vTtg4Oaojvqhxt7sdufnT0EzGaR31g==}
    engines: {node: '>=4'}

  detect-libc@2.0.3:
    resolution: {integrity: sha512-bwy0MGW55bG41VqxxypOsdSdGqLwXPI/focwgTYCFMbdUiBAxLg9CFzG08sz2aqzknwiX7Hkl0bQENjg8iLByw==}
    engines: {node: '>=8'}

  detect-newline@3.1.0:
    resolution: {integrity: sha512-TLz+x/vEXm/Y7P7wn1EJFNLxYpUD4TgMosxY6fAVJUnJMbupHBOncxyWUG9OpTaH9EBD7uFI5LfEgmMOc54DsA==}
    engines: {node: '>=8'}

  diff-sequences@29.6.3:
    resolution: {integrity: sha512-EjePK1srD3P08o2j4f0ExnylqRs5B9tJjcp9t1krH2qRi8CCdsYfwe9JgSLurFBWwq4uOlipzfk5fHNvwFKr8Q==}
    engines: {node: ^14.15.0 || ^16.10.0 || >=18.0.0}

  diff@4.0.2:
    resolution: {integrity: sha512-58lmxKSA4BNyLz+HHMUzlOEpg09FV+ev6ZMe3vJihgdxzgcwZ8VoEEPmALCZG9LmqfVoNMMKpttIYTVG6uDY7A==}
    engines: {node: '>=0.3.1'}

  dir-glob@3.0.1:
    resolution: {integrity: sha512-WkrWp9GR4KXfKGYzOLmTuGVi1UWFfws377n9cc55/tb6DuqyF6pcQ5AbiHEshaDpY9v6oaSr2XCDidGmMwdzIA==}
    engines: {node: '>=8'}

  dot-prop@5.3.0:
    resolution: {integrity: sha512-QM8q3zDe58hqUqjraQOmzZ1LIH9SWQJTlEKCH4kJ2oQvLZk7RbQXvtDM2XEq3fwkV9CCvvH4LA0AV+ogFsBM2Q==}
    engines: {node: '>=8'}

  dotenv-expand@11.0.7:
    resolution: {integrity: sha512-zIHwmZPRshsCdpMDyVsqGmgyP0yT8GAgXUnkdAoJisxvf33k7yO6OuoKmcTGuXPWSsm8Oh88nZicRLA9Y0rUeA==}
    engines: {node: '>=12'}

  dotenv@16.4.7:
    resolution: {integrity: sha512-47qPchRCykZC03FhkYAhrvwU4xDBFIj1QPqaarj6mdM/hgUzfPHcpkHJOn3mJAufFeeAxAzeGsr5X0M4k6fLZQ==}
    engines: {node: '>=12'}

  duplexer@0.1.2:
    resolution: {integrity: sha512-jtD6YG370ZCIi/9GTaJKQxWTZD045+4R4hTk/x1UyoqadyJ9x9CgSi1RlVDQF8U2sxLLSnFkCaMihqljHIWgMg==}

  eastasianwidth@0.2.0:
    resolution: {integrity: sha512-I88TYZWc9XiYHRQ4/3c5rjjfgkjhLyW2luGIheGERbNQ6OY7yTybanSpDXZa8y7VUP9YmDcYa+eyq4ca7iLqWA==}

  ecdsa-sig-formatter@1.0.11:
    resolution: {integrity: sha512-nagl3RYrbNv6kQkeJIpt6NJZy8twLB/2vtz6yN9Z4vRKHN4/QZJIEbqohALSgwKdnksuY3k5Addp5lg8sVoVcQ==}

  ed25519-hd-key@1.3.0:
    resolution: {integrity: sha512-IWwAyiiuJQhgu3L8NaHb68eJxTu2pgCwxIBdgpLJdKpYZM46+AXePSVTr7fkNKaUOfOL4IrjEUaQvyVRIDP7fg==}

  ejs@3.1.10:
    resolution: {integrity: sha512-UeJmFfOrAQS8OJWPZ4qtgHyWExa088/MtK5UEyoJGFH67cDEXkZSviOiKRCZ4Xij0zxI3JECgYs3oKx+AizQBA==}
    engines: {node: '>=0.10.0'}
    hasBin: true

  electron-to-chromium@1.5.84:
    resolution: {integrity: sha512-I+DQ8xgafao9Ha6y0qjHHvpZ9OfyA1qKlkHkjywxzniORU2awxyz7f/iVJcULmrF2yrM3nHQf+iDjJtbbexd/g==}

  elliptic@6.5.4:
    resolution: {integrity: sha512-iLhC6ULemrljPZb+QutR5TQGB+pdW6KGD5RSegS+8sorOZT+rdQFbsQFJgvN3eRqNALqJer4oQ16YvJHlU8hzQ==}

  emittery@0.13.1:
    resolution: {integrity: sha512-DeWwawk6r5yR9jFgnDKYt4sLS0LmHJJi3ZOnb5/JdbYwj3nW+FxQnHIjhBKz8YLC7oRNPVM9NQ47I3CVx34eqQ==}
    engines: {node: '>=12'}

  emoji-regex@10.4.0:
    resolution: {integrity: sha512-EC+0oUMY1Rqm4O6LLrgjtYDvcVYTy7chDnM4Q7030tP4Kwj3u/pR6gP9ygnp2CJMK5Gq+9Q2oqmrFJAz01DXjw==}

  emoji-regex@8.0.0:
    resolution: {integrity: sha512-MSjYzcWNOA0ewAHpz0MxpYFvwg6yjy1NG3xteoqz644VCo/RPgnr1/GGt+ic3iJTzQ8Eu3TdM14SawnVUmGE6A==}

  emoji-regex@9.2.2:
    resolution: {integrity: sha512-L18DaJsXSUk2+42pv8mLs5jJT2hqFkFE4j21wOmgbUqsZ2hL72NsUU785g9RXgo3s0ZNgVl42TiHp3ZtOv/Vyg==}

  encoding@0.1.13:
    resolution: {integrity: sha512-ETBauow1T35Y/WZMkio9jiM0Z5xjHHmJ4XmjZOq1l/dXz3lr2sRn87nJy20RupqSh1F2m3HHPSp8ShIPQJrJ3A==}

  end-of-stream@1.4.4:
    resolution: {integrity: sha512-+uw1inIHVPQoaVuHzRyXd21icM+cnt4CzD5rW+NC1wjOUSTOs+Te7FOv7AhN7vS9x/oIyhLP5PR1H+phQAHu5Q==}

  enquirer@2.3.6:
    resolution: {integrity: sha512-yjNnPr315/FjS4zIsUxYguYUPP2e1NK4d7E7ZOLiyYCcbFBiTMyID+2wvm2w6+pZ/odMA7cRkjhsPbltwBOrLg==}
    engines: {node: '>=8.6'}

  env-paths@2.2.1:
    resolution: {integrity: sha512-+h1lkLKhZMTYjog1VEpJNG7NZJWcuc2DDk/qsqSTRRCOXiLjeQ1d1/udrUGhqMxUgAlwKNZ0cf2uqan5GLuS2A==}
    engines: {node: '>=6'}

  envinfo@7.13.0:
    resolution: {integrity: sha512-cvcaMr7KqXVh4nyzGTVqTum+gAiL265x5jUWQIDLq//zOGbW+gSW/C+OWLleY/rs9Qole6AZLMXPbtIFQbqu+Q==}
    engines: {node: '>=4'}
    hasBin: true

  environment@1.1.0:
    resolution: {integrity: sha512-xUtoPkMggbz0MPyPiIWr1Kp4aeWJjDZ6SMvURhimjdZgsRuDplF5/s9hcgGhyXMhs+6vpnuoiZ2kFiu3FMnS8Q==}
    engines: {node: '>=18'}

  err-code@2.0.3:
    resolution: {integrity: sha512-2bmlRpNKBxT/CRmPOlyISQpNj+qSeYvcym/uT0Jx2bMOlKLtSy1ZmLuVxSEKKyor/N5yhvp/ZiG1oE3DEYMSFA==}

  error-ex@1.3.2:
    resolution: {integrity: sha512-7dFHNmqeFSEt2ZBsCriorKnn3Z2pj+fd9kmI6QoWw4//DL+icEBfc0U7qJCisqrTsKTjw4fNFy2pW9OqStD84g==}

  es6-promise@4.2.8:
    resolution: {integrity: sha512-HJDGx5daxeIvxdBxvG2cb9g4tEvwIk3i8+nhX0yGrYmZUzbkdg8QbDevheDB8gd0//uPj4c1EQua8Q+MViT0/w==}

  es6-promisify@5.0.0:
    resolution: {integrity: sha512-C+d6UdsYDk0lMebHNR4S2NybQMMngAOnOwYBQjTOiv0MkoJMP0Myw2mgpDLBcpfCmRLxyFqYhS/CfOENq4SJhQ==}

  esbuild@0.24.2:
    resolution: {integrity: sha512-+9egpBW8I3CD5XPe0n6BfT5fxLzxrlDzqydF3aviG+9ni1lDC/OvMHcxqEFV0+LANZG5R1bFMWfUrjVsdwxJvA==}
    engines: {node: '>=18'}
    hasBin: true

  escalade@3.2.0:
    resolution: {integrity: sha512-WUj2qlxaQtO4g6Pq5c29GTcWGDyd8itL8zTlipgECz3JesAiiOKotd8JU6otB3PACgG6xkJUyVhboMS+bje/jA==}
    engines: {node: '>=6'}

  escape-string-regexp@1.0.5:
    resolution: {integrity: sha512-vbRorB5FUQWvla16U8R/qgaFIya2qGzwDrNmCZuYKrbdSUMG6I1ZCGQRefkRVhuOkIGVne7BQ35DSfo1qvJqFg==}
    engines: {node: '>=0.8.0'}

  escape-string-regexp@2.0.0:
    resolution: {integrity: sha512-UpzcLCXolUWcNu5HtVMHYdXJjArjsF9C0aNnquZYY4uW/Vu0miy5YoWvbV345HauVvcAUnpRuhMMcqTcGOY2+w==}
    engines: {node: '>=8'}

  esprima@4.0.1:
    resolution: {integrity: sha512-eGuFFw7Upda+g4p+QHvnW0RyTX/SVeJBDM/gCtMARO0cLuT2HcEKnTPvhjV6aGeqrCB/sbNop0Kszm0jsaWU4A==}
    engines: {node: '>=4'}
    hasBin: true

  ethers@5.7.2:
    resolution: {integrity: sha512-wswUsmWo1aOK8rR7DIKiWSw9DbLWe6x98Jrn8wcTflTVvaXhAMaB5zGAXy0GYQEQp9iO1iSHWVyARQm11zUtyg==}

  ethers@6.13.5:
    resolution: {integrity: sha512-+knKNieu5EKRThQJWwqaJ10a6HE9sSehGeqWN65//wE7j47ZpFhKAnHB/JJFibwwg61I/koxaPsXbXpD/skNOQ==}
    engines: {node: '>=14.0.0'}

  event-target-shim@5.0.1:
    resolution: {integrity: sha512-i/2XbnSz/uxRCU6+NdVJgKWDTM427+MqYbkQzD321DuCQJUqOuJKIA0IM2+W2xtYHdKOmZ4dR6fExsd4SXL+WQ==}
    engines: {node: '>=6'}

  eventemitter3@4.0.7:
    resolution: {integrity: sha512-8guHBZCwKnFhYdHr2ysuRWErTwhoN2X8XELRlrRwpmfeY2jjuUN4taQMsULKUVo1K4DvZl+0pgfyoysHxvmvEw==}

  eventemitter3@5.0.1:
    resolution: {integrity: sha512-GWkBvjiSZK87ELrYOSESUYeVIc9mvLLf/nXalMOS5dYrgZq9o5OVkbZAVM06CVxYsCwH9BDZFPlQTlPA1j4ahA==}

  execa@5.0.0:
    resolution: {integrity: sha512-ov6w/2LCiuyO4RLYGdpFGjkcs0wMTgGE8PrkTHikeUy5iJekXyPIKUjifk5CsE0pt7sMCrMZ3YNqoCj6idQOnQ==}
    engines: {node: '>=10'}

  execa@8.0.1:
    resolution: {integrity: sha512-VyhnebXciFV2DESc+p6B+y0LjSm0krU4OgJN44qFAhBY0TJ+1V61tYD2+wHusZ6F9n5K+vl8k0sTy7PEfV4qpg==}
    engines: {node: '>=16.17'}

  exit@0.1.2:
    resolution: {integrity: sha512-Zk/eNKV2zbjpKzrsQ+n1G6poVbErQxJ0LBOJXaKZ1EViLzH+hrLu9cdXI4zw9dBQJslwBEpbQ2P1oS7nDxs6jQ==}
    engines: {node: '>= 0.8.0'}

  expect@29.7.0:
    resolution: {integrity: sha512-2Zks0hf1VLFYI1kbh0I5jP3KHHyCHpkfyHBzsSXRFgl/Bg9mWYfMW8oD+PdMPlEwy5HNsR9JutYy6pMeOh61nw==}
    engines: {node: ^14.15.0 || ^16.10.0 || >=18.0.0}

  exponential-backoff@3.1.1:
    resolution: {integrity: sha512-dX7e/LHVJ6W3DE1MHWi9S1EYzDESENfLrYohG2G++ovZrYOkm4Knwa0mc1cn84xJOR4KEU0WSchhLbd0UklbHw==}

  expr-eval@2.0.2:
    resolution: {integrity: sha512-4EMSHGOPSwAfBiibw3ndnP0AvjDWLsMvGOvWEZ2F96IGk0bIVdjQisOHxReSkE13mHcfbuCiXw+G4y0zv6N8Eg==}

  extend@3.0.2:
    resolution: {integrity: sha512-fjquC59cD7CyW6urNXK0FBufkZcoiGG80wTuPujX590cB5Ttln20E2UB4S/WARVqhXffZl2LNgS+gQdPIIim/g==}

  external-editor@3.1.0:
    resolution: {integrity: sha512-hMQ4CX1p1izmuLYyZqLMO/qGNw10wSv9QDCPfzXfyFrOaCSSoRfqE1Kf1s5an66J5JZC62NewG+mK49jOCtQew==}
    engines: {node: '>=4'}

  extract-files@9.0.0:
    resolution: {integrity: sha512-CvdFfHkC95B4bBBk36hcEmvdR2awOdhhVUYH6S/zrVj3477zven/fJMYg7121h4T1xHZC+tetUpubpAhxwI7hQ==}
    engines: {node: ^10.17.0 || ^12.0.0 || >= 13.7.0}

  eyes@0.1.8:
    resolution: {integrity: sha512-GipyPsXO1anza0AOZdy69Im7hGFCNB7Y/NGjDlZGJ3GJJLtwNSb2vrzYrTYJRrRloVx7pl+bhUaTB8yiccPvFQ==}
    engines: {node: '> 0.1.90'}

  fast-deep-equal@3.1.3:
    resolution: {integrity: sha512-f3qQ9oQy9j2AhBe/H9VC91wLmKBCCU/gDOnKNAYG5hswO7BLKj09Hc5HYNz9cGI++xlpDCIgDaitVs03ATR84Q==}

  fast-glob@3.3.3:
    resolution: {integrity: sha512-7MptL8U0cqcFdzIzwOTHoilX9x5BrNqye7Z/LuC7kCMRio1EMSyqRK3BEAUD7sXRq4iT4AzTVuZdhgQ2TCvYLg==}
    engines: {node: '>=8.6.0'}

  fast-json-stable-stringify@2.1.0:
    resolution: {integrity: sha512-lhd/wF+Lk98HZoTCtlVraHtfh5XYijIjalXck7saUtuanSDyLMxnHhSXEDJqHxD7msR8D0uCmqlkwjCV8xvwHw==}

  fast-stable-stringify@1.0.0:
    resolution: {integrity: sha512-wpYMUmFu5f00Sm0cj2pfivpmawLZ0NKdviQ4w9zJeR8JVtOpOxHmLaJuj0vxvGqMJQWyP/COUkF75/57OKyRag==}

  fast-uri@3.0.6:
    resolution: {integrity: sha512-Atfo14OibSv5wAp4VWNsFYE1AchQRTv9cBGWET4pZWHzYshFSS9NQI6I57rdKn9croWVMbYFbLhJ+yJvmZIIHw==}

  fastq@1.18.0:
    resolution: {integrity: sha512-QKHXPW0hD8g4UET03SdOdunzSouc9N4AuHdsX8XNcTsuz+yYFILVNIX4l9yHABMhiEI9Db0JTTIpu0wB+Y1QQw==}

  fb-watchman@2.0.2:
    resolution: {integrity: sha512-p5161BqbuCaSnB8jIbzQHOlpgsPmK5rJVDfDKO91Axs5NC1uu3HRQm6wt9cd9/+GtQQIO53JdGXXoyDpTAsgYA==}

  fdir@6.4.3:
    resolution: {integrity: sha512-PMXmW2y1hDDfTSRc9gaXIuCCRpuoz3Kaz8cUelp3smouvfT632ozg2vrT6lJsHKKOF59YLbOGfAWGUcKEfRMQw==}
    peerDependencies:
      picomatch: ^3 || ^4
    peerDependenciesMeta:
      picomatch:
        optional: true

  figures@3.2.0:
    resolution: {integrity: sha512-yaduQFRKLXYOGgEn6AZau90j3ggSOyiqXU0F9JZfeXYhNa+Jk4X+s45A2zg5jns87GAFa34BBm2kXw4XpNcbdg==}
    engines: {node: '>=8'}

  file-type@16.5.4:
    resolution: {integrity: sha512-/yFHK0aGjFEgDJjEKP0pWCplsPFPhwyfwevf/pVxiN0tmE4L9LmwWxWukdJSHdoCli4VgQLehjJtwQBnqmsKcw==}
    engines: {node: '>=10'}

  file-uri-to-path@1.0.0:
    resolution: {integrity: sha512-0Zt+s3L7Vf1biwWZ29aARiVYLx7iMGnEUl9x33fbB/j3jR81u/O2LbqK+Bm1CDSNDKVtJ/YjwY7TUd5SkeLQLw==}

  filelist@1.0.4:
    resolution: {integrity: sha512-w1cEuf3S+DrLCQL7ET6kz+gmlJdbq9J7yXCSjK/OZCPA+qEN1WyF4ZAf0YYJa4/shHJra2t/d/r8SV4Ji+x+8Q==}

  fill-range@7.1.1:
    resolution: {integrity: sha512-YsGpe3WHLK8ZYi4tWDg2Jy3ebRz2rXowDxnld4bkQB00cc/1Zw9AWnC0i9ztDJitivtQvaI9KaLyKrc+hBW0yg==}
    engines: {node: '>=8'}

  find-up@2.1.0:
    resolution: {integrity: sha512-NWzkk0jSJtTt08+FBFMvXoeZnOJD+jTtsRmBYbAIzJdX6l7dLgR7CTubCM5/eDdPUBvLCeVasP1brfVR/9/EZQ==}
    engines: {node: '>=4'}

  find-up@4.1.0:
    resolution: {integrity: sha512-PpOwAdQ/YlXQ2vj8a3h8IipDuYRi3wceVQQGYWxNINccq40Anw7BlsEXCMbt1Zt+OLA6Fq9suIpIWD0OsnISlw==}
    engines: {node: '>=8'}

  find-up@7.0.0:
    resolution: {integrity: sha512-YyZM99iHrqLKjmt4LJDj58KI+fYyufRLBSYcqycxf//KpBk9FoewoGX0450m9nB44qrZnovzC2oeP5hUibxc/g==}
    engines: {node: '>=18'}

  flat@5.0.2:
    resolution: {integrity: sha512-b6suED+5/3rTpUBdG1gupIl8MPFCAMA0QXwmljLhvCUKcUvdE4gWky9zpuGCcXHOsz4J9wPGNWq6OKpmIzz3hQ==}
    hasBin: true

  follow-redirects@1.15.9:
    resolution: {integrity: sha512-gew4GsXizNgdoRyqmyfMHyAmXsZDk6mHkSxZFCzW9gwlbtOW44CDtYavM+y+72qD/Vq2l550kMF52DT8fOLJqQ==}
    engines: {node: '>=4.0'}
    peerDependencies:
      debug: '*'
    peerDependenciesMeta:
      debug:
        optional: true

  foreground-child@3.3.0:
    resolution: {integrity: sha512-Ld2g8rrAyMYFXBhEqMz8ZAHBi4J4uS1i/CxGMDnjyFWddMXLVcDp051DZfu+t7+ab7Wv6SMqpWmyFIj5UbfFvg==}
    engines: {node: '>=14'}

  form-data-encoder@1.7.2:
    resolution: {integrity: sha512-qfqtYan3rxrnCk1VYaA4H+Ms9xdpPqvLZa6xmMgFvhO32x7/3J/ExcTd6qpxM0vH2GdMI+poehyBZvqfMTto8A==}

  form-data@3.0.2:
    resolution: {integrity: sha512-sJe+TQb2vIaIyO783qN6BlMYWMw3WBOHA1Ay2qxsnjuafEOQFJ2JakedOQirT6D5XPRxDvS7AHYyem9fTpb4LQ==}
    engines: {node: '>= 6'}

  form-data@4.0.0:
    resolution: {integrity: sha512-ETEklSGi5t0QMZuiXoA/Q6vcnxcLQP5vdugSpuAyi6SVGi2clPPp+xgEhuMaHC+zGgn31Kd235W35f7Hykkaww==}
    engines: {node: '>= 6'}

  form-data@4.0.1:
    resolution: {integrity: sha512-tzN8e4TX8+kkxGPK8D5u0FNmjPUjw3lwC9lSLxxoB/+GtsJG91CO8bSWy73APlgAZzZbXEYZJuxjkHH2w+Ezhw==}
    engines: {node: '>= 6'}

  formdata-node@4.4.1:
    resolution: {integrity: sha512-0iirZp3uVDjVGt9p49aTaqjk84TrglENEDuqfdlZQ1roC9CWlPk6Avf8EEnZNcAqPonwkG35x4n3ww/1THYAeQ==}
    engines: {node: '>= 12.20'}

  front-matter@4.0.2:
    resolution: {integrity: sha512-I8ZuJ/qG92NWX8i5x1Y8qyj3vizhXS31OxjKDu3LKP+7/qBgfIKValiZIEwoVoJKUHlhWtYrktkxV1XsX+pPlg==}

  fs-constants@1.0.0:
    resolution: {integrity: sha512-y6OAwoSIf7FyjMIv94u+b5rdheZEjzR63GTyZJm5qh4Bi+2YgwLCcI/fPFZkL5PSixOt6ZNKm+w+Hfp/Bciwow==}

  fs-extra@11.3.0:
    resolution: {integrity: sha512-Z4XaCL6dUDHfP/jT25jJKMmtxvuwbkrD1vNSMFlo9lNLY2c5FHYSQgHPRZUjAB26TpDEoW9HCOgplrdbaPV/ew==}
    engines: {node: '>=14.14'}

  fs-minipass@2.1.0:
    resolution: {integrity: sha512-V/JgOLFCS+R6Vcq0slCuaeWEdNC3ouDlJMNIsacH2VtALiu9mV4LPrHc5cDl8k5aw6J8jwgWWpiTo5RYhmIzvg==}
    engines: {node: '>= 8'}

  fs-minipass@3.0.3:
    resolution: {integrity: sha512-XUBA9XClHbnJWSfBzjkm6RvPsyg3sryZt06BEQoXcF7EK/xpGaQYJgQKDJSUH5SGZ76Y7pFx1QBnXz09rU5Fbw==}
    engines: {node: ^14.17.0 || ^16.13.0 || >=18.0.0}

  fs.realpath@1.0.0:
    resolution: {integrity: sha512-OO0pH2lK6a0hZnAdau5ItzHPI6pUlvI7jMVnxUQRtw4owF2wk8lOSabtGDCTP4Ggrg2MbGnWO9X8K1t4+fGMDw==}

  fsevents@2.3.2:
    resolution: {integrity: sha512-xiqMQR4xAeHTuB9uWm+fFRcIOgKBMiOBP+eXiyT7jsgVCq1bkVygt00oASowB7EdtpOHaaPgKt812P9ab+DDKA==}
    engines: {node: ^8.16.0 || ^10.6.0 || >=11.0.0}
    os: [darwin]

  fsevents@2.3.3:
    resolution: {integrity: sha512-5xoDfX+fL7faATnagmWPpbFtwh/R77WmMMqqHGS65C3vvB0YHrgF+B1YmZ3441tMj5n63k0212XNoJwzlhffQw==}
    engines: {node: ^8.16.0 || ^10.6.0 || >=11.0.0}
    os: [darwin]

  function-bind@1.1.2:
    resolution: {integrity: sha512-7XHNxH7qX9xG5mIwxkhumTox/MIRNcOgDrxWsMt2pAr23WHp6MrRlN7FBSFpCpr+oVO0F744iUgR82nJMfG2SA==}

  gensync@1.0.0-beta.2:
    resolution: {integrity: sha512-3hN7NaskYvMDLQY55gnW3NQ+mesEAepTqlg+VEbj7zzqEMBVNhzcGYYeqFo/TlYz6eQiFcp1HcsCZO+nGgS8zg==}
    engines: {node: '>=6.9.0'}

  get-caller-file@2.0.5:
    resolution: {integrity: sha512-DyFP3BM/3YHTQOCUL/w0OZHR0lpKeGrxotcHWcqNEdnltqFwXVfhEBQ94eIo34AfQpo0rGki4cyIiftY06h2Fg==}
    engines: {node: 6.* || 8.* || >= 10.*}

  get-east-asian-width@1.3.0:
    resolution: {integrity: sha512-vpeMIQKxczTD/0s2CdEWHcb0eeJe6TFjxb+J5xgX7hScxqrGuyjmv4c1D4A/gelKfyox0gJJwIHF+fLjeaM8kQ==}
    engines: {node: '>=18'}

  get-package-type@0.1.0:
    resolution: {integrity: sha512-pjzuKtY64GYfWizNAJ0fr9VqttZkNiK2iS430LtIHzjBEr6bX8Am2zm4sW4Ro5wjWW5cAlRL1qAMTcXbjNAO2Q==}
    engines: {node: '>=8.0.0'}

  get-pkg-repo@4.2.1:
    resolution: {integrity: sha512-2+QbHjFRfGB74v/pYWjd5OhU3TDIC2Gv/YKUTk/tCvAz0pkn/Mz6P3uByuBimLOcPvN2jYdScl3xGFSrx0jEcA==}
    engines: {node: '>=6.9.0'}
    hasBin: true

  get-port@5.1.1:
    resolution: {integrity: sha512-g/Q1aTSDOxFpchXC4i8ZWvxA1lnPqx/JHqcpIw0/LX9T8x/GBbi6YnlN5nhaKIFkT8oFsscUKgDJYxfwfS6QsQ==}
    engines: {node: '>=8'}

  get-stream@6.0.0:
    resolution: {integrity: sha512-A1B3Bh1UmL0bidM/YX2NsCOTnGJePL9rO/M+Mw3m9f2gUpfokS0hi5Eah0WSUEWZdZhIZtMjkIYS7mDfOqNHbg==}
    engines: {node: '>=10'}

  get-stream@8.0.1:
    resolution: {integrity: sha512-VaUJspBffn/LMCJVoMvSAdmscJyS1auj5Zulnn5UoYcY531UWmdwhRWkcGKnGU93m5HSXP9LP2usOryrBtQowA==}
    engines: {node: '>=16'}

  git-raw-commits@3.0.0:
    resolution: {integrity: sha512-b5OHmZ3vAgGrDn/X0kS+9qCfNKWe4K/jFnhwzVWWg0/k5eLa3060tZShrRg8Dja5kPc+YjS0Gc6y7cRr44Lpjw==}
    engines: {node: '>=14'}
    hasBin: true

  git-raw-commits@4.0.0:
    resolution: {integrity: sha512-ICsMM1Wk8xSGMowkOmPrzo2Fgmfo4bMHLNX6ytHjajRJUqvHOw/TFapQ+QG75c3X/tTDDhOSRPGC52dDbNM8FQ==}
    engines: {node: '>=16'}
    hasBin: true

  git-remote-origin-url@2.0.0:
    resolution: {integrity: sha512-eU+GGrZgccNJcsDH5LkXR3PB9M958hxc7sbA8DFJjrv9j4L2P/eZfKhM+QD6wyzpiv+b1BpK0XrYCxkovtjSLw==}
    engines: {node: '>=4'}

  git-semver-tags@5.0.1:
    resolution: {integrity: sha512-hIvOeZwRbQ+7YEUmCkHqo8FOLQZCEn18yevLHADlFPZY02KJGsu5FZt9YW/lybfK2uhWFI7Qg/07LekJiTv7iA==}
    engines: {node: '>=14'}
    hasBin: true

  git-up@7.0.0:
    resolution: {integrity: sha512-ONdIrbBCFusq1Oy0sC71F5azx8bVkvtZtMJAsv+a6lz5YAmbNnLD6HAB4gptHZVLPR8S2/kVN6Gab7lryq5+lQ==}

  git-url-parse@14.0.0:
    resolution: {integrity: sha512-NnLweV+2A4nCvn4U/m2AoYu0pPKlsmhK9cknG7IMwsjFY1S2jxM+mAhsDxyxfCIGfGaD+dozsyX4b6vkYc83yQ==}

  gitconfiglocal@1.0.0:
    resolution: {integrity: sha512-spLUXeTAVHxDtKsJc8FkFVgFtMdEN9qPGpL23VfSHx4fP4+Ds097IXLvymbnDH8FnmxX5Nr9bPw3A+AQ6mWEaQ==}

  glob-parent@5.1.2:
    resolution: {integrity: sha512-AOIgSQCepiJYwP3ARnGx+5VnTu2HBYdzbGP45eLw1vr3zB3vZLeyed1sC9hnbcOc9/SrMyM5RPQrkGz4aS9Zow==}
    engines: {node: '>= 6'}

  glob-parent@6.0.2:
    resolution: {integrity: sha512-XxwI8EOhVQgWp6iDL+3b0r86f4d6AX6zSU55HfB4ydCEuXLXc5FcYeOu+nnGftS4TEju/11rt4KJPTMgbfmv4A==}
    engines: {node: '>=10.13.0'}

  glob@10.4.5:
    resolution: {integrity: sha512-7Bv8RF0k6xjo7d4A/PxYLbUCfb6c+Vpd2/mB2yRDlew7Jb5hEXiCD9ibfO7wpk8i4sevK6DFny9h7EYbM3/sHg==}
    hasBin: true

  glob@7.2.3:
    resolution: {integrity: sha512-nFR0zLpU2YCaRxwoCJvL6UvCH2JFyFVIvwTLsIf21AuHlMskA1hhTdk+LlYJtOlYt9v6dvszD2BGRqBL+iQK9Q==}
    deprecated: Glob versions prior to v9 are no longer supported

  glob@9.3.5:
    resolution: {integrity: sha512-e1LleDykUz2Iu+MTYdkSsuWX8lvAjAcs0Xef0lNIu0S2wOAzuTxCJtcd9S3cijlwYF18EsU3rzb8jPVobxDh9Q==}
    engines: {node: '>=16 || 14 >=14.17'}

  global-directory@4.0.1:
    resolution: {integrity: sha512-wHTUcDUoZ1H5/0iVqEudYW4/kAlN5cZ3j/bXn0Dpbizl9iaUVeWSHqiOjsgk6OW2bkLclbBjzewBz6weQ1zA2Q==}
    engines: {node: '>=18'}

  globals@11.12.0:
    resolution: {integrity: sha512-WOBp/EEGUiIsJSp7wcv/y6MO+lV9UoncWqxuFfm8eBwzWNgyfBd6Gz+IeKQ9jCmyhoH99g15M3T+QaVHFjizVA==}
    engines: {node: '>=4'}

  globby@11.1.0:
    resolution: {integrity: sha512-jhIXaOzy1sb8IyocaruWSn1TjmnBVs8Ayhcy83rmxNJ8q2uWKCAj3CnJY+KpGSXCueAPc0i05kVvVKtP1t9S3g==}
    engines: {node: '>=10'}

  graceful-fs@4.2.11:
    resolution: {integrity: sha512-RbJ5/jmFcNNCcDV5o9eTnBLJ/HszWV0P73bc+Ff4nS/rJj+YaS6IGyiOL0VoBYX+l1Wrl3k63h/KrH+nhJ0XvQ==}

  graphql-request@5.0.0:
    resolution: {integrity: sha512-SpVEnIo2J5k2+Zf76cUkdvIRaq5FMZvGQYnA4lUWYbc99m+fHh4CZYRRO/Ff4tCLQ613fzCm3SiDT64ubW5Gyw==}
    peerDependencies:
      graphql: 14 - 16

  graphql@16.10.0:
    resolution: {integrity: sha512-AjqGKbDGUFRKIRCP9tCKiIGHyriz2oHEbPIbEtcSLSs4YjReZOIPQQWek4+6hjw62H9QShXHyaGivGiYVLeYFQ==}
    engines: {node: ^12.22.0 || ^14.16.0 || ^16.0.0 || >=17.0.0}

  handlebars@4.7.8:
    resolution: {integrity: sha512-vafaFqs8MZkRrSX7sFVUdo3ap/eNiLnb4IakshzvP56X5Nr1iGKAIqdX6tMlm6HcNRIkr6AxO5jFEoJzzpT8aQ==}
    engines: {node: '>=0.4.7'}
    hasBin: true

  hard-rejection@2.1.0:
    resolution: {integrity: sha512-VIZB+ibDhx7ObhAe7OVtoEbuP4h/MuOTHJ+J8h/eBXotJYl0fBgR72xDFCKgIh22OJZIOVNxBMWuhAr10r8HdA==}
    engines: {node: '>=6'}

  has-flag@4.0.0:
    resolution: {integrity: sha512-EykJT/Q1KjTWctppgIAgfSO0tKVuZUjhgMr17kqTumMl6Afv3EISleU7qZUzoXDFTAHTDC4NOoG/ZxU3EvlMPQ==}
    engines: {node: '>=8'}

  has-unicode@2.0.1:
    resolution: {integrity: sha512-8Rf9Y83NBReMnx0gFzA8JImQACstCYWUplepDa9xprwwtmgEZUF0h/i5xSA625zB/I37EtrswSST6OXxwaaIJQ==}

  hash-base@3.1.0:
    resolution: {integrity: sha512-1nmYp/rhMDiE7AYkDw+lLwlAzz0AntGIe51F3RfFfEqyQ3feY2eI/NcwC6umIQVOASPMsWJLJScWKSSvzL9IVA==}
    engines: {node: '>=4'}

  hash.js@1.1.7:
    resolution: {integrity: sha512-taOaskGt4z4SOANNseOviYDvjEJinIkRgmp7LbKP2YTTmVxWBl87s/uzK9r+44BclBSp2X7K1hqeNfz9JbBeXA==}

  hasown@2.0.2:
    resolution: {integrity: sha512-0hJU9SCPvmMzIBdZFqNPXWa6dqh7WdH0cII9y+CyS8rG3nL48Bclra9HmKhVVUHyPWNH5Y7xDwAB7bfgSjkUMQ==}
    engines: {node: '>= 0.4'}

  hmac-drbg@1.0.1:
    resolution: {integrity: sha512-Tti3gMqLdZfhOQY1Mzf/AanLiqh1WTiJgEj26ZuYQ9fbkLomzGchCws4FyrSd4VkpBfiNhaE1On+lOz894jvXg==}

  hosted-git-info@2.8.9:
    resolution: {integrity: sha512-mxIDAb9Lsm6DoOJ7xH+5+X4y1LU/4Hi50L9C5sIswK3JzULS4bwk1FvjdBgvYR4bzT4tuUQiC15FE2f5HbLvYw==}

  hosted-git-info@4.1.0:
    resolution: {integrity: sha512-kyCuEOWjJqZuDbRHzL8V93NzQhwIB71oFWSyzVo+KPZI+pnQPPxucdkrOZvkLRnrf5URsQM+IJ09Dw29cRALIA==}
    engines: {node: '>=10'}

  hosted-git-info@7.0.2:
    resolution: {integrity: sha512-puUZAUKT5m8Zzvs72XWy3HtvVbTWljRE66cP60bxJzAqf2DgICo7lYTY2IHUmLnNpjYvw5bvmoHvPc0QO2a62w==}
    engines: {node: ^16.14.0 || >=18.0.0}

  html-escaper@2.0.2:
    resolution: {integrity: sha512-H2iMtd0I4Mt5eYiapRdIDjp+XzelXQ0tFE4JS7YFwFevXXMmOp9myNrUvCg0D6ws8iqkRPBfKHgbwig1SmlLfg==}

  http-cache-semantics@4.1.1:
    resolution: {integrity: sha512-er295DKPVsV82j5kw1Gjt+ADA/XYHsajl82cGNQG2eyoPkvgUhX+nDIyelzhIWbbsXP39EHcI6l5tYs2FYqYXQ==}

  http-proxy-agent@7.0.2:
    resolution: {integrity: sha512-T1gkAiYYDWYx3V5Bmyu7HcfcvL7mUrTWiM6yOfa3PIphViJ/gFPbvidQ+veqSOHci/PxBcDabeUNCzpOODJZig==}
    engines: {node: '>= 14'}

  https-proxy-agent@7.0.6:
    resolution: {integrity: sha512-vK9P5/iUfdl95AI+JVyUuIcVtd4ofvtrOr3HNtM2yxC9bnMbEdp3x01OhQNnjb8IJYi38VlTE3mBXwcfvywuSw==}
    engines: {node: '>= 14'}

  human-signals@2.1.0:
    resolution: {integrity: sha512-B4FFZ6q/T2jhhksgkbEW3HBvWIfDW85snkQgawt07S7J5QXTk6BkNV+0yAeZrM5QpMAdYlocGoljn0sJ/WQkFw==}
    engines: {node: '>=10.17.0'}

  human-signals@5.0.0:
    resolution: {integrity: sha512-AXcZb6vzzrFAUE61HnN4mpLqd/cSIwNQjtNWR0euPm6y0iqx3G4gOXaIDdtdDwZmhwe82LA6+zinmW4UBWVePQ==}
    engines: {node: '>=16.17.0'}

  humanize-ms@1.2.1:
    resolution: {integrity: sha512-Fl70vYtsAFb/C06PTS9dZBo7ihau+Tu/DNCk/OyHhea07S+aeMWpFFkUaXRa8fI+ScZbEI8dfSxwY7gxZ9SAVQ==}

  husky@9.1.7:
    resolution: {integrity: sha512-5gs5ytaNjBrh5Ow3zrvdUUY+0VxIuWVL4i9irt6friV+BqdCfmV11CQTWMiBYWHbXhco+J1kHfTOUkePhCDvMA==}
    engines: {node: '>=18'}
    hasBin: true

  ibm-cloud-sdk-core@5.1.3:
    resolution: {integrity: sha512-FCJSK4Gf5zdmR3yEM2DDlaYDrkfhSwP3hscKzPrQEfc4/qMnFn6bZuOOw5ulr3bB/iAbfeoGF0CkIe+dWdpC7Q==}
    engines: {node: '>=18'}

  iconv-lite@0.4.24:
    resolution: {integrity: sha512-v3MXnZAcvnywkTUEZomIActle7RXXeedOR31wwl7VlyoXO4Qi9arvSenNQWne1TcRwhCL1HwLI21bEqdpj8/rA==}
    engines: {node: '>=0.10.0'}

  iconv-lite@0.6.3:
    resolution: {integrity: sha512-4fCk79wshMdzMp2rH06qWrJE4iolqLhCUH+OiuIgU++RB0+94NlDL81atO7GX55uUKueo0txHNtvEyI6D7WdMw==}
    engines: {node: '>=0.10.0'}

  ieee754@1.2.1:
    resolution: {integrity: sha512-dcyqhDvX1C46lXZcVqCpK+FtMRQVdIMN6/Df5js2zouUsqG7I6sFxitIC+7KYK29KdXOLHdu9zL4sFnoVQnqaA==}

  ignore-walk@6.0.5:
    resolution: {integrity: sha512-VuuG0wCnjhnylG1ABXT3dAuIpTNDs/G8jlpmwXY03fXoXy/8ZK8/T+hMzt8L4WnrLCJgdybqgPagnF/f97cg3A==}
    engines: {node: ^14.17.0 || ^16.13.0 || >=18.0.0}

  ignore@5.3.2:
    resolution: {integrity: sha512-hsBTNUqQTDwkWtcdYI2i06Y/nUBEsNEDJKjWdigLvegy8kDuJAS8uRlpkkcQpyEXL0Z/pjDy5HBmMjRCJ2gq+g==}
    engines: {node: '>= 4'}

  import-fresh@3.3.0:
    resolution: {integrity: sha512-veYYhQa+D1QBKznvhUHxb8faxlrwUnxseDAbAp457E0wLNio2bOSKnjYDhMj+YiAq61xrMGhQk9iXVk5FzgQMw==}
    engines: {node: '>=6'}

  import-local@3.1.0:
    resolution: {integrity: sha512-ASB07uLtnDs1o6EHjKpX34BKYDSqnFerfTOJL2HvMqF70LnxpjkzDB8J44oT9pu4AMPkQwf8jl6szgvNd2tRIg==}
    engines: {node: '>=8'}
    hasBin: true

  import-meta-resolve@4.1.0:
    resolution: {integrity: sha512-I6fiaX09Xivtk+THaMfAwnA3MVA5Big1WHF1Dfx9hFuvNIWpXnorlkzhcQf6ehrqQiiZECRt1poOAkPmer3ruw==}

  imurmurhash@0.1.4:
    resolution: {integrity: sha512-JmXMZ6wuvDmLiHEml9ykzqO6lwFbof0GG4IkcGaENdCRDDmMVnny7s5HsIgHCbaq0w2MyPhDqkhTUgS2LU2PHA==}
    engines: {node: '>=0.8.19'}

  indent-string@4.0.0:
    resolution: {integrity: sha512-EdDDZu4A2OyIK7Lr/2zG+w5jmbuk1DVBnEwREQvBzspBJkCEbRa8GxU1lghYcaGJCnRWibjDXlq779X1/y5xwg==}
    engines: {node: '>=8'}

  inflight@1.0.6:
    resolution: {integrity: sha512-k92I/b08q4wvFscXCLvqfsHCrjrF7yiXsQuIVvVE7N82W3+aqpzuUdBbfhWcy/FZR3/4IgflMgKLOsvPDrGCJA==}
    deprecated: This module is not supported, and leaks memory. Do not use it. Check out lru-cache if you want a good and tested way to coalesce async requests by a key value, which is much more comprehensive and powerful.

  inherits@2.0.4:
    resolution: {integrity: sha512-k/vGaX4/Yla3WzyMCvTQOXYeIHvqOKtnqBduzTHpzpQZzAskKMhZ2K+EnBiSM9zGSoIFeMpXKxa4dYeZIQqewQ==}

  ini@1.3.8:
    resolution: {integrity: sha512-JV/yugV2uzW5iMRSiZAyDtQd+nxtUnjeLt0acNdw98kKLrvuRVyB80tsREOE7yvGVgalhZ6RNXCmEHkUKBKxew==}

  ini@4.1.1:
    resolution: {integrity: sha512-QQnnxNyfvmHFIsj7gkPcYymR8Jdw/o7mp5ZFihxn6h8Ci6fh3Dx4E1gPjpQEpIuPo9XVNY/ZUwh4BPMjGyL01g==}
    engines: {node: ^14.17.0 || ^16.13.0 || >=18.0.0}

  ini@4.1.3:
    resolution: {integrity: sha512-X7rqawQBvfdjS10YU1y1YVreA3SsLrW9dX2CewP2EbBJM4ypVNLDkO5y04gejPwKIY9lR+7r9gn3rFPt/kmWFg==}
    engines: {node: ^14.17.0 || ^16.13.0 || >=18.0.0}

  init-package-json@6.0.3:
    resolution: {integrity: sha512-Zfeb5ol+H+eqJWHTaGca9BovufyGeIfr4zaaBorPmJBMrJ+KBnN+kQx2ZtXdsotUTgldHmHQV44xvUWOUA7E2w==}
    engines: {node: ^16.14.0 || >=18.0.0}

  inquirer@8.2.6:
    resolution: {integrity: sha512-M1WuAmb7pn9zdFRtQYk26ZBoY043Sse0wVDdk4Bppr+JOXyQYybdtvK+l9wUibhtjdjvtoiNy8tk+EgsYIUqKg==}
    engines: {node: '>=12.0.0'}

  ip-address@9.0.5:
    resolution: {integrity: sha512-zHtQzGojZXTwZTHQqra+ETKd4Sn3vgi7uBmlPoXVWZqYvuKmtI0l/VZTjqGmJY9x88GGOaZ9+G9ES8hC4T4X8g==}
    engines: {node: '>= 12'}

  is-arrayish@0.2.1:
    resolution: {integrity: sha512-zz06S8t0ozoDXMG+ube26zeCTNXcKIPJZJi8hBrF4idCLms4CG9QtK7qBl1boi5ODzFpjswb5JPmHCbMpjaYzg==}

  is-arrayish@0.3.2:
    resolution: {integrity: sha512-eVRqCvVlZbuw3GrM63ovNSNAeA1K16kaR/LRY/92w0zxQ5/1YzwblUX652i4Xs9RwAGjW9d9y6X88t8OaAJfWQ==}

  is-ci@3.0.1:
    resolution: {integrity: sha512-ZYvCgrefwqoQ6yTyYUbQu64HsITZ3NfKX1lzaEYdkTDcfKzzCI/wthRRYKkdjHKFVgNiXKAKm65Zo1pk2as/QQ==}
    hasBin: true

  is-core-module@2.16.1:
    resolution: {integrity: sha512-UfoeMA6fIJ8wTYFEUjelnaGI67v6+N7qXJEvQuIGa99l4xsCruSYOVSQ0uPANn4dAzm8lkYPaKLrrijLq7x23w==}
    engines: {node: '>= 0.4'}

  is-docker@2.2.1:
    resolution: {integrity: sha512-F+i2BKsFrH66iaUFc0woD8sLy8getkwTwtOBjvs56Cx4CgJDeKQeqfz8wAYiSb8JOprWhHH5p77PbmYCvvUuXQ==}
    engines: {node: '>=8'}
    hasBin: true

  is-extglob@2.1.1:
    resolution: {integrity: sha512-SbKbANkN603Vi4jEZv49LeVJMn4yGwsbzZworEoyEiutsN3nJYdbO36zfhGJ6QEDpOZIFkDtnq5JRxmvl3jsoQ==}
    engines: {node: '>=0.10.0'}

  is-fullwidth-code-point@3.0.0:
    resolution: {integrity: sha512-zymm5+u+sCsSWyD9qNaejV3DFvhCKclKdizYaJUuHA83RLjb7nSuGnddCHGv0hk+KY7BMAlsWeK4Ueg6EV6XQg==}
    engines: {node: '>=8'}

  is-fullwidth-code-point@4.0.0:
    resolution: {integrity: sha512-O4L094N2/dZ7xqVdrXhh9r1KODPJpFms8B5sGdJLPy664AgvXsreZUyCQQNItZRDlYug4xStLjNp/sz3HvBowQ==}
    engines: {node: '>=12'}

  is-fullwidth-code-point@5.0.0:
    resolution: {integrity: sha512-OVa3u9kkBbw7b8Xw5F9P+D/T9X+Z4+JruYVNapTjPYZYUznQ5YfWeFkOj606XYYW8yugTfC8Pj0hYqvi4ryAhA==}
    engines: {node: '>=18'}

  is-generator-fn@2.1.0:
    resolution: {integrity: sha512-cTIB4yPYL/Grw0EaSzASzg6bBy9gqCofvWN8okThAYIxKJZC+udlRAmGbM0XLeniEJSs8uEgHPGuHSe1XsOLSQ==}
    engines: {node: '>=6'}

  is-glob@4.0.3:
    resolution: {integrity: sha512-xelSayHH36ZgE7ZWhli7pW34hNbNl8Ojv5KVmkJD4hBdD3th8Tfk9vYasLM+mXWOZhFkgZfxhLSnrwRr4elSSg==}
    engines: {node: '>=0.10.0'}

  is-interactive@1.0.0:
    resolution: {integrity: sha512-2HvIEKRoqS62guEC+qBjpvRubdX910WCMuJTZ+I9yvqKU2/12eSL549HMwtabb4oupdj2sMP50k+XJfB/8JE6w==}
    engines: {node: '>=8'}

  is-lambda@1.0.1:
    resolution: {integrity: sha512-z7CMFGNrENq5iFB9Bqo64Xk6Y9sg+epq1myIcdHaGnbMTYOxvzsEtdYqQUylB7LxfkvgrrjP32T6Ywciio9UIQ==}

  is-number@7.0.0:
    resolution: {integrity: sha512-41Cifkg6e8TylSpdtTpeLVMqvSBEVzTttHvERD741+pnZ8ANv0004MRL43QKPDlK9cGvNp6NZWZUBlbGXYxxng==}
    engines: {node: '>=0.12.0'}

  is-obj@2.0.0:
    resolution: {integrity: sha512-drqDG3cbczxxEJRoOXcOjtdp1J/lyp1mNn0xaznRs8+muBhgQcrnbspox5X5fOw0HnMnbfDzvnEMEtqDEJEo8w==}
    engines: {node: '>=8'}

  is-plain-obj@1.1.0:
    resolution: {integrity: sha512-yvkRyxmFKEOQ4pNXCmJG5AEQNlXJS5LaONXo5/cLdTZdWvsZ1ioJEonLGAosKlMWE8lwUy/bJzMjcw8az73+Fg==}
    engines: {node: '>=0.10.0'}

  is-plain-object@2.0.4:
    resolution: {integrity: sha512-h5PpgXkWitc38BBMYawTYMWJHFZJVnBquFE57xFpjB8pJFiF6gZ+bU+WyI/yqXiFR5mdLsgYNaPe8uao6Uv9Og==}
    engines: {node: '>=0.10.0'}

  is-plain-object@5.0.0:
    resolution: {integrity: sha512-VRSzKkbMm5jMDoKLbltAkFQ5Qr7VDiTFGXxYFXXowVj387GeGNOCsOH6Msy00SGZ3Fp84b1Naa1psqgcCIEP5Q==}
    engines: {node: '>=0.10.0'}

  is-ssh@1.4.0:
    resolution: {integrity: sha512-x7+VxdxOdlV3CYpjvRLBv5Lo9OJerlYanjwFrPR9fuGPjCiNiCzFgAWpiLAohSbsnH4ZAys3SBh+hq5rJosxUQ==}

  is-stream@2.0.0:
    resolution: {integrity: sha512-XCoy+WlUr7d1+Z8GgSuXmpuUFC9fOhRXglJMx+dwLKTkL44Cjd4W1Z5P+BQZpr+cR93aGP4S/s7Ftw6Nd/kiEw==}
    engines: {node: '>=8'}

  is-stream@3.0.0:
    resolution: {integrity: sha512-LnQR4bZ9IADDRSkvpqMGvt/tEJWclzklNgSw48V5EAaAeDd6qGvN8ei6k5p0tvxSR171VmGyHuTiAOfxAbr8kA==}
    engines: {node: ^12.20.0 || ^14.13.1 || >=16.0.0}

  is-text-path@1.0.1:
    resolution: {integrity: sha512-xFuJpne9oFz5qDaodwmmG08e3CawH/2ZV8Qqza1Ko7Sk8POWbkRdwIoAWVhqvq0XeUzANEhKo2n0IXUGBm7A/w==}
    engines: {node: '>=0.10.0'}

  is-text-path@2.0.0:
    resolution: {integrity: sha512-+oDTluR6WEjdXEJMnC2z6A4FRwFoYuvShVVEGsS7ewc0UTi2QtAKMDJuL4BDEVt+5T7MjFo12RP8ghOM75oKJw==}
    engines: {node: '>=8'}

  is-unicode-supported@0.1.0:
    resolution: {integrity: sha512-knxG2q4UC3u8stRGyAVJCOdxFmv5DZiRcdlIaAQXAbSfJya+OhopNotLQrstBhququ4ZpuKbDc/8S6mgXgPFPw==}
    engines: {node: '>=10'}

  is-wsl@2.2.0:
    resolution: {integrity: sha512-fKzAra0rGJUUBwGBgNkHZuToZcn+TtXHpeCgmkMJMMYx1sQDYaCSyjJBSCa2nH1DGm7s3n1oBnohoVTBaN7Lww==}
    engines: {node: '>=8'}

  isarray@1.0.0:
    resolution: {integrity: sha512-VLghIWNM6ELQzo7zwmcg0NmTVyWKYjvIeM83yjp0wRDTmUnrM678fQbcKBo6n2CJEF0szoG//ytg+TKla89ALQ==}

  isexe@2.0.0:
    resolution: {integrity: sha512-RHxMLp9lnKHGHRng9QFhRCMbYAcVpn69smSGcq3f36xjgVVWThj4qqLbTLlq7Ssj8B+fIQ1EuCEGI2lKsyQeIw==}

  isexe@3.1.1:
    resolution: {integrity: sha512-LpB/54B+/2J5hqQ7imZHfdU31OlgQqx7ZicVlkm9kzg9/w8GKLEcFfJl/t7DCEDueOyBAD6zCCwTO6Fzs0NoEQ==}
    engines: {node: '>=16'}

  isnumber@1.0.0:
    resolution: {integrity: sha512-JLiSz/zsZcGFXPrB4I/AGBvtStkt+8QmksyZBZnVXnnK9XdTEyz0tX8CRYljtwYDuIuZzih6DpHQdi+3Q6zHPw==}

  isobject@3.0.1:
    resolution: {integrity: sha512-WhB9zCku7EGTj/HQQRz5aUQEUeoQZH2bWcltRErOpymJ4boYE6wL9Tbr23krRPSZ+C5zqNSrSw+Cc7sZZ4b7vg==}
    engines: {node: '>=0.10.0'}

  isomorphic-ws@4.0.1:
    resolution: {integrity: sha512-BhBvN2MBpWTaSHdWRb/bwdZJ1WaehQ2L1KngkCkfLUGF0mAWAT1sQUQacEmQ0jXkFw/czDXPNQSL5u2/Krsz1w==}
    peerDependencies:
      ws: '*'

  isows@1.0.6:
    resolution: {integrity: sha512-lPHCayd40oW98/I0uvgaHKWCSvkzY27LjWLbtzOm64yQ+G3Q5npjjbdppU65iZXkK1Zt+kH9pfegli0AYfwYYw==}
    peerDependencies:
      ws: '*'

  isstream@0.1.2:
    resolution: {integrity: sha512-Yljz7ffyPbrLpLngrMtZ7NduUgVvi6wG9RJ9IUcyCd59YQ911PBJphODUcbOVbqYfxe1wuYf/LJ8PauMRwsM/g==}

  istanbul-lib-coverage@3.2.2:
    resolution: {integrity: sha512-O8dpsF+r0WV/8MNRKfnmrtCWhuKjxrq2w+jpzBL5UZKTi2LeVWnWOmWRxFlesJONmc+wLAGvKQZEOanko0LFTg==}
    engines: {node: '>=8'}

  istanbul-lib-instrument@5.2.1:
    resolution: {integrity: sha512-pzqtp31nLv/XFOzXGuvhCb8qhjmTVo5vjVk19XE4CRlSWz0KoeJ3bw9XsA7nOp9YBf4qHjwBxkDzKcME/J29Yg==}
    engines: {node: '>=8'}

  istanbul-lib-instrument@6.0.3:
    resolution: {integrity: sha512-Vtgk7L/R2JHyyGW07spoFlB8/lpjiOLTjMdms6AFMraYt3BaJauod/NGrfnVG/y4Ix1JEuMRPDPEj2ua+zz1/Q==}
    engines: {node: '>=10'}

  istanbul-lib-report@3.0.1:
    resolution: {integrity: sha512-GCfE1mtsHGOELCU8e/Z7YWzpmybrx/+dSTfLrvY8qRmaY6zXTKWn6WQIjaAFw069icm6GVMNkgu0NzI4iPZUNw==}
    engines: {node: '>=10'}

  istanbul-lib-source-maps@4.0.1:
    resolution: {integrity: sha512-n3s8EwkdFIJCG3BPKBYvskgXGoy88ARzvegkitk60NxRdwltLOTaH7CUiMRXvwYorl0Q712iEjcWB+fK/MrWVw==}
    engines: {node: '>=10'}

  istanbul-reports@3.1.7:
    resolution: {integrity: sha512-BewmUXImeuRk2YY0PVbxgKAysvhRPUQE0h5QRM++nVWyubKGV0l8qQ5op8+B2DOmwSe63Jivj0BjkPQVf8fP5g==}
    engines: {node: '>=8'}

  jackspeak@3.4.3:
    resolution: {integrity: sha512-OGlZQpz2yfahA/Rd1Y8Cd9SIEsqvXkLVoSw/cgwhnhFMDbsQFeZYoJJ7bIZBS9BcamUW96asq/npPWugM+RQBw==}

  jake@10.9.2:
    resolution: {integrity: sha512-2P4SQ0HrLQ+fw6llpLnOaGAvN2Zu6778SJMrCUwns4fOoG9ayrTiZk3VV8sCPkVZF8ab0zksVpS8FDY5pRCNBA==}
    engines: {node: '>=10'}
    hasBin: true

  jayson@4.1.3:
    resolution: {integrity: sha512-LtXh5aYZodBZ9Fc3j6f2w+MTNcnxteMOrb+QgIouguGOulWi0lieEkOUg+HkjjFs0DGoWDds6bi4E9hpNFLulQ==}
    engines: {node: '>=8'}
    hasBin: true

  jest-changed-files@29.7.0:
    resolution: {integrity: sha512-fEArFiwf1BpQ+4bXSprcDc3/x4HSzL4al2tozwVpDFpsxALjLYdyiIK4e5Vz66GQJIbXJ82+35PtysofptNX2w==}
    engines: {node: ^14.15.0 || ^16.10.0 || >=18.0.0}

  jest-circus@29.7.0:
    resolution: {integrity: sha512-3E1nCMgipcTkCocFwM90XXQab9bS+GMsjdpmPrlelaxwD93Ad8iVEjX/vvHPdLPnFf+L40u+5+iutRdA1N9myw==}
    engines: {node: ^14.15.0 || ^16.10.0 || >=18.0.0}

  jest-cli@29.7.0:
    resolution: {integrity: sha512-OVVobw2IubN/GSYsxETi+gOe7Ka59EFMR/twOU3Jb2GnKKeMGJB5SGUUrEz3SFVmJASUdZUzy83sLNNQ2gZslg==}
    engines: {node: ^14.15.0 || ^16.10.0 || >=18.0.0}
    hasBin: true
    peerDependencies:
      node-notifier: ^8.0.1 || ^9.0.0 || ^10.0.0
    peerDependenciesMeta:
      node-notifier:
        optional: true

  jest-config@29.7.0:
    resolution: {integrity: sha512-uXbpfeQ7R6TZBqI3/TxCU4q4ttk3u0PJeC+E0zbfSoSjq6bJ7buBPxzQPL0ifrkY4DNu4JUdk0ImlBUYi840eQ==}
    engines: {node: ^14.15.0 || ^16.10.0 || >=18.0.0}
    peerDependencies:
      '@types/node': '*'
      ts-node: '>=9.0.0'
    peerDependenciesMeta:
      '@types/node':
        optional: true
      ts-node:
        optional: true

  jest-diff@29.7.0:
    resolution: {integrity: sha512-LMIgiIrhigmPrs03JHpxUh2yISK3vLFPkAodPeo0+BuF7wA2FoQbkEg1u8gBYBThncu7e1oEDUfIXVuTqLRUjw==}
    engines: {node: ^14.15.0 || ^16.10.0 || >=18.0.0}

  jest-docblock@29.7.0:
    resolution: {integrity: sha512-q617Auw3A612guyaFgsbFeYpNP5t2aoUNLwBUbc/0kD1R4t9ixDbyFTHd1nok4epoVFpr7PmeWHrhvuV3XaJ4g==}
    engines: {node: ^14.15.0 || ^16.10.0 || >=18.0.0}

  jest-each@29.7.0:
    resolution: {integrity: sha512-gns+Er14+ZrEoC5fhOfYCY1LOHHr0TI+rQUHZS8Ttw2l7gl+80eHc/gFf2Ktkw0+SIACDTeWvpFcv3B04VembQ==}
    engines: {node: ^14.15.0 || ^16.10.0 || >=18.0.0}

  jest-environment-node@29.7.0:
    resolution: {integrity: sha512-DOSwCRqXirTOyheM+4d5YZOrWcdu0LNZ87ewUoywbcb2XR4wKgqiG8vNeYwhjFMbEkfju7wx2GYH0P2gevGvFw==}
    engines: {node: ^14.15.0 || ^16.10.0 || >=18.0.0}

  jest-get-type@29.6.3:
    resolution: {integrity: sha512-zrteXnqYxfQh7l5FHyL38jL39di8H8rHoecLH3JNxH3BwOrBsNeabdap5e0I23lD4HHI8W5VFBZqG4Eaq5LNcw==}
    engines: {node: ^14.15.0 || ^16.10.0 || >=18.0.0}

  jest-haste-map@29.7.0:
    resolution: {integrity: sha512-fP8u2pyfqx0K1rGn1R9pyE0/KTn+G7PxktWidOBTqFPLYX0b9ksaMFkhK5vrS3DVun09pckLdlx90QthlW7AmA==}
    engines: {node: ^14.15.0 || ^16.10.0 || >=18.0.0}

  jest-leak-detector@29.7.0:
    resolution: {integrity: sha512-kYA8IJcSYtST2BY9I+SMC32nDpBT3J2NvWJx8+JCuCdl/CR1I4EKUJROiP8XtCcxqgTTBGJNdbB1A8XRKbTetw==}
    engines: {node: ^14.15.0 || ^16.10.0 || >=18.0.0}

  jest-matcher-utils@29.7.0:
    resolution: {integrity: sha512-sBkD+Xi9DtcChsI3L3u0+N0opgPYnCRPtGcQYrgXmR+hmt/fYfWAL0xRXYU8eWOdfuLgBe0YCW3AFtnRLagq/g==}
    engines: {node: ^14.15.0 || ^16.10.0 || >=18.0.0}

  jest-message-util@29.7.0:
    resolution: {integrity: sha512-GBEV4GRADeP+qtB2+6u61stea8mGcOT4mCtrYISZwfu9/ISHFJ/5zOMXYbpBE9RsS5+Gb63DW4FgmnKJ79Kf6w==}
    engines: {node: ^14.15.0 || ^16.10.0 || >=18.0.0}

  jest-mock@29.7.0:
    resolution: {integrity: sha512-ITOMZn+UkYS4ZFh83xYAOzWStloNzJFO2s8DWrE4lhtGD+AorgnbkiKERe4wQVBydIGPx059g6riW5Btp6Llnw==}
    engines: {node: ^14.15.0 || ^16.10.0 || >=18.0.0}

  jest-pnp-resolver@1.2.3:
    resolution: {integrity: sha512-+3NpwQEnRoIBtx4fyhblQDPgJI0H1IEIkX7ShLUjPGA7TtUTvI1oiKi3SR4oBR0hQhQR80l4WAe5RrXBwWMA8w==}
    engines: {node: '>=6'}
    peerDependencies:
      jest-resolve: '*'
    peerDependenciesMeta:
      jest-resolve:
        optional: true

  jest-regex-util@29.6.3:
    resolution: {integrity: sha512-KJJBsRCyyLNWCNBOvZyRDnAIfUiRJ8v+hOBQYGn8gDyF3UegwiP4gwRR3/SDa42g1YbVycTidUF3rKjyLFDWbg==}
    engines: {node: ^14.15.0 || ^16.10.0 || >=18.0.0}

  jest-resolve-dependencies@29.7.0:
    resolution: {integrity: sha512-un0zD/6qxJ+S0et7WxeI3H5XSe9lTBBR7bOHCHXkKR6luG5mwDDlIzVQ0V5cZCuoTgEdcdwzTghYkTWfubi+nA==}
    engines: {node: ^14.15.0 || ^16.10.0 || >=18.0.0}

  jest-resolve@29.7.0:
    resolution: {integrity: sha512-IOVhZSrg+UvVAshDSDtHyFCCBUl/Q3AAJv8iZ6ZjnZ74xzvwuzLXid9IIIPgTnY62SJjfuupMKZsZQRsCvxEgA==}
    engines: {node: ^14.15.0 || ^16.10.0 || >=18.0.0}

  jest-runner@29.7.0:
    resolution: {integrity: sha512-fsc4N6cPCAahybGBfTRcq5wFR6fpLznMg47sY5aDpsoejOcVYFb07AHuSnR0liMcPTgBsA3ZJL6kFOjPdoNipQ==}
    engines: {node: ^14.15.0 || ^16.10.0 || >=18.0.0}

  jest-runtime@29.7.0:
    resolution: {integrity: sha512-gUnLjgwdGqW7B4LvOIkbKs9WGbn+QLqRQQ9juC6HndeDiezIwhDP+mhMwHWCEcfQ5RUXa6OPnFF8BJh5xegwwQ==}
    engines: {node: ^14.15.0 || ^16.10.0 || >=18.0.0}

  jest-snapshot@29.7.0:
    resolution: {integrity: sha512-Rm0BMWtxBcioHr1/OX5YCP8Uov4riHvKPknOGs804Zg9JGZgmIBkbtlxJC/7Z4msKYVbIJtfU+tKb8xlYNfdkw==}
    engines: {node: ^14.15.0 || ^16.10.0 || >=18.0.0}

  jest-util@29.7.0:
    resolution: {integrity: sha512-z6EbKajIpqGKU56y5KBUgy1dt1ihhQJgWzUlZHArA/+X2ad7Cb5iF+AK1EWVL/Bo7Rz9uurpqw6SiBCefUbCGA==}
    engines: {node: ^14.15.0 || ^16.10.0 || >=18.0.0}

  jest-validate@29.7.0:
    resolution: {integrity: sha512-ZB7wHqaRGVw/9hST/OuFUReG7M8vKeq0/J2egIGLdvjHCmYqGARhzXmtgi+gVeZ5uXFF219aOc3Ls2yLg27tkw==}
    engines: {node: ^14.15.0 || ^16.10.0 || >=18.0.0}

  jest-watcher@29.7.0:
    resolution: {integrity: sha512-49Fg7WXkU3Vl2h6LbLtMQ/HyB6rXSIX7SqvBLQmssRBGN9I0PNvPmAmCWSOY6SOvrjhI/F7/bGAv9RtnsPA03g==}
    engines: {node: ^14.15.0 || ^16.10.0 || >=18.0.0}

  jest-worker@29.7.0:
    resolution: {integrity: sha512-eIz2msL/EzL9UFTFFx7jBTkeZfku0yUAyZZZmJ93H2TYEiroIx2PQjEXcwYtYl8zXCxb+PAmA2hLIt/6ZEkPHw==}
    engines: {node: ^14.15.0 || ^16.10.0 || >=18.0.0}

  jest@29.7.0:
    resolution: {integrity: sha512-NIy3oAFp9shda19hy4HK0HRTWKtPJmGdnvywu01nOqNC2vZg+Z+fvJDxpMQA88eb2I9EcafcdjYgsDthnYTvGw==}
    engines: {node: ^14.15.0 || ^16.10.0 || >=18.0.0}
    hasBin: true
    peerDependencies:
      node-notifier: ^8.0.1 || ^9.0.0 || ^10.0.0
    peerDependenciesMeta:
      node-notifier:
        optional: true

  jiti@2.4.2:
    resolution: {integrity: sha512-rg9zJN+G4n2nfJl5MW3BMygZX56zKPNVEYYqq7adpmMh4Jn2QNEwhvQlFy6jPVdcod7txZtKHWnyZiA3a0zP7A==}
    hasBin: true

  joycon@3.1.1:
    resolution: {integrity: sha512-34wB/Y7MW7bzjKRjUKTa46I2Z7eV62Rkhva+KkopW7Qvv/OSWBqvkSY7vusOPrNuZcUG3tApvdVgNB8POj3SPw==}
    engines: {node: '>=10'}

  js-sha3@0.8.0:
    resolution: {integrity: sha512-gF1cRrHhIzNfToc802P800N8PpXS+evLLXfsVpowqmAFR9uwbi89WvXg2QspOmXL8QL86J4T1EpFu+yUkwJY3Q==}

  js-tiktoken@1.0.16:
    resolution: {integrity: sha512-nUVdO5k/M9llWpiaZlBBDdtmr6qWXwSD6fgaDu2zM8UP+OXxx9V37lFkI6w0/1IuaDx7WffZ37oYd9KvcWKElg==}

  js-tokens@4.0.0:
    resolution: {integrity: sha512-RdJUflcE3cUzKiMqQgsCu06FPu9UdIJO0beYbPhHN4k6apgJtifcoCtT9bcxOpYBtpD2kCM6Sbzg4CausW/PKQ==}

  js-yaml@3.14.1:
    resolution: {integrity: sha512-okMH7OXXJ7YrN9Ok3/SXrnu4iX9yOk+25nqX4imS2npuvTYDmo/QEZoqwZkYaIDk3jVvBOTOIEgEhaLOynBS9g==}
    hasBin: true

  js-yaml@4.1.0:
    resolution: {integrity: sha512-wpxZs9NoxZaJESJGIZTyDEaYpl0FKSA+FB9aJiyemKhMwkxQg63h4T1KJgUGHpTqPDNRcmmYLugrRjJlBtWvRA==}
    hasBin: true

  jsbn@1.1.0:
    resolution: {integrity: sha512-4bYVV3aAMtDTTu4+xsDYa6sy9GyJ69/amsu9sYF2zqjiEoZA5xJi3BrfX3uY+/IekIu7MwdObdbDWpoZdBv3/A==}

  jsesc@3.1.0:
    resolution: {integrity: sha512-/sM3dO2FOzXjKQhJuo0Q173wf2KOo8t4I8vHy6lF9poUp7bKT0/NHE8fPX23PwfhnykfqnC2xRxOnVw5XuGIaA==}
    engines: {node: '>=6'}
    hasBin: true

  json-parse-better-errors@1.0.2:
    resolution: {integrity: sha512-mrqyZKfX5EhL7hvqcV6WG1yYjnjeuYDzDhhcAAUrq8Po85NBQBJP+ZDUT75qZQ98IkUoBqdkExkukOU7Ts2wrw==}

  json-parse-even-better-errors@2.3.1:
    resolution: {integrity: sha512-xyFwyhro/JEof6Ghe2iz2NcXoj2sloNsWr/XsERDK/oiPCfaNhl5ONfp+jQdAZRQQ0IJWNzH9zIZF7li91kh2w==}

  json-parse-even-better-errors@3.0.2:
    resolution: {integrity: sha512-fi0NG4bPjCHunUJffmLd0gxssIgkNmArMvis4iNah6Owg1MCJjWhEcDLmsK6iGkJq3tHwbDkTlce70/tmXN4cQ==}
    engines: {node: ^14.17.0 || ^16.13.0 || >=18.0.0}

  json-schema-traverse@0.4.1:
    resolution: {integrity: sha512-xbbCH5dCYU5T8LcEhhuh7HJ88HXuW3qsI3Y0zOZFKfZEHcpWiHU/Jxzk629Brsab/mMiHQti9wMP+845RPe3Vg==}

  json-schema-traverse@1.0.0:
    resolution: {integrity: sha512-NM8/P9n3XjXhIZn1lLhkFaACTOURQXjWhV4BA/RnOv8xvgqtqpAX9IO4mRQxSx1Rlo4tqzeqb0sOlruaOy3dug==}

  json-stringify-nice@1.1.4:
    resolution: {integrity: sha512-5Z5RFW63yxReJ7vANgW6eZFGWaQvnPE3WNmZoOJrSkGju2etKA2L5rrOa1sm877TVTFt57A80BH1bArcmlLfPw==}

  json-stringify-safe@5.0.1:
    resolution: {integrity: sha512-ZClg6AaYvamvYEE82d3Iyd3vSSIjQ+odgjaTzRuO3s7toCdFKczob2i0zCh7JE8kWn17yvAWhUVxvqGwUalsRA==}

  json5@2.2.3:
    resolution: {integrity: sha512-XmOWe7eyHYH14cLdVPoyg+GOH3rYX++KpzrylJwSW98t3Nk+U8XOl8FWKOgwtzdb8lXGf6zYwDUzeHMWfxasyg==}
    engines: {node: '>=6'}
    hasBin: true

  jsonc-parser@3.2.0:
    resolution: {integrity: sha512-gfFQZrcTc8CnKXp6Y4/CBT3fTc0OVuDofpre4aEeEpSBPV5X5v4+Vmx+8snU7RLPrNHPKSgLxGo9YuQzz20o+w==}

  jsonfile@6.1.0:
    resolution: {integrity: sha512-5dgndWOriYSm5cnYaJNhalLNDKOqFwyDB/rr1E9ZsGciGvKPs8R2xYGCacuf3z6K1YKDz182fd+fY3cn3pMqXQ==}

  jsonparse@1.3.1:
    resolution: {integrity: sha512-POQXvpdL69+CluYsillJ7SUhKvytYjW9vG/GKpnf+xP8UWgYEM/RaMzHHofbALDiKbbP1W8UEYmgGl39WkPZsg==}
    engines: {'0': node >= 0.2.0}

  jsonpointer@5.0.1:
    resolution: {integrity: sha512-p/nXbhSEcu3pZRdkW1OfJhpsVtW1gd4Wa1fnQc9YLiTfAjn0312eMKimbdIQzuZl9aa9xUGaRlP9T/CJE/ditQ==}
    engines: {node: '>=0.10.0'}

  jsonwebtoken@9.0.2:
    resolution: {integrity: sha512-PRp66vJ865SSqOlgqS8hujT5U4AOgMfhrwYIuIhfKaoSCZcirrmASQr8CX7cUg+RMih+hgznrjp99o+W4pJLHQ==}
    engines: {node: '>=12', npm: '>=6'}

  just-diff-apply@5.5.0:
    resolution: {integrity: sha512-OYTthRfSh55WOItVqwpefPtNt2VdKsq5AnAK6apdtR6yCH8pr0CmSr710J0Mf+WdQy7K/OzMy7K2MgAfdQURDw==}

  just-diff@6.0.2:
    resolution: {integrity: sha512-S59eriX5u3/QhMNq3v/gm8Kd0w8OS6Tz2FS1NG4blv+z0MuQcBRJyFWjdovM0Rad4/P4aUPFtnkNjMjyMlMSYA==}

  jwa@1.4.1:
    resolution: {integrity: sha512-qiLX/xhEEFKUAJ6FiBMbes3w9ATzyk5W7Hvzpa/SLYdxNtng+gcurvrI7TbACjIXlsJyr05/S1oUhZrc63evQA==}

  jws@3.2.2:
    resolution: {integrity: sha512-YHlZCB6lMTllWDtSPHz/ZXTsi8S00usEV6v1tjq8tOUZzw7DpSDWVXjXDre6ed1w/pd495ODpHZYSdkRTsa0HA==}

  kind-of@6.0.3:
    resolution: {integrity: sha512-dcS1ul+9tmeD95T+x28/ehLgd9mENa3LsvDTtzm3vyBEO7RPptvAD+t44WVXaUjTBRcrpFeFlC8WCruUR456hw==}
    engines: {node: '>=0.10.0'}

  kleur@3.0.3:
    resolution: {integrity: sha512-eTIzlVOSUR+JxdDFepEYcBMtZ9Qqdef+rnzWdRZuMbOywu5tO2w2N7rqjoANZ5k9vywhL6Br1VRjUIgTQx4E8w==}
    engines: {node: '>=6'}

  langchain@0.3.12:
    resolution: {integrity: sha512-BjdQ/f/66W05L8nRgX74bf5QvJIphpg+K5ZTmQwGE8Gk3umtzHp8T4YIRFYjvTxU4XQrGXOgWk1Y9rk5uBbjKA==}
    engines: {node: '>=18'}
    peerDependencies:
      '@langchain/anthropic': '*'
      '@langchain/aws': '*'
      '@langchain/cerebras': '*'
      '@langchain/cohere': '*'
      '@langchain/core': '>=0.2.21 <0.4.0'
      '@langchain/google-genai': '*'
      '@langchain/google-vertexai': '*'
      '@langchain/google-vertexai-web': '*'
      '@langchain/groq': '*'
      '@langchain/mistralai': '*'
      '@langchain/ollama': '*'
      axios: '*'
      cheerio: '*'
      handlebars: ^4.7.8
      peggy: ^3.0.2
      typeorm: '*'
    peerDependenciesMeta:
      '@langchain/anthropic':
        optional: true
      '@langchain/aws':
        optional: true
      '@langchain/cerebras':
        optional: true
      '@langchain/cohere':
        optional: true
      '@langchain/google-genai':
        optional: true
      '@langchain/google-vertexai':
        optional: true
      '@langchain/google-vertexai-web':
        optional: true
      '@langchain/groq':
        optional: true
      '@langchain/mistralai':
        optional: true
      '@langchain/ollama':
        optional: true
      axios:
        optional: true
      cheerio:
        optional: true
      handlebars:
        optional: true
      peggy:
        optional: true
      typeorm:
        optional: true

  langsmith@0.3.1:
    resolution: {integrity: sha512-4xkKuav39KppGEsIYJ22CtN8WWrei0rUuBiyjTfjR/q9AOs+ybzpKXB5VLXjphJrgAsg8GOfiDXJu6CazuOgVA==}
    peerDependencies:
      openai: '*'
    peerDependenciesMeta:
      openai:
        optional: true

  lerna@8.1.9:
    resolution: {integrity: sha512-ZRFlRUBB2obm+GkbTR7EbgTMuAdni6iwtTQTMy7LIrQ4UInG44LyfRepljtgUxh4HA0ltzsvWfPkd5J1DKGCeQ==}
    engines: {node: '>=18.0.0'}
    hasBin: true

  leven@3.1.0:
    resolution: {integrity: sha512-qsda+H8jTaUaN/x5vzW2rzc+8Rw4TAQ/4KjB46IwK5VH+IlVeeeje/EoZRpiXvIqjFgK84QffqPztGI3VBLG1A==}
    engines: {node: '>=6'}

  libnpmaccess@8.0.6:
    resolution: {integrity: sha512-uM8DHDEfYG6G5gVivVl+yQd4pH3uRclHC59lzIbSvy7b5FEwR+mU49Zq1jEyRtRFv7+M99mUW9S0wL/4laT4lw==}
    engines: {node: ^16.14.0 || >=18.0.0}

  libnpmpublish@9.0.9:
    resolution: {integrity: sha512-26zzwoBNAvX9AWOPiqqF6FG4HrSCPsHFkQm7nT+xU1ggAujL/eae81RnCv4CJ2In9q9fh10B88sYSzKCUh/Ghg==}
    engines: {node: ^16.14.0 || >=18.0.0}

  lilconfig@3.1.3:
    resolution: {integrity: sha512-/vlFKAoH5Cgt3Ie+JLhRbwOsCQePABiU3tJ1egGvyQ+33R/vcwM2Zl2QR/LzjsBeItPt3oSVXapn+m4nQDvpzw==}
    engines: {node: '>=14'}

  lines-and-columns@1.2.4:
    resolution: {integrity: sha512-7ylylesZQ/PV29jhEDl3Ufjo6ZX7gCqJr5F7PKrqc93v7fzSymt1BpwEU8nAUXs8qzzvqhbjhK5QZg6Mt/HkBg==}

  lines-and-columns@2.0.3:
    resolution: {integrity: sha512-cNOjgCnLB+FnvWWtyRTzmB3POJ+cXxTA81LoW7u8JdmhfXzriropYwpjShnz1QLLWsQwY7nIxoDmcPTwphDK9w==}
    engines: {node: ^12.20.0 || ^14.13.1 || >=16.0.0}

  lint-staged@15.4.3:
    resolution: {integrity: sha512-FoH1vOeouNh1pw+90S+cnuoFwRfUD9ijY2GKy5h7HS3OR7JVir2N2xrsa0+Twc1B7cW72L+88geG5cW4wIhn7g==}
    engines: {node: '>=18.12.0'}
    hasBin: true

  listr2@8.2.5:
    resolution: {integrity: sha512-iyAZCeyD+c1gPyE9qpFu8af0Y+MRtmKOncdGoA2S5EY8iFq99dmmvkNnHiWo+pj0s7yH7l3KPIgee77tKpXPWQ==}
    engines: {node: '>=18.0.0'}

  load-json-file@4.0.0:
    resolution: {integrity: sha512-Kx8hMakjX03tiGTLAIdJ+lL0htKnXjEZN6hk/tozf/WOuYGdZBJrZ+rCJRbVCugsjB3jMLn9746NsQIf5VjBMw==}
    engines: {node: '>=4'}

  load-json-file@6.2.0:
    resolution: {integrity: sha512-gUD/epcRms75Cw8RT1pUdHugZYM5ce64ucs2GEISABwkRsOQr0q2wm/MV2TKThycIe5e0ytRweW2RZxclogCdQ==}
    engines: {node: '>=8'}

  load-tsconfig@0.2.5:
    resolution: {integrity: sha512-IXO6OCs9yg8tMKzfPZ1YmheJbZCiEsnBdcB03l0OcfK9prKnJb96siuHCr5Fl37/yo9DnKU+TLpxzTUspw9shg==}
    engines: {node: ^12.20.0 || ^14.13.1 || >=16.0.0}

  locate-path@2.0.0:
    resolution: {integrity: sha512-NCI2kiDkyR7VeEKm27Kda/iQHyKJe1Bu0FlTbYp3CqJu+9IFe9bLyAjMxf5ZDDbEg+iMPzB5zYyUTSm8wVTKmA==}
    engines: {node: '>=4'}

  locate-path@5.0.0:
    resolution: {integrity: sha512-t7hw9pI+WvuwNJXwk5zVHpyhIqzg2qTlklJOf0mVxGSbe3Fp2VieZcduNYjaLDoy6p9uGpQEGWG87WpMKlNq8g==}
    engines: {node: '>=8'}

  locate-path@7.2.0:
    resolution: {integrity: sha512-gvVijfZvn7R+2qyPX8mAuKcFGDf6Nc61GdvGafQsHL0sBIxfKzA+usWn4GFC/bk+QdwPUD4kWFJLhElipq+0VA==}
    engines: {node: ^12.20.0 || ^14.13.1 || >=16.0.0}

  lodash.camelcase@4.3.0:
    resolution: {integrity: sha512-TwuEnCnxbc3rAvhf/LbG7tJUDzhqXyFnv3dtzLOPgCG/hODL7WFnsbwktkD7yUV0RrreP/l1PALq/YSg6VvjlA==}

  lodash.includes@4.3.0:
    resolution: {integrity: sha512-W3Bx6mdkRTGtlJISOvVD/lbqjTlPPUDTMnlXZFnVwi9NKJ6tiAk6LVdlhZMm17VZisqhKcgzpO5Wz91PCt5b0w==}

  lodash.isboolean@3.0.3:
    resolution: {integrity: sha512-Bz5mupy2SVbPHURB98VAcw+aHh4vRV5IPNhILUCsOzRmsTmSQ17jIuqopAentWoehktxGd9e/hbIXq980/1QJg==}

  lodash.isinteger@4.0.4:
    resolution: {integrity: sha512-DBwtEWN2caHQ9/imiNeEA5ys1JoRtRfY3d7V9wkqtbycnAmTvRRmbHKDV4a0EYc678/dia0jrte4tjYwVBaZUA==}

  lodash.ismatch@4.4.0:
    resolution: {integrity: sha512-fPMfXjGQEV9Xsq/8MTSgUf255gawYRbjwMyDbcvDhXgV7enSZA0hynz6vMPnpAb5iONEzBHBPsT+0zes5Z301g==}

  lodash.isnumber@3.0.3:
    resolution: {integrity: sha512-QYqzpfwO3/CWf3XP+Z+tkQsfaLL/EnUlXWVkIk5FUPc4sBdTehEqZONuyRt2P67PXAk+NXmTBcc97zw9t1FQrw==}

  lodash.isplainobject@4.0.6:
    resolution: {integrity: sha512-oSXzaWypCMHkPC3NvBEaPHf0KsA5mvPrOPgQWDsbg8n7orZ290M0BmC/jgRZ4vcJ6DTAhjrsSYgdsW/F+MFOBA==}

  lodash.isstring@4.0.1:
    resolution: {integrity: sha512-0wJxfxH1wgO3GrbuP+dTTk7op+6L41QCXbGINEmD+ny/G/eCqGzxyCsh7159S+mgDDcoarnBw6PC1PS5+wUGgw==}

  lodash.kebabcase@4.1.1:
    resolution: {integrity: sha512-N8XRTIMMqqDgSy4VLKPnJ/+hpGZN+PHQiJnSenYqPaVV/NCqEogTnAdZLQiGKhxX+JCs8waWq2t1XHWKOmlY8g==}

  lodash.memoize@4.1.2:
    resolution: {integrity: sha512-t7j+NzmgnQzTAYXcsHYLgimltOV1MXHtlOWf6GjL9Kj8GK5FInw5JotxvbOs+IvV1/Dzo04/fCGfLVs7aXb4Ag==}

  lodash.merge@4.6.2:
    resolution: {integrity: sha512-0KpjqXRVvrYyCsX1swR/XTK0va6VQkQM6MNo7PqW77ByjAhoARA8EfrP1N4+KlKj8YS0ZUCtRT/YUuhyYDujIQ==}

  lodash.mergewith@4.6.2:
    resolution: {integrity: sha512-GK3g5RPZWTRSeLSpgP8Xhra+pnjBC56q9FZYe1d5RN3TJ35dbkGy3YqBSMbyCrlbi+CM9Z3Jk5yTL7RCsqboyQ==}

  lodash.once@4.1.1:
    resolution: {integrity: sha512-Sb487aTOCr9drQVL8pIxOzVhafOjZN9UU54hiN8PU3uAiSV7lx1yYNpbNmex2PK6dSJoNTSJUUswT651yww3Mg==}

  lodash.snakecase@4.1.1:
    resolution: {integrity: sha512-QZ1d4xoBHYUeuouhEq3lk3Uq7ldgyFXGBhg04+oRLnIz8o9T65Eh+8YdroUwn846zchkA9yDsDl5CVVaV2nqYw==}

  lodash.sortby@4.7.0:
    resolution: {integrity: sha512-HDWXG8isMntAyRF5vZ7xKuEvOhT4AhlRt/3czTSjvGUxjYCBVRQY48ViDHyfYz9VIoBkW4TMGQNapx+l3RUwdA==}

  lodash.startcase@4.4.0:
    resolution: {integrity: sha512-+WKqsK294HMSc2jEbNgpHpd0JfIBhp7rEV4aqXWqFr6AlXov+SlcgB1Fv01y2kGe3Gc8nMW7VA0SrGuSkRfIEg==}

  lodash.uniq@4.5.0:
    resolution: {integrity: sha512-xfBaXQd9ryd9dlSDvnvI0lvxfLJlYAZzXomUYzLKtUeOQvOP5piqAWuGtrhWeqaXK9hhoM/iyJc5AV+XfsX3HQ==}

  lodash.upperfirst@4.3.1:
    resolution: {integrity: sha512-sReKOYJIJf74dhJONhU4e0/shzi1trVbSWDOhKYE5XV2O+H7Sb2Dihwuc7xWxVl+DgFPyTqIN3zMfT9cq5iWDg==}

  lodash@4.17.21:
    resolution: {integrity: sha512-v2kDEe57lecTulaDIuNTPy3Ry4gLGJ6Z1O3vE1krgXZNrsQ+LFTGHVxVjcXPs17LhbZVGedAJv8XZ1tvj5FvSg==}

  log-symbols@4.1.0:
    resolution: {integrity: sha512-8XPvpAA8uyhfteu8pIvQxpJZ7SYYdpUivZpGy6sFsBuKRY/7rQGavedeB8aK+Zkyq6upMFVL/9AW6vOYzfRyLg==}
    engines: {node: '>=10'}

  log-update@6.1.0:
    resolution: {integrity: sha512-9ie8ItPR6tjY5uYJh8K/Zrv/RMZ5VOlOWvtZdEHYSTFKZfIBPQa9tOAEeAWhd+AnIneLJ22w5fjOYtoutpWq5w==}
    engines: {node: '>=18'}

  lru-cache@10.4.3:
    resolution: {integrity: sha512-JNAzZcXrCt42VGLuYz0zfAzDfAvJWW6AfYlDBQyDV5DClI2m5sAmK+OIO7s59XfsRsWHp02jAJrRadPRGTt6SQ==}

  lru-cache@5.1.1:
    resolution: {integrity: sha512-KpNARQA3Iwv+jTA0utUVVbrh+Jlrr1Fv0e56GGzAFOXN7dk/FviaDW8LHmK52DlcH4WP2n6gI8vN1aesBFgo9w==}

  lru-cache@6.0.0:
    resolution: {integrity: sha512-Jo6dJ04CmSjuznwJSS3pUeWmd/H0ffTlkXXgwZi+eq1UCmqQwCh+eLsYOYCwY991i2Fah4h1BEMCx4qThGbsiA==}
    engines: {node: '>=10'}

  make-dir@2.1.0:
    resolution: {integrity: sha512-LS9X+dc8KLxXCb8dni79fLIIUA5VyZoyjSMCwTluaXA0o27cCK0bhXkpgw+sTXVpPy/lSO57ilRixqk0vDmtRA==}
    engines: {node: '>=6'}

  make-dir@4.0.0:
    resolution: {integrity: sha512-hXdUTZYIVOt1Ex//jAQi+wTZZpUpwBj/0QsOzqegb3rGMMeJiSEu5xLHnYfBrRV4RH2+OCSOO95Is/7x1WJ4bw==}
    engines: {node: '>=10'}

  make-error@1.3.6:
    resolution: {integrity: sha512-s8UhlNe7vPKomQhC1qFelMokr/Sc3AgNbso3n74mVPA5LTZwkB9NlXf4XPamLxJE8h0gh73rM94xvwRT2CVInw==}

  make-fetch-happen@13.0.1:
    resolution: {integrity: sha512-cKTUFc/rbKUd/9meOvgrpJ2WrNzymt6jfRDdwg5UCnVzv9dTpEj9JS5m3wtziXVCjluIXyL8pcaukYqezIzZQA==}
    engines: {node: ^16.14.0 || >=18.0.0}

  makeerror@1.0.12:
    resolution: {integrity: sha512-JmqCvUhmt43madlpFzG4BQzG2Z3m6tvQDNKdClZnO3VbIudJYmxsT0FNJMeiB2+JTSlTQTSbU8QdesVmwJcmLg==}

  map-obj@1.0.1:
    resolution: {integrity: sha512-7N/q3lyZ+LVCp7PzuxrJr4KMbBE2hW7BT7YNia330OFxIf4d3r5zVpicP2650l7CPN6RM9zOJRl3NGpqSiw3Eg==}
    engines: {node: '>=0.10.0'}

  map-obj@4.3.0:
    resolution: {integrity: sha512-hdN1wVrZbb29eBGiGjJbeP8JbKjq1urkHJ/LIP/NY48MZ1QVXUsQBV1G1zvYFHn1XE06cwjBsOI2K3Ulnj1YXQ==}
    engines: {node: '>=8'}

  md5.js@1.3.5:
    resolution: {integrity: sha512-xitP+WxNPcTTOgnTJcrhM0xvdPepipPSf3I8EIpGKeFLjt3PlJLIDG3u8EX53ZIubkb+5U2+3rELYpEhHhzdkg==}

  meow@12.1.1:
    resolution: {integrity: sha512-BhXM0Au22RwUneMPwSCnyhTOizdWoIEPU9sp0Aqa1PnDMR5Wv2FGXYDjuzJEIX+Eo2Rb8xuYe5jrnm5QowQFkw==}
    engines: {node: '>=16.10'}

  meow@8.1.2:
    resolution: {integrity: sha512-r85E3NdZ+mpYk1C6RjPFEMSE+s1iZMuHtsHAqY0DT3jZczl0diWUZ8g6oU7h0M9cD2EL+PzaYghhCLzR0ZNn5Q==}
    engines: {node: '>=10'}

  merge-stream@2.0.0:
    resolution: {integrity: sha512-abv/qOcuPfk3URPfDzmZU1LKmuw8kT+0nIHvKrKgFrwifol/doWcdA4ZqsWQ8ENrFKkd67Mfpo/LovbIUsbt3w==}

  merge2@1.4.1:
    resolution: {integrity: sha512-8q7VEgMJW4J8tcfVPy8g09NcQwZdbwFEqhe/WZkoIzjn/3TGDwtOCYtXGxA3O8tPzpczCCDgv+P2P5y00ZJOOg==}
    engines: {node: '>= 8'}

  micromatch@4.0.8:
    resolution: {integrity: sha512-PXwfBhYu0hBCPw8Dn0E+WDYb7af3dSLVWKi3HGv84IdF4TyFoC0ysxFd0Goxw7nSv4T/PzEJQxsYsEiFCKo2BA==}
    engines: {node: '>=8.6'}

  mime-db@1.52.0:
    resolution: {integrity: sha512-sPU4uV7dYlvtWJxwwxHD0PuihVNiE7TyAbQ5SWxDCB9mUYvOgroQOwYQQOKPJ8CIbE+1ETVlOoK1UC2nU3gYvg==}
    engines: {node: '>= 0.6'}

  mime-types@2.1.35:
    resolution: {integrity: sha512-ZDY+bPm5zTTF+YpCrAU9nK0UgICYPT0QtT1NZWFv4s++TNkcgVaT0g6+4R2uI4MjQjzysHB1zxuWL50hzaeXiw==}
    engines: {node: '>= 0.6'}

  mimic-fn@2.1.0:
    resolution: {integrity: sha512-OqbOk5oEQeAZ8WXWydlu9HJjz9WVdEIvamMCcXmuqUYjTknH/sqsWvhQ3vgwKFRR1HpjvNBKQ37nbJgYzGqGcg==}
    engines: {node: '>=6'}

  mimic-fn@4.0.0:
    resolution: {integrity: sha512-vqiC06CuhBTUdZH+RYl8sFrL096vA45Ok5ISO6sE/Mr1jRbGH4Csnhi8f3wKVl7x8mO4Au7Ir9D3Oyv1VYMFJw==}
    engines: {node: '>=12'}

  mimic-function@5.0.1:
    resolution: {integrity: sha512-VP79XUPxV2CigYP3jWwAUFSku2aKqBH7uTAapFWCBqutsbmDo96KY5o8uh6U+/YSIn5OxJnXp73beVkpqMIGhA==}
    engines: {node: '>=18'}

  min-indent@1.0.1:
    resolution: {integrity: sha512-I9jwMn07Sy/IwOj3zVkVik2JTvgpaykDZEigL6Rx6N9LbMywwUSMtxET+7lVoDLLd3O3IXwJwvuuns8UB/HeAg==}
    engines: {node: '>=4'}

  minimalistic-assert@1.0.1:
    resolution: {integrity: sha512-UtJcAD4yEaGtjPezWuO9wC4nwUnVH/8/Im3yEHQP4b67cXlD/Qr9hdITCU1xDbSEXg2XKNaP8jsReV7vQd00/A==}

  minimalistic-crypto-utils@1.0.1:
    resolution: {integrity: sha512-JIYlbt6g8i5jKfJ3xz7rF0LXmv2TkDxBLUkiBeZ7bAx4GnnNMr8xFpGnOxn6GhTEHx3SjRrZEoU+j04prX1ktg==}

  minimatch@3.0.5:
    resolution: {integrity: sha512-tUpxzX0VAzJHjLu0xUfFv1gwVp9ba3IOuRAVH2EGuRW8a5emA2FlACLqiT/lDVtS1W+TGNwqz3sWaNyLgDJWuw==}

  minimatch@3.1.2:
    resolution: {integrity: sha512-J7p63hRiAjw1NDEww1W7i37+ByIrOWO5XQQAzZ3VOcL0PNybwpfmV/N05zFAzwQ9USyEcX6t3UO+K5aqBQOIHw==}

  minimatch@5.1.6:
    resolution: {integrity: sha512-lKwV/1brpG6mBUFHtb7NUmtABCb2WZZmm2wNiOA5hAb8VdCS4B3dtMWyvcoViccwAW/COERjXLt0zP1zXUN26g==}
    engines: {node: '>=10'}

  minimatch@8.0.4:
    resolution: {integrity: sha512-W0Wvr9HyFXZRGIDgCicunpQ299OKXs9RgZfaukz4qAW/pJhcpUfupc9c+OObPOFueNy8VSrZgEmDtk6Kh4WzDA==}
    engines: {node: '>=16 || 14 >=14.17'}

  minimatch@9.0.3:
    resolution: {integrity: sha512-RHiac9mvaRw0x3AYRgDC1CxAP7HTcNrrECeA8YYJeWnpo+2Q5CegtZjaotWTWxDG3UeGA1coE05iH1mPjT/2mg==}
    engines: {node: '>=16 || 14 >=14.17'}

  minimatch@9.0.5:
    resolution: {integrity: sha512-G6T0ZX48xgozx7587koeX9Ys2NYy6Gmv//P89sEte9V9whIapMNF4idKxnW2QtCcLiTWlb/wfCabAtAFWhhBow==}
    engines: {node: '>=16 || 14 >=14.17'}

  minimist-options@4.1.0:
    resolution: {integrity: sha512-Q4r8ghd80yhO/0j1O3B2BjweX3fiHg9cdOwjJd2J76Q135c+NDxGCqdYKQ1SKBuFfgWbAUzBfvYjPUEeNgqN1A==}
    engines: {node: '>= 6'}

  minimist@1.2.8:
    resolution: {integrity: sha512-2yyAR8qBkN3YuheJanUpWC5U3bb5osDywNB8RzDVlDwDHbocAJveqqj1u8+SVD7jkWT4yvsHCpWqqWqAxb0zCA==}

  minipass-collect@2.0.1:
    resolution: {integrity: sha512-D7V8PO9oaz7PWGLbCACuI1qEOsq7UKfLotx/C0Aet43fCUB/wfQ7DYeq2oR/svFJGYDHPr38SHATeaj/ZoKHKw==}
    engines: {node: '>=16 || 14 >=14.17'}

  minipass-fetch@3.0.5:
    resolution: {integrity: sha512-2N8elDQAtSnFV0Dk7gt15KHsS0Fyz6CbYZ360h0WTYV1Ty46li3rAXVOQj1THMNLdmrD9Vt5pBPtWtVkpwGBqg==}
    engines: {node: ^14.17.0 || ^16.13.0 || >=18.0.0}

  minipass-flush@1.0.5:
    resolution: {integrity: sha512-JmQSYYpPUqX5Jyn1mXaRwOda1uQ8HP5KAT/oDSLCzt1BYRhQU0/hDtsB1ufZfEEzMZ9aAVmsBw8+FWsIXlClWw==}
    engines: {node: '>= 8'}

  minipass-pipeline@1.2.4:
    resolution: {integrity: sha512-xuIq7cIOt09RPRJ19gdi4b+RiNvDFYe5JH+ggNvBqGqpQXcru3PcRmOZuHBKWK1Txf9+cQ+HMVN4d6z46LZP7A==}
    engines: {node: '>=8'}

  minipass-sized@1.0.3:
    resolution: {integrity: sha512-MbkQQ2CTiBMlA2Dm/5cY+9SWFEN8pzzOXi6rlM5Xxq0Yqbda5ZQy9sU75a673FE9ZK0Zsbr6Y5iP6u9nktfg2g==}
    engines: {node: '>=8'}

  minipass@3.3.6:
    resolution: {integrity: sha512-DxiNidxSEK+tHG6zOIklvNOwm3hvCrbUrdtzY74U6HKTJxvIDfOUL5W5P2Ghd3DTkhhKPYGqeNUIh5qcM4YBfw==}
    engines: {node: '>=8'}

  minipass@4.2.8:
    resolution: {integrity: sha512-fNzuVyifolSLFL4NzpF+wEF4qrgqaaKX0haXPQEdQ7NKAN+WecoKMHV09YcuL/DHxrUsYQOK3MiuDf7Ip2OXfQ==}
    engines: {node: '>=8'}

  minipass@5.0.0:
    resolution: {integrity: sha512-3FnjYuehv9k6ovOEbyOswadCDPX1piCfhV8ncmYtHOjuPwylVWsghTLo7rabjC3Rx5xD4HDx8Wm1xnMF7S5qFQ==}
    engines: {node: '>=8'}

  minipass@7.1.2:
    resolution: {integrity: sha512-qOOzS1cBTWYF4BH8fVePDBOO9iptMnGUEZwNc/cMWnTV2nVLZ7VoNWEPHkYczZA0pdoA7dl6e7FL659nX9S2aw==}
    engines: {node: '>=16 || 14 >=14.17'}

  minizlib@2.1.2:
    resolution: {integrity: sha512-bAxsR8BVfj60DWXHE3u30oHzfl4G7khkSuPW+qvpd7jFRHm7dLxOjUk1EHACJ/hxLY8phGJ0YhYHZo7jil7Qdg==}
    engines: {node: '>= 8'}

  mkdirp@1.0.4:
    resolution: {integrity: sha512-vVqVZQyf3WLx2Shd0qJ9xuvqgAyKPLAiqITEtqW0oIUjzo3PePDd6fW9iFz30ef7Ysp/oiWqbhszeGWW2T6Gzw==}
    engines: {node: '>=10'}
    hasBin: true

  mnemonist@0.38.5:
    resolution: {integrity: sha512-bZTFT5rrPKtPJxj8KSV0WkPyNxl72vQepqqVUAW2ARUpUSF2qXMB6jZj7hW5/k7C1rtpzqbD/IIbJwLXUjCHeg==}

  modify-values@1.0.1:
    resolution: {integrity: sha512-xV2bxeN6F7oYjZWTe/YPAy6MN2M+sL4u/Rlm2AHCIVGfo2p1yGmBHQ6vHehl4bRTZBdHu3TSkWdYgkwpYzAGSw==}
    engines: {node: '>=0.10.0'}

  ms@2.1.3:
    resolution: {integrity: sha512-6FlzubTLZG3J2a/NVCAleEhjzq5oxgHyaCU9yYXvcLsvoVaHJq/s5xXI6/XXP6tz7R9xAOtHnSO/tXtF3WRTlA==}

  multimatch@5.0.0:
    resolution: {integrity: sha512-ypMKuglUrZUD99Tk2bUQ+xNQj43lPEfAeX2o9cTteAmShXy2VHDJpuwu1o0xqoKCt9jLVAvwyFKdLTPXKAfJyA==}
    engines: {node: '>=10'}

  mustache@4.2.0:
    resolution: {integrity: sha512-71ippSywq5Yb7/tVYyGbkBggbU8H3u5Rz56fH60jGFgr8uHwxs+aSKeqmluIVzM0m0kB7xQjKS6qPfd0b2ZoqQ==}
    hasBin: true

  mute-stream@0.0.8:
    resolution: {integrity: sha512-nnbWWOkoWyUsTjKrhgD0dcz22mdkSnpYqbEjIm2nhwhuxlSkpywJmBo8h0ZqJdkp73mb90SssHkN4rsRaBAfAA==}

  mute-stream@1.0.0:
    resolution: {integrity: sha512-avsJQhyd+680gKXyG/sQc0nXaC6rBkPOfyHYcFb9+hdkqQkR9bdnkJ0AMZhke0oesPqIO+mFFJ+IdBc7mst4IA==}
    engines: {node: ^14.17.0 || ^16.13.0 || >=18.0.0}

  mz@2.7.0:
    resolution: {integrity: sha512-z81GNO7nnYMEhrGh9LeymoE4+Yr0Wn5McHIZMK5cfQCl+NDX08sCZgUc9/6MHni9IWuFLm1Z3HTCXu2z9fN62Q==}

  natural-compare@1.4.0:
    resolution: {integrity: sha512-OWND8ei3VtNC9h7V60qff3SVobHr996CTwgxubgyQYEpg290h9J0buyECNNJexkFm5sOajh5G116RYA1c8ZMSw==}

  negotiator@0.6.4:
    resolution: {integrity: sha512-myRT3DiWPHqho5PrJaIRyaMv2kgYf0mUVgBNOYMuCH5Ki1yEiQaf/ZJuQ62nvpc44wL5WDbTX7yGJi1Neevw8w==}
    engines: {node: '>= 0.6'}

  neo-async@2.6.2:
    resolution: {integrity: sha512-Yd3UES5mWCSqR+qNT93S3UoYUkqAZ9lLg8a7g9rimsWmYGK8cVToA4/sF3RrshdyV3sAGMXVUmpMYOw+dLpOuw==}

  node-domexception@1.0.0:
    resolution: {integrity: sha512-/jKZoMpw0F8GRwl4/eLROPA3cfcXtLApP0QzLmUT/HuPCZWyB7IY9ZrMeKw2O/nFIqPQB3PVM9aYm0F312AXDQ==}
    engines: {node: '>=10.5.0'}

  node-fetch@2.6.7:
    resolution: {integrity: sha512-ZjMPFEfVx5j+y2yF35Kzx5sF7kDzxuDj6ziH4FFbOp87zKDZNx8yExJIb05OGF4Nlt9IHFIMBkRl41VdvcNdbQ==}
    engines: {node: 4.x || >=6.0.0}
    peerDependencies:
      encoding: ^0.1.0
    peerDependenciesMeta:
      encoding:
        optional: true

  node-fetch@2.7.0:
    resolution: {integrity: sha512-c4FRfUm/dbcWZ7U+1Wq0AwCyFL+3nt2bEw05wfxSz+DWpWsitgmSgYmy2dQdWyKC1694ELPqMs/YzUSNozLt8A==}
    engines: {node: 4.x || >=6.0.0}
    peerDependencies:
      encoding: ^0.1.0
    peerDependenciesMeta:
      encoding:
        optional: true

  node-gyp-build@4.8.4:
    resolution: {integrity: sha512-LA4ZjwlnUblHVgq0oBF3Jl/6h/Nvs5fzBLwdEF4nuxnFdsfajde4WfxtJr3CaiH+F6ewcIB/q4jQ4UzPyid+CQ==}
    hasBin: true

  node-gyp@10.3.1:
    resolution: {integrity: sha512-Pp3nFHBThHzVtNY7U6JfPjvT/DTE8+o/4xKsLQtBoU+j2HLsGlhcfzflAoUreaJbNmYnX+LlLi0qjV8kpyO6xQ==}
    engines: {node: ^16.14.0 || >=18.0.0}
    hasBin: true

  node-int64@0.4.0:
    resolution: {integrity: sha512-O5lz91xSOeoXP6DulyHfllpq+Eg00MWitZIbtPfoSEvqIHdl5gfcY6hYzDWnj0qD5tz52PI08u9qUvSVeUBeHw==}

  node-machine-id@1.1.12:
    resolution: {integrity: sha512-QNABxbrPa3qEIfrE6GOJ7BYIuignnJw7iQ2YPbc3Nla1HzRJjXzZOiikfF8m7eAMfichLt3M4VgLOetqgDmgGQ==}

  node-releases@2.0.19:
    resolution: {integrity: sha512-xxOWJsBKtzAq7DY0J+DTzuz58K8e7sJbdgwkbMWQe8UYB6ekmsQ45q0M/tJDsGaZmbC+l7n57UV8Hl5tHxO9uw==}

  nopt@7.2.1:
    resolution: {integrity: sha512-taM24ViiimT/XntxbPyJQzCG+p4EKOpgD3mxFwW38mGjVUrfERQOeY4EDHjdnptttfHuHQXFx+lTP08Q+mLa/w==}
    engines: {node: ^14.17.0 || ^16.13.0 || >=18.0.0}
    hasBin: true

  normalize-package-data@2.5.0:
    resolution: {integrity: sha512-/5CMN3T0R4XTj4DcGaexo+roZSdSFW/0AOOTROrjxzCG1wrWXEsGbRKevjlIL+ZDE4sZlJr5ED4YW0yqmkK+eA==}

  normalize-package-data@3.0.3:
    resolution: {integrity: sha512-p2W1sgqij3zMMyRC067Dg16bfzVH+w7hyegmpIvZ4JNjqtGOVAIvLmjBx3yP7YTe9vKJgkoNOPjwQGogDoMXFA==}
    engines: {node: '>=10'}

  normalize-package-data@6.0.2:
    resolution: {integrity: sha512-V6gygoYb/5EmNI+MEGrWkC+e6+Rr7mTmfHrxDbLzxQogBkgzo76rkok0Am6thgSF7Mv2nLOajAJj5vDJZEFn7g==}
    engines: {node: ^16.14.0 || >=18.0.0}

  normalize-path@3.0.0:
    resolution: {integrity: sha512-6eZs5Ls3WtCisHWp9S2GUy8dqkpGi4BVSz3GaqiE6ezub0512ESztXUwUB6C6IKbQkY2Pnb/mD4WYojCRwcwLA==}
    engines: {node: '>=0.10.0'}

  npm-bundled@3.0.1:
    resolution: {integrity: sha512-+AvaheE/ww1JEwRHOrn4WHNzOxGtVp+adrg2AeZS/7KuxGUYFuBta98wYpfHBbJp6Tg6j1NKSEVHNcfZzJHQwQ==}
    engines: {node: ^14.17.0 || ^16.13.0 || >=18.0.0}

  npm-install-checks@6.3.0:
    resolution: {integrity: sha512-W29RiK/xtpCGqn6f3ixfRYGk+zRyr+Ew9F2E20BfXxT5/euLdA/Nm7fO7OeTGuAmTs30cpgInyJ0cYe708YTZw==}
    engines: {node: ^14.17.0 || ^16.13.0 || >=18.0.0}

  npm-normalize-package-bin@3.0.1:
    resolution: {integrity: sha512-dMxCf+zZ+3zeQZXKxmyuCKlIDPGuv8EF940xbkC4kQVDTtqoh6rJFO+JTKSA6/Rwi0getWmtuy4Itup0AMcaDQ==}
    engines: {node: ^14.17.0 || ^16.13.0 || >=18.0.0}

  npm-package-arg@11.0.2:
    resolution: {integrity: sha512-IGN0IAwmhDJwy13Wc8k+4PEbTPhpJnMtfR53ZbOyjkvmEcLS4nCwp6mvMWjS5sUjeiW3mpx6cHmuhKEu9XmcQw==}
    engines: {node: ^16.14.0 || >=18.0.0}

  npm-packlist@8.0.2:
    resolution: {integrity: sha512-shYrPFIS/JLP4oQmAwDyk5HcyysKW8/JLTEA32S0Z5TzvpaeeX2yMFfoK1fjEBnCBvVyIB/Jj/GBFdm0wsgzbA==}
    engines: {node: ^14.17.0 || ^16.13.0 || >=18.0.0}

  npm-pick-manifest@9.1.0:
    resolution: {integrity: sha512-nkc+3pIIhqHVQr085X9d2JzPzLyjzQS96zbruppqC9aZRm/x8xx6xhI98gHtsfELP2bE+loHq8ZaHFHhe+NauA==}
    engines: {node: ^16.14.0 || >=18.0.0}

  npm-registry-fetch@17.1.0:
    resolution: {integrity: sha512-5+bKQRH0J1xG1uZ1zMNvxW0VEyoNWgJpY9UDuluPFLKDfJ9u2JmmjmTJV1srBGQOROfdBMiVvnH2Zvpbm+xkVA==}
    engines: {node: ^16.14.0 || >=18.0.0}

  npm-run-path@4.0.1:
    resolution: {integrity: sha512-S48WzZW777zhNIrn7gxOlISNAqi9ZC/uQFnRdbeIHhZhCA6UqpkOT8T1G7BvfdgP4Er8gF4sUbaS0i7QvIfCWw==}
    engines: {node: '>=8'}

  npm-run-path@5.3.0:
    resolution: {integrity: sha512-ppwTtiJZq0O/ai0z7yfudtBpWIoxM8yE6nHi1X47eFR2EWORqfbu6CnPlNsjeN683eT0qG6H/Pyf9fCcvjnnnQ==}
    engines: {node: ^12.20.0 || ^14.13.1 || >=16.0.0}

  nx@20.3.2:
    resolution: {integrity: sha512-VWUHX0uCn8ACFbpBTpgucDzwe4q/a/UU3AYOhzKCvTzb3kQiyvoxLjORSze93ZNEqgor0PMkCQgcoMBUjxJfzQ==}
    hasBin: true
    peerDependencies:
      '@swc-node/register': ^1.8.0
      '@swc/core': ^1.3.85
    peerDependenciesMeta:
      '@swc-node/register':
        optional: true
      '@swc/core':
        optional: true

  object-assign@4.1.1:
    resolution: {integrity: sha512-rJgTQnkUnH1sFw8yT6VSU3zD3sWmu6sZhIseY8VX+GRu3P6F7Fu+JNDoXfklElbLJSnc3FUQHVe4cU5hj+BcUg==}
    engines: {node: '>=0.10.0'}

  obliterator@2.0.5:
    resolution: {integrity: sha512-42CPE9AhahZRsMNslczq0ctAEtqk8Eka26QofnqC346BZdHDySk3LWka23LI7ULIw11NmltpiLagIq8gBozxTw==}

  obuf@1.1.2:
    resolution: {integrity: sha512-PX1wu0AmAdPqOL1mWhqmlOd8kOIZQwGZw6rh7uby9fTc5lhaOWFLX3I6R1hrF9k3zUY40e6igsLGkDXK92LJNg==}

  once@1.4.0:
    resolution: {integrity: sha512-lNaJgI+2Q5URQBkccEKHTQOPaXdUxnZZElQTZY0MFUAuaEqe1E+Nyvgdz/aIyNi6Z9MzO5dv1H8n58/GELp3+w==}

  onetime@5.1.2:
    resolution: {integrity: sha512-kbpaSSGJTWdAY5KPVeMOKXSrPtr8C8C7wodJbcsd51jRnmD+GZu8Y0VoU6Dm5Z4vWr0Ig/1NKuWRKf7j5aaYSg==}
    engines: {node: '>=6'}

  onetime@6.0.0:
    resolution: {integrity: sha512-1FlR+gjXK7X+AsAHso35MnyN5KqGwJRi/31ft6x0M194ht7S+rWAvd7PHss9xSKMzE0asv1pyIHaJYq+BbacAQ==}
    engines: {node: '>=12'}

  onetime@7.0.0:
    resolution: {integrity: sha512-VXJjc87FScF88uafS3JllDgvAm+c/Slfz06lorj2uAY34rlUu0Nt+v8wreiImcrgAjjIHp1rXpTDlLOGw29WwQ==}
    engines: {node: '>=18'}

  open@8.4.2:
    resolution: {integrity: sha512-7x81NCL719oNbsq/3mh+hVrAWmFuEYUqrq/Iw3kUzH8ReypT9QQ0BLoJS7/G9k6N81XjW4qHWtjWwe/9eLy1EQ==}
    engines: {node: '>=12'}

  openai@4.79.3:
    resolution: {integrity: sha512-0yAnr6oxXAyVrYwLC1jA0KboyU7DjEmrfTXQX+jSpE+P4i72AI/Lxx5pvR3r9i5X7G33835lL+ZrnQ+MDvyuUg==}
    hasBin: true
    peerDependencies:
      ws: ^8.18.0
      zod: ^3.23.8
    peerDependenciesMeta:
      ws:
        optional: true
      zod:
        optional: true

  openapi-types@12.1.3:
    resolution: {integrity: sha512-N4YtSYJqghVu4iek2ZUvcN/0aqH1kRDuNqzcycDxhOUpg7GdvLa2F3DgS6yBNhInhv2r/6I0Flkn7CqL8+nIcw==}

  ora@5.3.0:
    resolution: {integrity: sha512-zAKMgGXUim0Jyd6CXK9lraBnD3H5yPGBPPOkC23a2BG6hsm4Zu6OQSjQuEtV0BHDf4aKHcUFvJiGRrFuW3MG8g==}
    engines: {node: '>=10'}

  ora@5.4.1:
    resolution: {integrity: sha512-5b6Y85tPxZZ7QytO+BQzysW31HJku27cRIlkbAXaNx+BdcVi+LlRFmVXzeF6a7JCwJpyw5c4b+YSVImQIrBpuQ==}
    engines: {node: '>=10'}

  os-tmpdir@1.0.2:
    resolution: {integrity: sha512-D2FR03Vir7FIu45XBY20mTb+/ZSWB00sjU9jdQXt83gDrI4Ztz5Fs7/yy74g2N5SVQY4xY1qDr4rNddwYRVX0g==}
    engines: {node: '>=0.10.0'}

  ox@0.6.5:
    resolution: {integrity: sha512-vmnH8KvMDwFZDbNY1mq2CBRBWIgSliZB/dFV0xKp+DfF/dJkTENt6nmA+DzHSSAgL/GO2ydjkXWvlndJgSY4KQ==}
    peerDependencies:
      typescript: '>=5.4.0'
    peerDependenciesMeta:
      typescript:
        optional: true

  p-finally@1.0.0:
    resolution: {integrity: sha512-LICb2p9CB7FS+0eR1oqWnHhp0FljGLZCWBE9aix0Uye9W8LTQPwMTYVGWQWIw9RdQiDg4+epXQODwIYJtSJaow==}
    engines: {node: '>=4'}

  p-limit@1.3.0:
    resolution: {integrity: sha512-vvcXsLAJ9Dr5rQOPk7toZQZJApBl2K4J6dANSsEuh6QI41JYcsS/qhTGa9ErIUUgK3WNQoJYvylxvjqmiqEA9Q==}
    engines: {node: '>=4'}

  p-limit@2.3.0:
    resolution: {integrity: sha512-//88mFWSJx8lxCzwdAABTJL2MyWB12+eIY7MDL2SqLmAkeKU9qxRvWuSyTjm3FUmpBEMuFfckAIqEaVGUDxb6w==}
    engines: {node: '>=6'}

  p-limit@3.1.0:
    resolution: {integrity: sha512-TYOanM3wGwNGsZN2cVTYPArw454xnXj5qmWF1bEoAc4+cU/ol7GVh7odevjp1FNHduHc3KZMcFduxU5Xc6uJRQ==}
    engines: {node: '>=10'}

  p-limit@4.0.0:
    resolution: {integrity: sha512-5b0R4txpzjPWVw/cXXUResoD4hb6U/x9BH08L7nw+GN1sezDzPdxeRvpc9c433fZhBan/wusjbCsqwqm4EIBIQ==}
    engines: {node: ^12.20.0 || ^14.13.1 || >=16.0.0}

  p-locate@2.0.0:
    resolution: {integrity: sha512-nQja7m7gSKuewoVRen45CtVfODR3crN3goVQ0DDZ9N3yHxgpkuBhZqsaiotSQRrADUrne346peY7kT3TSACykg==}
    engines: {node: '>=4'}

  p-locate@4.1.0:
    resolution: {integrity: sha512-R79ZZ/0wAxKGu3oYMlz8jy/kbhsNrS7SKZ7PxEHBgJ5+F2mtFW2fK2cOtBh1cHYkQsbzFV7I+EoRKe6Yt0oK7A==}
    engines: {node: '>=8'}

  p-locate@6.0.0:
    resolution: {integrity: sha512-wPrq66Llhl7/4AGC6I+cqxT07LhXvWL08LNXz1fENOw0Ap4sRZZ/gZpTTJ5jpurzzzfS2W/Ge9BY3LgLjCShcw==}
    engines: {node: ^12.20.0 || ^14.13.1 || >=16.0.0}

  p-map-series@2.1.0:
    resolution: {integrity: sha512-RpYIIK1zXSNEOdwxcfe7FdvGcs7+y5n8rifMhMNWvaxRNMPINJHF5GDeuVxWqnfrcHPSCnp7Oo5yNXHId9Av2Q==}
    engines: {node: '>=8'}

  p-map@4.0.0:
    resolution: {integrity: sha512-/bjOqmgETBYB5BoEeGVea8dmvHb2m9GLy1E9W43yeyfP6QQCZGFNa+XRceJEuDB6zqr+gKpIAmlLebMpykw/MQ==}
    engines: {node: '>=10'}

  p-pipe@3.1.0:
    resolution: {integrity: sha512-08pj8ATpzMR0Y80x50yJHn37NF6vjrqHutASaX5LiH5npS9XPvrUmscd9MF5R4fuYRHOxQR1FfMIlF7AzwoPqw==}
    engines: {node: '>=8'}

  p-queue@6.6.2:
    resolution: {integrity: sha512-RwFpb72c/BhQLEXIZ5K2e+AhgNVmIejGlTgiB9MzZ0e93GRvqZ7uSi0dvRF7/XIXDeNkra2fNHBxTyPDGySpjQ==}
    engines: {node: '>=8'}

  p-reduce@2.1.0:
    resolution: {integrity: sha512-2USApvnsutq8uoxZBGbbWM0JIYLiEMJ9RlaN7fAzVNb9OZN0SHjjTTfIcb667XynS5Y1VhwDJVDa72TnPzAYWw==}
    engines: {node: '>=8'}

  p-retry@4.6.2:
    resolution: {integrity: sha512-312Id396EbJdvRONlngUx0NydfrIQ5lsYu0znKVUzVvArzEIt08V1qhtyESbGVd1FGX7UKtiFp5uwKZdM8wIuQ==}
    engines: {node: '>=8'}

  p-timeout@3.2.0:
    resolution: {integrity: sha512-rhIwUycgwwKcP9yTOOFK/AKsAopjjCakVqLHePO3CC6Mir1Z99xT+R63jZxAT5lFZLa2inS5h+ZS2GvR99/FBg==}
    engines: {node: '>=8'}

  p-try@1.0.0:
    resolution: {integrity: sha512-U1etNYuMJoIz3ZXSrrySFjsXQTWOx2/jdi86L+2pRvph/qMKL6sbcCYdH23fqsbm8TH2Gn0OybpT4eSFlCVHww==}
    engines: {node: '>=4'}

  p-try@2.2.0:
    resolution: {integrity: sha512-R4nPAVTAU0B9D35/Gk3uJf/7XYbQcyohSKdvAxIRSNghFl4e71hVoGnBNQz9cWaXxO2I10KTC+3jMdvvoKw6dQ==}
    engines: {node: '>=6'}

  p-waterfall@2.1.1:
    resolution: {integrity: sha512-RRTnDb2TBG/epPRI2yYXsimO0v3BXC8Yd3ogr1545IaqKK17VGhbWVeGGN+XfCm/08OK8635nH31c8bATkHuSw==}
    engines: {node: '>=8'}

  package-json-from-dist@1.0.1:
    resolution: {integrity: sha512-UEZIS3/by4OC8vL3P2dTXRETpebLI2NiI5vIrjaD/5UtrkFX/tNbwjTSRAGC/+7CAo2pIcBaRgWmcBBHcsaCIw==}

  pacote@18.0.6:
    resolution: {integrity: sha512-+eK3G27SMwsB8kLIuj4h1FUhHtwiEUo21Tw8wNjmvdlpOEr613edv+8FUsTj/4F/VN5ywGE19X18N7CC2EJk6A==}
    engines: {node: ^16.14.0 || >=18.0.0}
    hasBin: true

  parent-module@1.0.1:
    resolution: {integrity: sha512-GQ2EWRpQV8/o+Aw8YqtfZZPfNRWZYkbidE9k5rpl/hC3vtHHBfGm2Ifi6qWV+coDGkrUKZAxE3Lot5kcsRlh+g==}
    engines: {node: '>=6'}

  parse-conflict-json@3.0.1:
    resolution: {integrity: sha512-01TvEktc68vwbJOtWZluyWeVGWjP+bZwXtPDMQVbBKzbJ/vZBif0L69KH1+cHv1SZ6e0FKLvjyHe8mqsIqYOmw==}
    engines: {node: ^14.17.0 || ^16.13.0 || >=18.0.0}

  parse-json@4.0.0:
    resolution: {integrity: sha512-aOIos8bujGN93/8Ox/jPLh7RwVnPEysynVFE+fQZyg6jKELEHwzgKdLRFHUgXJL6kylijVSBC4BvN9OmsB48Rw==}
    engines: {node: '>=4'}

  parse-json@5.2.0:
    resolution: {integrity: sha512-ayCKvm/phCGxOkYRSCM82iDwct8/EonSEgCSxWxD7ve6jHggsFl4fZVQBPRNgQoKiuV/odhFrGzQXZwbifC8Rg==}
    engines: {node: '>=8'}

  parse-path@7.0.0:
    resolution: {integrity: sha512-Euf9GG8WT9CdqwuWJGdf3RkUcTBArppHABkO7Lm8IzRQp0e2r/kkFnmhu4TSK30Wcu5rVAZLmfPKSBBi9tWFog==}

  parse-url@8.1.0:
    resolution: {integrity: sha512-xDvOoLU5XRrcOZvnI6b8zA6n9O9ejNk/GExuz1yBuWUGn9KA97GI6HTs6u02wKara1CeVmZhH+0TZFdWScR89w==}

  path-exists@3.0.0:
    resolution: {integrity: sha512-bpC7GYwiDYQ4wYLe+FA8lhRjhQCMcQGuSgGGqDkg/QerRWw9CmGRT0iSOVRSZJ29NMLZgIzqaljJ63oaL4NIJQ==}
    engines: {node: '>=4'}

  path-exists@4.0.0:
    resolution: {integrity: sha512-ak9Qy5Q7jYb2Wwcey5Fpvg2KoAc/ZIhLSLOSBmRmygPsGwkVVt0fZa0qrtMz+m6tJTAHfZQ8FnmB4MG4LWy7/w==}
    engines: {node: '>=8'}

  path-exists@5.0.0:
    resolution: {integrity: sha512-RjhtfwJOxzcFmNOi6ltcbcu4Iu+FL3zEj83dk4kAS+fVpTxXLO1b38RvJgT/0QwvV/L3aY9TAnyv0EOqW4GoMQ==}
    engines: {node: ^12.20.0 || ^14.13.1 || >=16.0.0}

  path-is-absolute@1.0.1:
    resolution: {integrity: sha512-AVbw3UJ2e9bq64vSaS9Am0fje1Pa8pbGqTTsmXfaIiMpnr5DlDhfJOuLj9Sf95ZPVDAUerDfEk88MPmPe7UCQg==}
    engines: {node: '>=0.10.0'}

  path-key@3.1.1:
    resolution: {integrity: sha512-ojmeN0qd+y0jszEtoY48r0Peq5dwMEkIlCOu6Q5f41lfkswXuKtYrhgoTpLnyIcHm24Uhqx+5Tqm2InSwLhE6Q==}
    engines: {node: '>=8'}

  path-key@4.0.0:
    resolution: {integrity: sha512-haREypq7xkM7ErfgIyA0z+Bj4AGKlMSdlQE2jvJo6huWD1EdkKYV+G/T4nq0YEF2vgTT8kqMFKo1uHn950r4SQ==}
    engines: {node: '>=12'}

  path-parse@1.0.7:
    resolution: {integrity: sha512-LDJzPVEEEPR+y48z93A0Ed0yXb8pAByGWo/k5YYdYgpY2/2EsOsksJrq7lOHxryrVOn1ejG6oAp8ahvOIQD8sw==}

  path-scurry@1.11.1:
    resolution: {integrity: sha512-Xa4Nw17FS9ApQFJ9umLiJS4orGjm7ZzwUrwamcGQuHSzDyth9boKDaycYdDcZDuqYATXw4HFXgaqWTctW/v1HA==}
    engines: {node: '>=16 || 14 >=14.18'}

  path-type@3.0.0:
    resolution: {integrity: sha512-T2ZUsdZFHgA3u4e5PfPbjd7HDDpxPnQb5jN0SrDsjNSuVXHJqtwTnWqG0B1jZrgmJ/7lj1EmVIByWt1gxGkWvg==}
    engines: {node: '>=4'}

  path-type@4.0.0:
    resolution: {integrity: sha512-gDKb8aZMDeD/tZWs9P6+q0J9Mwkdl6xMV8TjnGP3qJVJ06bdMgkbBlLU8IdfOsIsFz2BW1rNVT3XuNEl8zPAvw==}
    engines: {node: '>=8'}

  peek-readable@4.1.0:
    resolution: {integrity: sha512-ZI3LnwUv5nOGbQzD9c2iDG6toheuXSZP5esSHBjopsXH4dg19soufvpUGA3uohi5anFtGb2lhAVdHzH6R/Evvg==}
    engines: {node: '>=8'}

  pg-cloudflare@1.1.1:
    resolution: {integrity: sha512-xWPagP/4B6BgFO+EKz3JONXv3YDgvkbVrGw2mTo3D6tVDQRh1e7cqVGvyR3BE+eQgAvx1XhW/iEASj4/jCWl3Q==}

  pg-connection-string@2.7.0:
    resolution: {integrity: sha512-PI2W9mv53rXJQEOb8xNR8lH7Hr+EKa6oJa38zsK0S/ky2er16ios1wLKhZyxzD7jUReiWokc9WK5nxSnC7W1TA==}

  pg-int8@1.0.1:
    resolution: {integrity: sha512-WCtabS6t3c8SkpDBUlb1kjOs7l66xsGdKpIPZsg4wR+B3+u9UAum2odSsF9tnvxg80h4ZxLWMy4pRjOsFIqQpw==}
    engines: {node: '>=4.0.0'}

  pg-numeric@1.0.2:
    resolution: {integrity: sha512-BM/Thnrw5jm2kKLE5uJkXqqExRUY/toLHda65XgFTBTFYZyopbKjBe29Ii3RbkvlsMoFwD+tHeGaCjjv0gHlyw==}
    engines: {node: '>=4'}

  pg-pool@3.7.1:
    resolution: {integrity: sha512-xIOsFoh7Vdhojas6q3596mXFsR8nwBQBXX5JiV7p9buEVAGqYL4yFzclON5P9vFrpu1u7Zwl2oriyDa89n0wbw==}
    peerDependencies:
      pg: '>=8.0'

  pg-protocol@1.7.1:
    resolution: {integrity: sha512-gjTHWGYWsEgy9MsY0Gp6ZJxV24IjDqdpTW7Eh0x+WfJLFsm/TJx1MzL6T0D88mBvkpxotCQ6TwW6N+Kko7lhgQ==}

  pg-types@2.2.0:
    resolution: {integrity: sha512-qTAAlrEsl8s4OiEQY69wDvcMIdQN6wdz5ojQiOy6YRMuynxenON0O5oCpJI6lshc6scgAY8qvJ2On/p+CXY0GA==}
    engines: {node: '>=4'}

  pg-types@4.0.2:
    resolution: {integrity: sha512-cRL3JpS3lKMGsKaWndugWQoLOCoP+Cic8oseVcbr0qhPzYD5DWXK+RZ9LY9wxRf7RQia4SCwQlXk0q6FCPrVng==}
    engines: {node: '>=10'}

  pg@8.13.1:
    resolution: {integrity: sha512-OUir1A0rPNZlX//c7ksiu7crsGZTKSOXJPgtNiHGIlC9H0lO+NC6ZDYksSgBYY/thSWhnSRBv8w1lieNNGATNQ==}
    engines: {node: '>= 8.0.0'}
    peerDependencies:
      pg-native: '>=3.0.1'
    peerDependenciesMeta:
      pg-native:
        optional: true

  pgpass@1.0.5:
    resolution: {integrity: sha512-FdW9r/jQZhSeohs1Z3sI1yxFQNFvMcnmfuj4WBMUTxOrAyLMaTcE1aAMBiTlbMNaXvBCQuVi0R7hd8udDSP7ug==}

  picocolors@1.1.1:
    resolution: {integrity: sha512-xceH2snhtb5M9liqDsmEw56le376mTZkEX/jEb/RxNFyegNul7eNslCXP9FDj/Lcu0X8KEyMceP2ntpaHrDEVA==}

  picomatch@2.3.1:
    resolution: {integrity: sha512-JU3teHTNjmE2VCGFzuY8EXzCDVwEqB2a8fsIvwaStHhAWJEeVd1o1QD80CU6+ZdEXXSLbSsuLwJjkCBWqRQUVA==}
    engines: {node: '>=8.6'}

  picomatch@4.0.2:
    resolution: {integrity: sha512-M7BAV6Rlcy5u+m6oPhAPFgJTzAioX/6B0DxyvDlo9l8+T3nLKbrczg2WLUyzd45L8RqfUMyGPzekbMvX2Ldkwg==}
    engines: {node: '>=12'}

  pidtree@0.6.0:
    resolution: {integrity: sha512-eG2dWTVw5bzqGRztnHExczNxt5VGsE6OwTeCG3fdUf9KBsZzO3R5OIIIzWR+iZA0NtZ+RDVdaoE2dK1cn6jH4g==}
    engines: {node: '>=0.10'}
    hasBin: true

  pify@2.3.0:
    resolution: {integrity: sha512-udgsAY+fTnvv7kI7aaxbqwWNb0AHiB0qBO89PZKPkoTmGOgdbrHDKD+0B2X4uTfJ/FT1R09r9gTsjUjNJotuog==}
    engines: {node: '>=0.10.0'}

  pify@3.0.0:
    resolution: {integrity: sha512-C3FsVNH1udSEX48gGX1xfvwTWfsYWj5U+8/uK15BGzIGrKoUpghX8hWZwa/OFnakBiiVNmBvemTJR5mcy7iPcg==}
    engines: {node: '>=4'}

  pify@4.0.1:
    resolution: {integrity: sha512-uB80kBFb/tfd68bVleG9T5GGsGPjJrLAUpR5PZIrhBnIaRTQRjqdJSsIKkOP6OAIFbj7GOrcudc5pNjZ+geV2g==}
    engines: {node: '>=6'}

  pify@5.0.0:
    resolution: {integrity: sha512-eW/gHNMlxdSP6dmG6uJip6FXN0EQBwm2clYYd8Wul42Cwu/DK8HEftzsapcNdYe2MfLiIwZqsDk2RDEsTE79hA==}
    engines: {node: '>=10'}

  pirates@4.0.6:
    resolution: {integrity: sha512-saLsH7WeYYPiD25LDuLRRY/i+6HaPYr6G1OUlN39otzkSTxKnubR9RTxS3/Kk50s1g2JTgFwWQDQyplC5/SHZg==}
    engines: {node: '>= 6'}

  pkg-dir@4.2.0:
    resolution: {integrity: sha512-HRDzbaKjC+AOWVXxAU/x54COGeIv9eb+6CkDSQoNTt4XyWoIJvuPsXizxu/Fr23EiekbtZwmh1IcIG/l/a10GQ==}
    engines: {node: '>=8'}

  playwright-core@1.49.1:
    resolution: {integrity: sha512-BzmpVcs4kE2CH15rWfzpjzVGhWERJfmnXmniSyKeRZUs9Ws65m+RGIi7mjJK/euCegfn3i7jvqWeWyHe9y3Vgg==}
    engines: {node: '>=18'}
    hasBin: true

  playwright@1.49.1:
    resolution: {integrity: sha512-VYL8zLoNTBxVOrJBbDuRgDWa3i+mfQgDTrL8Ah9QXZ7ax4Dsj0MSq5bYgytRnDVVe+njoKnfsYkH3HzqVj5UZA==}
    engines: {node: '>=18'}
    hasBin: true

  postcss-load-config@6.0.1:
    resolution: {integrity: sha512-oPtTM4oerL+UXmx+93ytZVN82RrlY/wPUV8IeDxFrzIjXOLF1pN+EmKPLbubvKHT2HC20xXsCAH2Z+CKV6Oz/g==}
    engines: {node: '>= 18'}
    peerDependencies:
      jiti: '>=1.21.0'
      postcss: '>=8.0.9'
      tsx: ^4.8.1
      yaml: ^2.4.2
    peerDependenciesMeta:
      jiti:
        optional: true
      postcss:
        optional: true
      tsx:
        optional: true
      yaml:
        optional: true

  postcss-selector-parser@6.1.2:
    resolution: {integrity: sha512-Q8qQfPiZ+THO/3ZrOrO0cJJKfpYCagtMUkXbnEfmgUjwXg6z/WBeOyS9APBBPCTSiDV+s4SwQGu8yFsiMRIudg==}
    engines: {node: '>=4'}

  postgres-array@2.0.0:
    resolution: {integrity: sha512-VpZrUqU5A69eQyW2c5CA1jtLecCsN2U/bD6VilrFDWq5+5UIEVO7nazS3TEcHf1zuPYO/sqGvUvW62g86RXZuA==}
    engines: {node: '>=4'}

  postgres-array@3.0.2:
    resolution: {integrity: sha512-6faShkdFugNQCLwucjPcY5ARoW1SlbnrZjmGl0IrrqewpvxvhSLHimCVzqeuULCbG0fQv7Dtk1yDbG3xv7Veog==}
    engines: {node: '>=12'}

  postgres-bytea@1.0.0:
    resolution: {integrity: sha512-xy3pmLuQqRBZBXDULy7KbaitYqLcmxigw14Q5sj8QBVLqEwXfeybIKVWiqAXTlcvdvb0+xkOtDbfQMOf4lST1w==}
    engines: {node: '>=0.10.0'}

  postgres-bytea@3.0.0:
    resolution: {integrity: sha512-CNd4jim9RFPkObHSjVHlVrxoVQXz7quwNFpz7RY1okNNme49+sVyiTvTRobiLV548Hx/hb1BG+iE7h9493WzFw==}
    engines: {node: '>= 6'}

  postgres-date@1.0.7:
    resolution: {integrity: sha512-suDmjLVQg78nMK2UZ454hAG+OAW+HQPZ6n++TNDUX+L0+uUlLywnoxJKDou51Zm+zTCjrCl0Nq6J9C5hP9vK/Q==}
    engines: {node: '>=0.10.0'}

  postgres-date@2.1.0:
    resolution: {integrity: sha512-K7Juri8gtgXVcDfZttFKVmhglp7epKb1K4pgrkLxehjqkrgPhfG6OO8LHLkfaqkbpjNRnra018XwAr1yQFWGcA==}
    engines: {node: '>=12'}

  postgres-interval@1.2.0:
    resolution: {integrity: sha512-9ZhXKM/rw350N1ovuWHbGxnGh/SNJ4cnxHiM0rxE4VN41wsg8P8zWn9hv/buK00RP4WvlOyr/RBDiptyxVbkZQ==}
    engines: {node: '>=0.10.0'}

  postgres-interval@3.0.0:
    resolution: {integrity: sha512-BSNDnbyZCXSxgA+1f5UU2GmwhoI0aU5yMxRGO8CdFEcY2BQF9xm/7MqKnYoM1nJDk8nONNWDk9WeSmePFhQdlw==}
    engines: {node: '>=12'}

  postgres-range@1.1.4:
    resolution: {integrity: sha512-i/hbxIE9803Alj/6ytL7UHQxRvZkI9O4Sy+J3HGc4F4oo/2eQAjTSNJ0bfxyse3bH0nuVesCk+3IRLaMtG3H6w==}

  prettier@3.5.1:
    resolution: {integrity: sha512-hPpFQvHwL3Qv5AdRvBFMhnKo4tYxp0ReXiPn2bxkiohEX6mBeBwEpBSQTkD458RaaDKQMYSp4hX4UtfUTA5wDw==}
    engines: {node: '>=14'}
    hasBin: true

  pretty-format@29.7.0:
    resolution: {integrity: sha512-Pdlw/oPxN+aXdmM9R00JVC9WVFoCLTKJvDVLgmJ+qAffBMxsV85l/Lu7sNx4zSzPyoL2euImuEwHhOXdEgNFZQ==}
    engines: {node: ^14.15.0 || ^16.10.0 || >=18.0.0}

  proc-log@4.2.0:
    resolution: {integrity: sha512-g8+OnU/L2v+wyiVK+D5fA34J7EH8jZ8DDlvwhRCMxmMj7UCBvxiO1mGeN+36JXIKF4zevU4kRBd8lVgG9vLelA==}
    engines: {node: ^14.17.0 || ^16.13.0 || >=18.0.0}

  process-nextick-args@2.0.1:
    resolution: {integrity: sha512-3ouUOpQhtgrbOa17J7+uxOTpITYWaGP7/AhoR3+A+/1e9skrzelGi/dXzEYyvbxubEF6Wn2ypscTKiKJFFn1ag==}

  proggy@2.0.0:
    resolution: {integrity: sha512-69agxLtnI8xBs9gUGqEnK26UfiexpHy+KUpBQWabiytQjnn5wFY8rklAi7GRfABIuPNnQ/ik48+LGLkYYJcy4A==}
    engines: {node: ^14.17.0 || ^16.13.0 || >=18.0.0}

  promise-all-reject-late@1.0.1:
    resolution: {integrity: sha512-vuf0Lf0lOxyQREH7GDIOUMLS7kz+gs8i6B+Yi8dC68a2sychGrHTJYghMBD6k7eUcH0H5P73EckCA48xijWqXw==}

  promise-call-limit@3.0.2:
    resolution: {integrity: sha512-mRPQO2T1QQVw11E7+UdCJu7S61eJVWknzml9sC1heAdj1jxl0fWMBypIt9ZOcLFf8FkG995ZD7RnVk7HH72fZw==}

  promise-inflight@1.0.1:
    resolution: {integrity: sha512-6zWPyEOFaQBJYcGMHBKTKJ3u6TBsnMFOIZSa6ce1e/ZrrsOlnHRHbabMjLiBYKp+n44X9eUI6VUPaukCXHuG4g==}
    peerDependencies:
      bluebird: '*'
    peerDependenciesMeta:
      bluebird:
        optional: true

  promise-retry@2.0.1:
    resolution: {integrity: sha512-y+WKFlBR8BGXnsNlIHFGPZmyDf3DFMoLhaflAnyZgV6rG6xu+JwesTo2Q9R6XwYmtmwAFCkAk3e35jEdoeh/3g==}
    engines: {node: '>=10'}

  prompts@2.4.2:
    resolution: {integrity: sha512-NxNv/kLguCA7p3jE8oL2aEBsrJWgAakBpgmgK6lpPWV+WuOmY6r2/zbAVnP+T8bQlA0nzHXSJSJW0Hq7ylaD2Q==}
    engines: {node: '>= 6'}

  promzard@1.0.2:
    resolution: {integrity: sha512-2FPputGL+mP3jJ3UZg/Dl9YOkovB7DX0oOr+ck5QbZ5MtORtds8k/BZdn+02peDLI8/YWbmzx34k5fA+fHvCVQ==}
    engines: {node: ^14.17.0 || ^16.13.0 || >=18.0.0}

  protocols@2.0.1:
    resolution: {integrity: sha512-/XJ368cyBJ7fzLMwLKv1e4vLxOju2MNAIokcr7meSaNcVbWz/CPcW22cP04mwxOErdA5mwjA8Q6w/cdAQxVn7Q==}

  proxy-from-env@1.1.0:
    resolution: {integrity: sha512-D+zkORCbA9f1tdWRK0RaCR3GPv50cMxcrz4X8k5LTSUD1Dkw47mKJEZQNunItRTkWwgtaUSo1RVFRIG9ZXiFYg==}

  psl@1.15.0:
    resolution: {integrity: sha512-JZd3gMVBAVQkSs6HdNZo9Sdo0LNcQeMNP3CozBJb3JYC/QUYZTnKxP+f8oWRX4rHP5EurWxqAHTSwUCjlNKa1w==}

  punycode@2.3.1:
    resolution: {integrity: sha512-vYt7UD1U9Wg6138shLtLOvdAu+8DsC/ilFtEVHcH+wydcSpNE20AfSOduf6MkRFahL5FY7X1oU7nKVZFtfq8Fg==}
    engines: {node: '>=6'}

  pure-rand@6.1.0:
    resolution: {integrity: sha512-bVWawvoZoBYpp6yIoQtQXHZjmz35RSVHnUOTefl8Vcjr8snTPY1wnpSPMWekcFwbxI6gtmT7rSYPFvz71ldiOA==}

  querystringify@2.2.0:
    resolution: {integrity: sha512-FIqgj2EUvTa7R50u0rGsyTftzjYmv/a3hO345bZNrqabNqjtgiDMgmo4mkUjd+nzU5oF3dClKqFIPUKybUyqoQ==}

  queue-microtask@1.2.3:
    resolution: {integrity: sha512-NuaNSa6flKT5JaSYQzJok04JzTL1CA6aGhv5rfLW3PgqA+M2ChpZQnAC8h8i4ZFkBS8X5RqkDBHA7r4hej3K9A==}

  quick-lru@4.0.1:
    resolution: {integrity: sha512-ARhCpm70fzdcvNQfPoy49IaanKkTlRWF2JMzqhcJbhSFRZv7nPTvZJdcY7301IPmvW+/p0RgIWnQDLJxifsQ7g==}
    engines: {node: '>=8'}

  react-is@18.3.1:
    resolution: {integrity: sha512-/LLMVyas0ljjAtoYiPqYiL8VWXzUUdThrmU5+n20DZv+a+ClRoevUzw5JxU+Ieh5/c87ytoTBV9G1FiKfNJdmg==}

  read-cmd-shim@4.0.0:
    resolution: {integrity: sha512-yILWifhaSEEytfXI76kB9xEEiG1AiozaCJZ83A87ytjRiN+jVibXjedjCRNjoZviinhG+4UkalO3mWTd8u5O0Q==}
    engines: {node: ^14.17.0 || ^16.13.0 || >=18.0.0}

  read-package-json-fast@3.0.2:
    resolution: {integrity: sha512-0J+Msgym3vrLOUB3hzQCuZHII0xkNGCtz/HJH9xZshwv9DbDwkw1KaE3gx/e2J5rpEY5rtOy6cyhKOPrkP7FZw==}
    engines: {node: ^14.17.0 || ^16.13.0 || >=18.0.0}

  read-pkg-up@3.0.0:
    resolution: {integrity: sha512-YFzFrVvpC6frF1sz8psoHDBGF7fLPc+llq/8NB43oagqWkx8ar5zYtsTORtOjw9W2RHLpWP+zTWwBvf1bCmcSw==}
    engines: {node: '>=4'}

  read-pkg-up@7.0.1:
    resolution: {integrity: sha512-zK0TB7Xd6JpCLmlLmufqykGE+/TlOePD6qKClNW7hHDKFh/J7/7gCWGR7joEQEW1bKq3a3yUZSObOoWLFQ4ohg==}
    engines: {node: '>=8'}

  read-pkg@3.0.0:
    resolution: {integrity: sha512-BLq/cCO9two+lBgiTYNqD6GdtK8s4NpaWrl6/rCO9w0TUS8oJl7cmToOZfRYllKTISY6nt1U7jQ53brmKqY6BA==}
    engines: {node: '>=4'}

  read-pkg@5.2.0:
    resolution: {integrity: sha512-Ug69mNOpfvKDAc2Q8DRpMjjzdtrnv9HcSMX+4VsZxD1aZ6ZzrIE7rlzXBtWTyhULSMKg076AW6WR5iZpD0JiOg==}
    engines: {node: '>=8'}

  read@3.0.1:
    resolution: {integrity: sha512-SLBrDU/Srs/9EoWhU5GdbAoxG1GzpQHo/6qiGItaoLJ1thmYpcNIM1qISEUvyHBzfGlWIyd6p2DNi1oV1VmAuw==}
    engines: {node: ^14.17.0 || ^16.13.0 || >=18.0.0}

  readable-stream@2.3.8:
    resolution: {integrity: sha512-8p0AUk4XODgIewSi0l8Epjs+EVnWiK7NoDIEGU0HhE7+ZyY8D1IMY7odu5lRrFXGg71L15KG8QrPmum45RTtdA==}

  readable-stream@3.6.2:
    resolution: {integrity: sha512-9u/sniCrY3D5WdsERHzHE4G2YCXqoG5FTHUiCC4SIbr6XcLZBY05ya9EKjYek9O5xOAwjGq+1JdGBAS7Q9ScoA==}
    engines: {node: '>= 6'}

  readable-web-to-node-stream@3.0.2:
    resolution: {integrity: sha512-ePeK6cc1EcKLEhJFt/AebMCLL+GgSKhuygrZ/GLaKZYEecIgIECf4UaUuaByiGtzckwR4ain9VzUh95T1exYGw==}
    engines: {node: '>=8'}

  readdirp@4.1.2:
    resolution: {integrity: sha512-GDhwkLfywWL2s6vEjyhri+eXmfH6j1L7JE27WhqLeYzoh/A3DBaYGEj2H/HFZCn/kMfim73FXxEJTw06WtxQwg==}
    engines: {node: '>= 14.18.0'}

  redent@3.0.0:
    resolution: {integrity: sha512-6tDA8g98We0zd0GvVeMT9arEOnTw9qM03L9cJXaCjrip1OO764RDBLBfrB4cwzNGDj5OA5ioymC9GkizgWJDUg==}
    engines: {node: '>=8'}

  regenerator-runtime@0.14.1:
    resolution: {integrity: sha512-dYnhHh0nJoMfnkZs6GmmhFknAGRrLznOu5nc9ML+EJxGvrx6H7teuevqVqCuPcPK//3eDrrjQhehXVx9cnkGdw==}

  require-directory@2.1.1:
    resolution: {integrity: sha512-fGxEI7+wsG9xrvdjsrlmL22OMTTiHRwAMroiEeMgq8gzoLC/PQr7RsRDSTLUg/bZAZtF+TVIkHc6/4RIKrui+Q==}
    engines: {node: '>=0.10.0'}

  require-from-string@2.0.2:
    resolution: {integrity: sha512-Xf0nWe6RseziFMu+Ap9biiUbmplq6S9/p+7w7YXP/JBHhrUDDUhwa+vANyubuqfZWTveU//DYVGsDG7RKL/vEw==}
    engines: {node: '>=0.10.0'}

  requires-port@1.0.0:
    resolution: {integrity: sha512-KigOCHcocU3XODJxsu8i/j8T9tzT4adHiecwORRQ0ZZFcp7ahwXuRU1m+yuO90C5ZUyGeGfocHDI14M3L3yDAQ==}

  resolve-cwd@3.0.0:
    resolution: {integrity: sha512-OrZaX2Mb+rJCpH/6CpSqt9xFVpN++x01XnN2ie9g6P5/3xelLAkXWVADpdz1IHD/KFfEXyE6V0U01OQ3UO2rEg==}
    engines: {node: '>=8'}

  resolve-from@4.0.0:
    resolution: {integrity: sha512-pb/MYmXstAkysRFx8piNI1tGFNQIFA3vkE3Gq4EuA1dF6gHp/+vgZqsCGJapvy8N3Q+4o7FwvquPJcnZ7RYy4g==}
    engines: {node: '>=4'}

  resolve-from@5.0.0:
    resolution: {integrity: sha512-qYg9KP24dD5qka9J47d0aVky0N+b4fTU89LN9iDnjB5waksiC49rvMB0PrUJQGoTmH50XPiqOvAjDfaijGxYZw==}
    engines: {node: '>=8'}

  resolve.exports@2.0.3:
    resolution: {integrity: sha512-OcXjMsGdhL4XnbShKpAcSqPMzQoYkYyhbEaeSko47MjRP9NfEQMhZkXL1DoFlt9LWQn4YttrdnV6X2OiyzBi+A==}
    engines: {node: '>=10'}

  resolve@1.22.10:
    resolution: {integrity: sha512-NPRy+/ncIMeDlTAsuqwKIiferiawhefFJtkNSW0qZJEqMEb+qBt/77B/jGeeek+F0uOeN05CDa6HXbbIgtVX4w==}
    engines: {node: '>= 0.4'}
    hasBin: true

  restore-cursor@3.1.0:
    resolution: {integrity: sha512-l+sSefzHpj5qimhFSE5a8nufZYAM3sBSVMAPtYkmC+4EH2anSGaEMXSD0izRQbu9nfyQ9y5JrVmp7E8oZrUjvA==}
    engines: {node: '>=8'}

  restore-cursor@5.1.0:
    resolution: {integrity: sha512-oMA2dcrw6u0YfxJQXm342bFKX/E4sG9rbTzO9ptUcR/e8A33cHuvStiYOwH7fszkZlZ1z/ta9AAoPk2F4qIOHA==}
    engines: {node: '>=18'}

  retry-axios@2.6.0:
    resolution: {integrity: sha512-pOLi+Gdll3JekwuFjXO3fTq+L9lzMQGcSq7M5gIjExcl3Gu1hd4XXuf5o3+LuSBsaULQH7DiNbsqPd1chVpQGQ==}
    engines: {node: '>=10.7.0'}
    peerDependencies:
      axios: '*'

  retry@0.12.0:
    resolution: {integrity: sha512-9LkiTwjUh6rT555DtE9rTX+BKByPfrMzEAtnlEtdEwr3Nkffwiihqe2bWADg+OQRjt9gl6ICdmB/ZFDCGAtSow==}
    engines: {node: '>= 4'}

  retry@0.13.1:
    resolution: {integrity: sha512-XQBQ3I8W1Cge0Seh+6gjj03LbmRFWuoszgK9ooCpwYIrhhoO80pfq4cUkU5DkknwfOfFteRwlZ56PYOGYyFWdg==}
    engines: {node: '>= 4'}

  reusify@1.0.4:
    resolution: {integrity: sha512-U9nH88a3fc/ekCF1l0/UP1IosiuIjyTh7hBvXVMHYgVcfGvt897Xguj2UOLDeI5BG2m7/uwyaLVT6fbtCwTyzw==}
    engines: {iojs: '>=1.0.0', node: '>=0.10.0'}

  rfdc@1.4.1:
    resolution: {integrity: sha512-q1b3N5QkRUWUl7iyylaaj3kOpIT0N2i9MqIEQXP73GVsN9cw3fdx8X63cEmWhJGi2PPCF23Ijp7ktmd39rawIA==}

  rimraf@4.4.1:
    resolution: {integrity: sha512-Gk8NlF062+T9CqNGn6h4tls3k6T1+/nXdOcSZVikNVtlRdYpA7wRJJMoXmuvOnLW844rPjdQ7JgXCYM6PPC/og==}
    engines: {node: '>=14'}
    hasBin: true

  rimraf@5.0.10:
    resolution: {integrity: sha512-l0OE8wL34P4nJH/H2ffoaniAokM2qSmrtXHmlpvYr5AVVX8msAyW0l8NVJFDxlSK4u3Uh/f41cQheDVdnYijwQ==}
    hasBin: true

  ripemd160@2.0.2:
    resolution: {integrity: sha512-ii4iagi25WusVoiC4B4lq7pbXfAp3D9v5CwfkY33vffw2+pkDjY1D8GaN7spsxvCSx8dkPqOZCEZyfxcmJG2IA==}

  rollup@4.34.8:
    resolution: {integrity: sha512-489gTVMzAYdiZHFVA/ig/iYFllCcWFHMvUHI1rpFmkoUtRlQxqh6/yiNqnYibjMZ2b/+FUQwldG+aLsEt6bglQ==}
    engines: {node: '>=18.0.0', npm: '>=8.0.0'}
    hasBin: true

  rpc-websockets@9.0.4:
    resolution: {integrity: sha512-yWZWN0M+bivtoNLnaDbtny4XchdAIF5Q4g/ZsC5UC61Ckbp0QczwO8fg44rV3uYmY4WHd+EZQbn90W1d8ojzqQ==}

  run-async@2.4.1:
    resolution: {integrity: sha512-tvVnVv01b8c1RrA6Ep7JkStj85Guv/YrMcwqYQnwjsAS2cTmmPGBBjAjpCW7RrSodNSoE2/qg9O4bceNvUuDgQ==}
    engines: {node: '>=0.12.0'}

  run-parallel@1.2.0:
    resolution: {integrity: sha512-5l4VyZR86LZ/lDxZTR6jqL8AFE2S0IFLMP26AbjsLVADxHdhB/c0GUsH+y39UfCi3dzz8OlQuPmnaJOMoDHQBA==}

  rxjs@7.8.1:
    resolution: {integrity: sha512-AA3TVj+0A2iuIoQkWEK/tqFjBq2j+6PO6Y0zJcvzLAFhEFIO3HL0vls9hWLncZbAAbK0mar7oZ4V079I/qPMxg==}

  safe-buffer@5.1.2:
    resolution: {integrity: sha512-Gd2UZBJDkXlY7GbJxfsE8/nvKkUEU1G38c1siN6QP6a9PT9MmHB8GnpscSmMJSoF8LOIrt8ud/wPtojys4G6+g==}

  safe-buffer@5.2.1:
    resolution: {integrity: sha512-rp3So07KcdmmKbGvgaNxQSJr7bGVSVk5S9Eq1F+ppbRo70+YeaDxkw5Dd8NPN+GD6bjnYm2VuPuCXmpuYvmCXQ==}

  safer-buffer@2.1.2:
    resolution: {integrity: sha512-YZo3K82SD7Riyi0E1EQPojLz7kpepnSQI9IyPbHHg1XXXevb5dJI7tpyN2ADxGcQbHG7vcyRHk0cbwqcQriUtg==}

  scrypt-js@3.0.1:
    resolution: {integrity: sha512-cdwTTnqPu0Hyvf5in5asVdZocVDTNRmR7XEcJuIzMjJeSHybHl7vpB66AzwTaIg6CLSbtjcxc8fqcySfnTkccA==}

  semver@5.7.2:
    resolution: {integrity: sha512-cBznnQ9KjJqU67B52RMC65CMarK2600WFnbkcaiwWq3xy/5haFJlshgnpjovMVJ+Hff49d8GEn0b87C5pDQ10g==}
    hasBin: true

  semver@6.3.1:
    resolution: {integrity: sha512-BR7VvDCVHO+q2xBEWskxS6DJE1qRnb7DxzUrogb71CWoSficBxYsiAGd+Kl0mmq/MprG9yArRkyrQxTO6XjMzA==}
    hasBin: true

  semver@7.6.3:
    resolution: {integrity: sha512-oVekP1cKtI+CTDvHWYFUcMtsK/00wmAEfyqKfNdARm8u1wNVhSgaX7A8d4UuIlUI5e84iEwOhs7ZPYRmzU9U6A==}
    engines: {node: '>=10'}
    hasBin: true

  set-blocking@2.0.0:
    resolution: {integrity: sha512-KiKBS8AnWGEyLzofFfmvKwpdPzqiy16LvQfK3yv/fVH7Bj13/wl3JSR1J+rfgRE9q7xUJK4qvgS8raSOeLUehw==}

  sha.js@2.4.11:
    resolution: {integrity: sha512-QMEp5B7cftE7APOjk5Y6xgrbWu+WkLVQwk8JNjZ8nKRciZaByEW6MubieAiToS7+dwvrjGhH8jRXz3MVd0AYqQ==}
    hasBin: true

  shallow-clone@3.0.1:
    resolution: {integrity: sha512-/6KqX+GVUdqPuPPd2LxDDxzX6CAbjJehAAOKlNpqqUpAqPM6HeL8f+o3a+JsyGjn2lv0WY8UsTgUJjU9Ok55NA==}
    engines: {node: '>=8'}

  sharp@0.33.5:
    resolution: {integrity: sha512-haPVm1EkS9pgvHrQ/F3Xy+hgcuMV0Wm9vfIBSiwZ05k+xgb0PkBQpGsAA/oWdDobNaZTH5ppvHtzCFbnSEwHVw==}
    engines: {node: ^18.17.0 || ^20.3.0 || >=21.0.0}

  shebang-command@2.0.0:
    resolution: {integrity: sha512-kHxr2zZpYtdmrN1qDjrrX/Z1rR1kG8Dx+gkpK1G4eXmvXswmcE1hTWBWYUzlraYw1/yZp6YuDY77YtvbN0dmDA==}
    engines: {node: '>=8'}

  shebang-regex@3.0.0:
    resolution: {integrity: sha512-7++dFhtcx3353uBaq8DDR4NuxBetBzC7ZQOhmTQInHEd6bSrXdiEyzCvG07Z44UYdLShWUyXt5M/yhz8ekcb1A==}
    engines: {node: '>=8'}

  signal-exit@3.0.7:
    resolution: {integrity: sha512-wnD2ZE+l+SPC/uoS0vXeE9L1+0wuaMqKlfz9AMUo38JsyLSBWSFcHR1Rri62LZc12vLr1gb3jl7iwQhgwpAbGQ==}

  signal-exit@4.1.0:
    resolution: {integrity: sha512-bzyZ1e88w9O1iNJbKnOlvYTrWPDl46O1bG0D3XInv+9tkPrxrN8jUUTiFlDkkmKWgn1M6CfIA13SuGqOa9Korw==}
    engines: {node: '>=14'}

  sigstore@2.3.1:
    resolution: {integrity: sha512-8G+/XDU8wNsJOQS5ysDVO0Etg9/2uA5gR9l4ZwijjlwxBcrU6RPfwi2+jJmbP+Ap1Hlp/nVAaEO4Fj22/SL2gQ==}
    engines: {node: ^16.14.0 || >=18.0.0}

  simple-swizzle@0.2.2:
    resolution: {integrity: sha512-JA//kQgZtbuY83m+xT+tXJkmJncGMTFT+C+g2h2R9uxkYIrE2yy9sgmcLhCnw57/WSD+Eh3J97FPEDFnbXnDUg==}

  simple-wcswidth@1.0.1:
    resolution: {integrity: sha512-xMO/8eNREtaROt7tJvWJqHBDTMFN4eiQ5I4JRMuilwfnFcV5W9u7RUkueNkdw0jPqGMX36iCywelS5yilTuOxg==}

  sisteransi@1.0.5:
    resolution: {integrity: sha512-bLGGlR1QxBcynn2d5YmDX4MGjlZvy2MRBDRNHLJ8VI6l6+9FUiyTFNJ0IveOSP0bcXgVDPRcfGqA0pjaqUpfVg==}

  slash@3.0.0:
    resolution: {integrity: sha512-g9Q1haeby36OSStwb4ntCGGGaKsaVSjQ68fBxoQcutl5fS1vuY18H3wSt3jFyFtrkx+Kz0V1G85A4MyAdDMi2Q==}
    engines: {node: '>=8'}

  slice-ansi@5.0.0:
    resolution: {integrity: sha512-FC+lgizVPfie0kkhqUScwRu1O/lF6NOgJmlCgK+/LYxDCTk8sGelYaHDhFcDN+Sn3Cv+3VSa4Byeo+IMCzpMgQ==}
    engines: {node: '>=12'}

  slice-ansi@7.1.0:
    resolution: {integrity: sha512-bSiSngZ/jWeX93BqeIAbImyTbEihizcwNjFoRUIY/T1wWQsfsm2Vw1agPKylXvQTU7iASGdHhyqRlqQzfz+Htg==}
    engines: {node: '>=18'}

  smart-buffer@4.2.0:
    resolution: {integrity: sha512-94hK0Hh8rPqQl2xXc3HsaBoOXKV20MToPkcXvwbISWLEs+64sBq5kFgn2kJDHb1Pry9yrP0dxrCI9RRci7RXKg==}
    engines: {node: '>= 6.0.0', npm: '>= 3.0.0'}

  socks-proxy-agent@8.0.5:
    resolution: {integrity: sha512-HehCEsotFqbPW9sJ8WVYB6UbmIMv7kUUORIF2Nncq4VQvBfNBLibW9YZR5dlYCSUhwcD628pRllm7n+E+YTzJw==}
    engines: {node: '>= 14'}

  socks@2.8.3:
    resolution: {integrity: sha512-l5x7VUUWbjVFbafGLxPWkYsHIhEvmF85tbIeFZWc8ZPtoMyybuEhL7Jye/ooC4/d48FgOjSJXgsF/AJPYCW8Zw==}
    engines: {node: '>= 10.0.0', npm: '>= 3.0.0'}

  sort-keys@2.0.0:
    resolution: {integrity: sha512-/dPCrG1s3ePpWm6yBbxZq5Be1dXGLyLn9Z791chDC3NFrpkVbWGzkBwPN1knaciexFXgRJ7hzdnwZ4stHSDmjg==}
    engines: {node: '>=4'}

  source-map-support@0.5.13:
    resolution: {integrity: sha512-SHSKFHadjVA5oR4PPqhtAVdcBWwRYVd6g6cAXnIbRiIwc2EhPrTuKUBdSLvlEKyIP3GCf89fltvcZiP9MMFA1w==}

  source-map@0.6.1:
    resolution: {integrity: sha512-UjgapumWlbMhkBgzT7Ykc5YXUT46F0iKu8SGXq0bcwP5dz/h0Plj6enJqjz1Zbq2l5WaqYnrVbwWOWMyF3F47g==}
    engines: {node: '>=0.10.0'}

  source-map@0.8.0-beta.0:
    resolution: {integrity: sha512-2ymg6oRBpebeZi9UUNsgQ89bhx01TcTkmNTGnNO88imTmbSgy4nfujrgVEFKWpMTEGA11EDkTt7mqObTPdigIA==}
    engines: {node: '>= 8'}

  spdx-correct@3.2.0:
    resolution: {integrity: sha512-kN9dJbvnySHULIluDHy32WHRUu3Og7B9sbY7tsFLctQkIqnMh3hErYgdMjTYuqmcXX+lK5T1lnUt3G7zNswmZA==}

  spdx-exceptions@2.5.0:
    resolution: {integrity: sha512-PiU42r+xO4UbUS1buo3LPJkjlO7430Xn5SVAhdpzzsPHsjbYVflnnFdATgabnLude+Cqu25p6N+g2lw/PFsa4w==}

  spdx-expression-parse@3.0.1:
    resolution: {integrity: sha512-cbqHunsQWnJNE6KhVSMsMeH5H/L9EpymbzqTQ3uLwNCLZ1Q481oWaofqH7nO6V07xlXwY6PhQdQ2IedWx/ZK4Q==}

  spdx-license-ids@3.0.21:
    resolution: {integrity: sha512-Bvg/8F5XephndSK3JffaRqdT+gyhfqIPwDHpX80tJrF8QQRYMo8sNMeaZ2Dp5+jhwKnUmIOyFFQfHRkjJm5nXg==}

  split2@3.2.2:
    resolution: {integrity: sha512-9NThjpgZnifTkJpzTZ7Eue85S49QwpNhZTq6GRJwObb6jnLFNGB7Qm73V5HewTROPyxD0C29xqmaI68bQtV+hg==}

  split2@4.2.0:
    resolution: {integrity: sha512-UcjcJOWknrNkF6PLX83qcHM6KHgVKNkV62Y8a5uYDVv9ydGQVwAHMKqHdJje1VTWpljG0WYpCDhrCdAOYH4TWg==}
    engines: {node: '>= 10.x'}

  split@1.0.1:
    resolution: {integrity: sha512-mTyOoPbrivtXnwnIxZRFYRrPNtEFKlpB2fvjSnCQUiAA6qAZzqwna5envK4uk6OIeP17CsdF3rSBGYVBsU0Tkg==}

  sprintf-js@1.0.3:
    resolution: {integrity: sha512-D9cPgkvLlV3t3IzL0D0YLvGA9Ahk4PcvVwUbN0dSGr1aP0Nrt4AEnTUbuGvquEC0mA64Gqt1fzirlRs5ibXx8g==}

  sprintf-js@1.1.3:
    resolution: {integrity: sha512-Oo+0REFV59/rz3gfJNKQiBlwfHaSESl1pcGyABQsnnIfWOFt6JNj5gCog2U6MLZ//IGYD+nA8nI+mTShREReaA==}

  ssri@10.0.6:
    resolution: {integrity: sha512-MGrFH9Z4NP9Iyhqn16sDtBpRRNJ0Y2hNa6D65h736fVSaPCHr4DM4sWUNvVaSuC+0OBGhwsrydQwmgfg5LncqQ==}
    engines: {node: ^14.17.0 || ^16.13.0 || >=18.0.0}

  stack-utils@2.0.6:
    resolution: {integrity: sha512-XlkWvfIm6RmsWtNJx+uqtKLS8eqFbxUg0ZzLXqY0caEy9l7hruX8IpiDnjsLavoBgqCCR71TqWO8MaXYheJ3RQ==}
    engines: {node: '>=10'}

  stats-lite@2.2.0:
    resolution: {integrity: sha512-/Kz55rgUIv2KP2MKphwYT/NCuSfAlbbMRv2ZWw7wyXayu230zdtzhxxuXXcvsc6EmmhS8bSJl3uS1wmMHFumbA==}
    engines: {node: '>=2.0.0'}

  string-argv@0.3.2:
    resolution: {integrity: sha512-aqD2Q0144Z+/RqG52NeHEkZauTAUWJO8c6yTftGJKO3Tja5tUgIfmIl6kExvhtxSDP7fXB6DvzkfMpCd/F3G+Q==}
    engines: {node: '>=0.6.19'}

  string-length@4.0.2:
    resolution: {integrity: sha512-+l6rNN5fYHNhZZy41RXsYptCjA2Igmq4EG7kZAYFQI1E1VTXarr6ZPXBg6eq7Y6eK4FEhY6AJlyuFIb/v/S0VQ==}
    engines: {node: '>=10'}

  string-width@4.2.3:
    resolution: {integrity: sha512-wKyQRQpjJ0sIp62ErSZdGsjMJWsap5oRNihHhu6G7JVO/9jIB6UyevL+tXuOqrng8j/cxKTWyWUwvSTriiZz/g==}
    engines: {node: '>=8'}

  string-width@5.1.2:
    resolution: {integrity: sha512-HnLOCR3vjcY8beoNLtcjZ5/nxn2afmME6lhrDrebokqMap+XbeW8n9TXpPDOqdGK5qcI3oT0GKTW6wC7EMiVqA==}
    engines: {node: '>=12'}

  string-width@7.2.0:
    resolution: {integrity: sha512-tsaTIkKW9b4N+AEj+SVA+WhJzV7/zMhcSu78mLKWSk7cXMOSHsBKFWUs0fWwq8QyK3MgJBQRX6Gbi4kYbdvGkQ==}
    engines: {node: '>=18'}

  string_decoder@1.1.1:
    resolution: {integrity: sha512-n/ShnvDi6FHbbVfviro+WojiFzv+s8MPMHBczVePfUpDJLwoLT0ht1l4YwBCbi8pJAveEEdnkHyPyTP/mzRfwg==}

  string_decoder@1.3.0:
    resolution: {integrity: sha512-hkRX8U1WjJFd8LsDJ2yQ/wWWxaopEsABU1XfkM8A+j0+85JAGppt16cr1Whg6KIbb4okU6Mql6BOj+uup/wKeA==}

  strip-ansi@6.0.1:
    resolution: {integrity: sha512-Y38VPSHcqkFrCpFnQ9vuSXmquuv5oXOKpGeT6aGrr3o3Gc9AlVa6JBfUSOCnbxGGZF+/0ooI7KrPuUSztUdU5A==}
    engines: {node: '>=8'}

  strip-ansi@7.1.0:
    resolution: {integrity: sha512-iq6eVVI64nQQTRYq2KtEg2d2uU7LElhTJwsH4YzIHZshxlgZms/wIc4VoDQTlG/IvVIrBKG06CrZnp0qv7hkcQ==}
    engines: {node: '>=12'}

  strip-bom@3.0.0:
    resolution: {integrity: sha512-vavAMRXOgBVNF6nyEEmL3DBK19iRpDcoIwW+swQ+CbGiu7lju6t+JklA1MHweoWtadgt4ISVUsXLyDq34ddcwA==}
    engines: {node: '>=4'}

  strip-bom@4.0.0:
    resolution: {integrity: sha512-3xurFv5tEgii33Zi8Jtp55wEIILR9eh34FAW00PZf+JnSsTmV/ioewSgQl97JHvgjoRGwPShsWm+IdrxB35d0w==}
    engines: {node: '>=8'}

  strip-final-newline@2.0.0:
    resolution: {integrity: sha512-BrpvfNAE3dcvq7ll3xVumzjKjZQ5tI1sEUIKr3Uoks0XUl45St3FlatVqef9prk4jRDzhW6WZg+3bk93y6pLjA==}
    engines: {node: '>=6'}

  strip-final-newline@3.0.0:
    resolution: {integrity: sha512-dOESqjYr96iWYylGObzd39EuNTa5VJxyvVAEm5Jnh7KGo75V43Hk1odPQkNDyXNmUR6k+gEiDVXnjB8HJ3crXw==}
    engines: {node: '>=12'}

  strip-indent@3.0.0:
    resolution: {integrity: sha512-laJTa3Jb+VQpaC6DseHhF7dXVqHTfJPCRDaEbid/drOhgitgYku/letMUqOXFoWV0zIIUbjpdH2t+tYj4bQMRQ==}
    engines: {node: '>=8'}

  strip-json-comments@3.1.1:
    resolution: {integrity: sha512-6fPc+R4ihwqP6N/aIv2f1gMH8lOVtWQHoqC4yK6oSDVVocumAsfCqjkXnqiYMhmMwS/mEHLp7Vehlt3ql6lEig==}
    engines: {node: '>=8'}

  strong-log-transformer@2.1.0:
    resolution: {integrity: sha512-B3Hgul+z0L9a236FAUC9iZsL+nVHgoCJnqCbN588DjYxvGXaXaaFbfmQ/JhvKjZwsOukuR72XbHv71Qkug0HxA==}
    engines: {node: '>=4'}
    hasBin: true

  strtok3@6.3.0:
    resolution: {integrity: sha512-fZtbhtvI9I48xDSywd/somNqgUHl2L2cstmXCCif0itOf96jeW18MBSyrLuNicYQVkvpOxkZtkzujiTJ9LW5Jw==}
    engines: {node: '>=10'}

  sucrase@3.35.0:
    resolution: {integrity: sha512-8EbVDiu9iN/nESwxeSxDKe0dunta1GOlHufmSSXxMD2z2/tMZpDMpvXQGsc+ajGo8y2uYUmixaSRUc/QPoQ0GA==}
    engines: {node: '>=16 || 14 >=14.17'}
    hasBin: true

  superstruct@2.0.2:
    resolution: {integrity: sha512-uV+TFRZdXsqXTL2pRvujROjdZQ4RAlBUS5BTh9IGm+jTqQntYThciG/qu57Gs69yjnVUSqdxF9YLmSnpupBW9A==}
    engines: {node: '>=14.0.0'}

  supports-color@7.2.0:
    resolution: {integrity: sha512-qpCAvRl9stuOHveKsn7HncJRvv501qIacKzQlO/+Lwxc9+0q2wLyv4Dfvt80/DPn2pqOBsJdDiogXGR9+OvwRw==}
    engines: {node: '>=8'}

  supports-color@8.1.1:
    resolution: {integrity: sha512-MpUEN2OodtUzxvKQl72cUF7RQ5EiHsGvSsVG0ia9c5RbWGL2CI4C7EpPS8UTBIplnlzZiNuV56w+FuNxy3ty2Q==}
    engines: {node: '>=10'}

  supports-preserve-symlinks-flag@1.0.0:
    resolution: {integrity: sha512-ot0WnXS9fgdkgIcePe6RHNk1WA8+muPa6cSjeR3V8K27q9BB1rTE3R1p7Hv0z1ZyAc8s6Vvv8DIyWf681MAt0w==}
    engines: {node: '>= 0.4'}

  tar-stream@2.2.0:
    resolution: {integrity: sha512-ujeqbceABgwMZxEJnk2HDY2DlnUZ+9oEcb1KzTVfYHio0UE6dG71n60d8D2I4qNvleWrrXpmjpt7vZeF1LnMZQ==}
    engines: {node: '>=6'}

  tar@6.2.1:
    resolution: {integrity: sha512-DZ4yORTwrbTj/7MZYq2w+/ZFdI6OZ/f9SFHR+71gIVUZhOQPHzVCLpvRnPgyaMpfWxxk/4ONva3GQSyNIKRv6A==}
    engines: {node: '>=10'}

  temp-dir@1.0.0:
    resolution: {integrity: sha512-xZFXEGbG7SNC3itwBzI3RYjq/cEhBkx2hJuKGIUOcEULmkQExXiHat2z/qkISYsuR+IKumhEfKKbV5qXmhICFQ==}
    engines: {node: '>=4'}

  test-exclude@6.0.0:
    resolution: {integrity: sha512-cAGWPIyOHU6zlmg88jwm7VRyXnMN7iV68OGAbYDk/Mh/xC/pzVPlQtY6ngoIH/5/tciuhGfvESU8GrHrcxD56w==}
    engines: {node: '>=8'}

  text-encoding-utf-8@1.0.2:
    resolution: {integrity: sha512-8bw4MY9WjdsD2aMtO0OzOCY3pXGYNx2d2FfHRVUKkiCPDWjKuOlhLVASS+pD7VkLTVjW268LYJHwsnPFlBpbAg==}

  text-extensions@1.9.0:
    resolution: {integrity: sha512-wiBrwC1EhBelW12Zy26JeOUkQ5mRu+5o8rpsJk5+2t+Y5vE7e842qtZDQ2g1NpX/29HdyFeJ4nSIhI47ENSxlQ==}
    engines: {node: '>=0.10'}

  text-extensions@2.4.0:
    resolution: {integrity: sha512-te/NtwBwfiNRLf9Ijqx3T0nlqZiQ2XrrtBvu+cLL8ZRrGkO0NHTug8MYFKyoSrv/sHTaSKfilUkizV6XhxMJ3g==}
    engines: {node: '>=8'}

  thenify-all@1.6.0:
    resolution: {integrity: sha512-RNxQH/qI8/t3thXJDwcstUO4zeqo64+Uy/+sNVRBx4Xn2OX+OZ9oP+iJnNFqplFra2ZUVeKCSa2oVWi3T4uVmA==}
    engines: {node: '>=0.8'}

  thenify@3.3.1:
    resolution: {integrity: sha512-RVZSIV5IG10Hk3enotrhvz0T9em6cyHBLkH/YAZuKqd8hRkKhSfCGIcP2KUY0EPxndzANBmNllzWPwak+bheSw==}

  through2@2.0.5:
    resolution: {integrity: sha512-/mrRod8xqpA+IHSLyGCQ2s8SPHiCDEeQJSep1jqLYeEUClOFG2Qsh+4FU6G9VeqpZnGW/Su8LQGc4YKni5rYSQ==}

  through@2.3.8:
    resolution: {integrity: sha512-w89qg7PI8wAdvX60bMDP+bFoD5Dvhm9oLheFp5O4a2QF0cSBGsBX4qZmadPMvVqlLJBBci+WqGGOAPvcDeNSVg==}

  tiny-invariant@1.3.3:
    resolution: {integrity: sha512-+FbBPE1o9QAYvviau/qC5SE3caw21q3xkvWKBtja5vgqOWIHHJ3ioaq1VPfn/Szqctz2bU/oYeKd9/z5BL+PVg==}

  tiny-warning@1.0.3:
    resolution: {integrity: sha512-lBN9zLN/oAf68o3zNXYrdCt1kP8WsiGW8Oo2ka41b2IM5JL/S1CTyX1rW0mb/zSuJun0ZUrDxx4sqvYS2FWzPA==}

  tinyexec@0.3.2:
    resolution: {integrity: sha512-KQQR9yN7R5+OSwaK0XQoj22pwHoTlgYqmUscPYoknOoWCWfj/5/ABTMRi69FrKU5ffPVh5QcFikpWJI/P1ocHA==}

  tinyglobby@0.2.11:
    resolution: {integrity: sha512-32TmKeeKUahv0Go8WmQgiEp9Y21NuxjwjqiRC1nrUB51YacfSwuB44xgXD+HdIppmMRgjQNPdrHyA6vIybYZ+g==}
    engines: {node: '>=12.0.0'}

  tmp@0.0.33:
    resolution: {integrity: sha512-jRCJlojKnZ3addtTOjdIqoRuPEKBvNXcGYqzO6zWZX8KfKEpnGY5jfggJQ3EjKuu8D4bJRr0y+cYJFmYbImXGw==}
    engines: {node: '>=0.6.0'}

  tmp@0.2.3:
    resolution: {integrity: sha512-nZD7m9iCPC5g0pYmcaxogYKggSfLsdxl8of3Q/oIbqCqLLIO9IAF0GWjX1z9NZRHPiXv8Wex4yDCaZsgEw0Y8w==}
    engines: {node: '>=14.14'}

  tmpl@1.0.5:
    resolution: {integrity: sha512-3f0uOEAQwIqGuWW2MVzYg8fV/QNnc/IpuJNG837rLuczAaLVHslWHZQj4IGiEl5Hs3kkbhwL9Ab7Hrsmuj+Smw==}

  to-regex-range@5.0.1:
    resolution: {integrity: sha512-65P7iz6X5yEr1cwcgvQxbbIw7Uk3gOy5dIdtZ4rDveLqhrdJP+Li/Hx6tyK0NEb+2GCyneCMJiGqrADCSNk8sQ==}
    engines: {node: '>=8.0'}

  toformat@2.0.0:
    resolution: {integrity: sha512-03SWBVop6nU8bpyZCx7SodpYznbZF5R4ljwNLBcTQzKOD9xuihRo/psX58llS1BMFhhAI08H3luot5GoXJz2pQ==}

  token-types@4.2.1:
    resolution: {integrity: sha512-6udB24Q737UD/SDsKAHI9FCRP7Bqc9D/MQUV02ORQg5iskjtLJlZJNdN4kKtcdtwCeWIwIHDGaUsTsCCAa8sFQ==}
    engines: {node: '>=10'}

  tough-cookie@4.1.4:
    resolution: {integrity: sha512-Loo5UUvLD9ScZ6jh8beX1T6sO1w2/MpCRpEP7V280GKMVUQ0Jzar2U3UJPsrdbziLEMMhu3Ujnq//rhiFuIeag==}
    engines: {node: '>=6'}

  tr46@0.0.3:
    resolution: {integrity: sha512-N3WMsuqV66lT30CrXNbEjx4GEwlow3v6rr4mCcv6prnfwhS01rkgyFdjPNBYd9br7LpXV1+Emh01fHnq2Gdgrw==}

  tr46@1.0.1:
    resolution: {integrity: sha512-dTpowEjclQ7Kgx5SdBkqRzVhERQXov8/l9Ft9dVM9fmg0W0KQSVaXX9T4i6twCPNtYiZM53lpSSUAwJbFPOHxA==}

  tree-kill@1.2.2:
    resolution: {integrity: sha512-L0Orpi8qGpRG//Nd+H90vFB+3iHnue1zSSGmNOOCh1GLJ7rUKVwV2HvijphGQS2UmhUZewS9VgvxYIdgr+fG1A==}
    hasBin: true

  treeverse@3.0.0:
    resolution: {integrity: sha512-gcANaAnd2QDZFmHFEOF4k7uc1J/6a6z3DJMd/QwEyxLoKGiptJRwid582r7QIsFlFMIZ3SnxfS52S4hm2DHkuQ==}
    engines: {node: ^14.17.0 || ^16.13.0 || >=18.0.0}

  trim-newlines@3.0.1:
    resolution: {integrity: sha512-c1PTsA3tYrIsLGkJkzHF+w9F2EyxfXGo4UyJc4pFL++FMjnq0HJS69T3M7d//gKrFKwy429bouPescbjecU+Zw==}
    engines: {node: '>=8'}

  ts-interface-checker@0.1.13:
    resolution: {integrity: sha512-Y/arvbn+rrz3JCKl9C4kVNfTfSm2/mEp5FSz5EsZSANGPSlQrpRI5M4PKF+mJnE52jOO90PnPSc3Ur3bTQw0gA==}

  ts-jest@29.2.5:
    resolution: {integrity: sha512-KD8zB2aAZrcKIdGk4OwpJggeLcH1FgrICqDSROWqlnJXGCXK4Mn6FcdK2B6670Xr73lHMG1kHw8R87A0ecZ+vA==}
    engines: {node: ^14.15.0 || ^16.10.0 || ^18.0.0 || >=20.0.0}
    hasBin: true
    peerDependencies:
      '@babel/core': '>=7.0.0-beta.0 <8'
      '@jest/transform': ^29.0.0
      '@jest/types': ^29.0.0
      babel-jest: ^29.0.0
      esbuild: '*'
      jest: ^29.0.0
      typescript: '>=4.3 <6'
    peerDependenciesMeta:
      '@babel/core':
        optional: true
      '@jest/transform':
        optional: true
      '@jest/types':
        optional: true
      babel-jest:
        optional: true
      esbuild:
        optional: true

  ts-node@10.9.2:
    resolution: {integrity: sha512-f0FFpIdcHgn8zcPSbf1dRevwt047YMnaiJM3u2w2RewrB+fob/zePZcrOyQoLMMO7aBIddLcQIEK5dYjkLnGrQ==}
    hasBin: true
    peerDependencies:
      '@swc/core': '>=1.2.50'
      '@swc/wasm': '>=1.2.50'
      '@types/node': '*'
      typescript: '>=2.7'
    peerDependenciesMeta:
      '@swc/core':
        optional: true
      '@swc/wasm':
        optional: true

  tsconfig-paths@4.2.0:
    resolution: {integrity: sha512-NoZ4roiN7LnbKn9QqE1amc9DJfzvZXxF4xDavcOWt1BPkdx+m+0gJuPM+S0vCe7zTJMYUP0R8pO2XMr+Y8oLIg==}
    engines: {node: '>=6'}

  tslib@2.7.0:
    resolution: {integrity: sha512-gLXCKdN1/j47AiHiOkJN69hJmcbGTHI0ImLmbYLHykhgeN0jVGola9yVjFgzCUklsZQMW55o+dW7IXv3RCXDzA==}

  tslib@2.8.1:
    resolution: {integrity: sha512-oJFu94HQb+KVduSUQL7wnpmqnfmLsOA/nAh6b6EH0wCEoK0/mPeXU6c3wKDV83MkOuHPRHtSXKKU99IBazS/2w==}

  tsup@8.3.5:
    resolution: {integrity: sha512-Tunf6r6m6tnZsG9GYWndg0z8dEV7fD733VBFzFJ5Vcm1FtlXB8xBD/rtrBi2a3YKEV7hHtxiZtW5EAVADoe1pA==}
    engines: {node: '>=18'}
    hasBin: true
    peerDependencies:
      '@microsoft/api-extractor': ^7.36.0
      '@swc/core': ^1
      postcss: ^8.4.12
      typescript: '>=4.5.0'
    peerDependenciesMeta:
      '@microsoft/api-extractor':
        optional: true
      '@swc/core':
        optional: true
      postcss:
        optional: true
      typescript:
        optional: true

  tuf-js@2.2.1:
    resolution: {integrity: sha512-GwIJau9XaA8nLVbUXsN3IlFi7WmQ48gBUrl3FTkkL/XLu/POhBzfmX9hd33FNMX1qAsfl6ozO1iMmW9NC8YniA==}
    engines: {node: ^16.14.0 || >=18.0.0}

  tweetnacl@1.0.3:
    resolution: {integrity: sha512-6rt+RN7aOi1nGMyC4Xa5DdYiukl2UWCbcJft7YhxReBGQD7OAM8Pbxw6YMo4r2diNEA8FEmu32YOn9rhaiE5yw==}

  type-detect@4.0.8:
    resolution: {integrity: sha512-0fr/mIH1dlO+x7TlcMy+bIDqKPsw/70tVyeHW787goQjhmqaZe10uwLujubK9q9Lg6Fiho1KUKDYz0Z7k7g5/g==}
    engines: {node: '>=4'}

  type-fest@0.18.1:
    resolution: {integrity: sha512-OIAYXk8+ISY+qTOwkHtKqzAuxchoMiD9Udx+FSGQDuiRR+PJKJHc2NJAXlbhkGwTt/4/nKZxELY1w3ReWOL8mw==}
    engines: {node: '>=10'}

  type-fest@0.21.3:
    resolution: {integrity: sha512-t0rzBq87m3fVcduHDUFhKmyyX+9eo6WQjZvf51Ea/M0Q7+T374Jp1aUiyUl0GKxp8M/OETVHSDvmkyPgvX+X2w==}
    engines: {node: '>=10'}

  type-fest@0.4.1:
    resolution: {integrity: sha512-IwzA/LSfD2vC1/YDYMv/zHP4rDF1usCwllsDpbolT3D4fUepIO7f9K70jjmUewU/LmGUKJcwcVtDCpnKk4BPMw==}
    engines: {node: '>=6'}

  type-fest@0.6.0:
    resolution: {integrity: sha512-q+MB8nYR1KDLrgr4G5yemftpMC7/QLqVndBmEEdqzmNj5dcFOO4Oo8qlwZE3ULT3+Zim1F8Kq4cBnikNhlCMlg==}
    engines: {node: '>=8'}

  type-fest@0.8.1:
    resolution: {integrity: sha512-4dbzIzqvjtgiM5rw1k5rEHtBANKmdudhGyBEajN01fEyhaAIhsoKNy6y7+IN93IfpFtwY9iqi7kD+xwKhQsNJA==}
    engines: {node: '>=8'}

  typedarray@0.0.6:
    resolution: {integrity: sha512-/aCDEGatGvZ2BIk+HmLf4ifCJFwvKFNb9/JeZPMulfgFracn9QFcAf5GO8B/mweUjSoblS5In0cWhqpfs/5PQA==}

  typescript@5.7.3:
    resolution: {integrity: sha512-84MVSjMEHP+FQRPy3pX9sTVV/INIex71s9TL2Gm5FG/WG1SqXeKyZ0k7/blY/4FdOzI12CBy1vGc4og/eus0fw==}
    engines: {node: '>=14.17'}
    hasBin: true

  uglify-js@3.19.3:
    resolution: {integrity: sha512-v3Xu+yuwBXisp6QYTcH4UbH+xYJXqnq2m/LtQVWKWzYc1iehYnLixoQDN9FH6/j9/oybfd6W9Ghwkl8+UMKTKQ==}
    engines: {node: '>=0.8.0'}
    hasBin: true

  undici-types@5.26.5:
    resolution: {integrity: sha512-JlCMO+ehdEIKqlFxk6IfVoAUVmgz7cU7zD/h9XZ0qzeosSHmUJVOzSQvvYSYWXkFXC+IfLKSIffhv0sVZup6pA==}

  undici-types@6.19.8:
    resolution: {integrity: sha512-ve2KP6f/JnbPBFyobGHuerC9g1FYGn/F8n1LWTwNxCEzd6IfqTwUQcNXgEtmmQ6DlRrC1hrSrBnCZPokRrDHjw==}

  unicorn-magic@0.1.0:
    resolution: {integrity: sha512-lRfVq8fE8gz6QMBuDM6a+LO3IAzTi05H6gCVaUpir2E1Rwpo4ZUog45KpNXKC/Mn3Yb9UDuHumeFTo9iV/D9FQ==}
    engines: {node: '>=18'}

  unique-filename@3.0.0:
    resolution: {integrity: sha512-afXhuC55wkAmZ0P18QsVE6kp8JaxrEokN2HGIoIVv2ijHQd419H0+6EigAFcIzXeMIkcIkNBpB3L/DXB3cTS/g==}
    engines: {node: ^14.17.0 || ^16.13.0 || >=18.0.0}

  unique-slug@4.0.0:
    resolution: {integrity: sha512-WrcA6AyEfqDX5bWige/4NQfPZMtASNVxdmWR76WESYQVAACSgWcR6e9i0mofqqBxYFtL4oAxPIptY73/0YE1DQ==}
    engines: {node: ^14.17.0 || ^16.13.0 || >=18.0.0}

  universal-user-agent@6.0.1:
    resolution: {integrity: sha512-yCzhz6FN2wU1NiiQRogkTQszlQSlpWaw8SvVegAc+bDxbzHgh1vX8uIe8OYyMH6DwH+sdTJsgMl36+mSMdRJIQ==}

  universalify@0.2.0:
    resolution: {integrity: sha512-CJ1QgKmNg3CwvAv/kOFmtnEN05f0D/cn9QntgNOQlQF9dgvVTHj3t+8JPdjqawCHk7V/KA+fbUqzZ9XWhcqPUg==}
    engines: {node: '>= 4.0.0'}

  universalify@2.0.1:
    resolution: {integrity: sha512-gptHNQghINnc/vTGIk0SOFGFNXw7JVrlRUtConJRlvaw6DuX0wO5Jeko9sWrMBhh+PsYAZ7oXAiOnf/UKogyiw==}
    engines: {node: '>= 10.0.0'}

  upath@2.0.1:
    resolution: {integrity: sha512-1uEe95xksV1O0CYKXo8vQvN1JEbtJp7lb7C5U9HMsIp6IVwntkH/oNUzyVNQSd4S1sYk2FpSSW44FqMc8qee5w==}
    engines: {node: '>=4'}

  update-browserslist-db@1.1.2:
    resolution: {integrity: sha512-PPypAm5qvlD7XMZC3BujecnaOxwhrtoFR+Dqkk5Aa/6DssiH0ibKoketaj9w8LP7Bont1rYeoV5plxD7RTEPRg==}
    hasBin: true
    peerDependencies:
      browserslist: '>= 4.21.0'

  uri-js@4.4.1:
    resolution: {integrity: sha512-7rKUyy33Q1yc98pQ1DAmLtwX109F7TIfWlW1Ydo8Wl1ii1SeHieeh0HHfPeL2fMXK6z0s8ecKs9frCuLJvndBg==}

  url-parse@1.5.10:
    resolution: {integrity: sha512-WypcfiRhfeUP9vvF0j6rw0J3hrWrw6iZv3+22h6iRMJ/8z1Tj6XfLP4DsUix5MhMPnXpiHDoKyoZ/bdCkwBCiQ==}

  utf-8-validate@5.0.10:
    resolution: {integrity: sha512-Z6czzLq4u8fPOyx7TU6X3dvUZVvoJmxSQ+IcrlmagKhilxlhZgxPK6C5Jqbkw1IDUmFTM+cz9QDnnLTwDz/2gQ==}
    engines: {node: '>=6.14.2'}

  util-deprecate@1.0.2:
    resolution: {integrity: sha512-EPD5q1uXyFxJpCrLnCc1nHnq3gOa6DZBocAIiI2TaSCA7VCJ1UJDMagCzIkXNsUYfD1daK//LTEQ8xiIbrHtcw==}

  uuid@10.0.0:
    resolution: {integrity: sha512-8XkAphELsDnEGrDxUOHB3RGvXz6TeuYSGEZBOjtTtPm2lwhGBjLgOzLHB63IUWfBpNucQjND6d3AOudO+H3RWQ==}
    hasBin: true

  uuid@8.3.2:
    resolution: {integrity: sha512-+NYs2QeMWy+GWFOEm9xnn6HCDp0l7QBD7ml8zLUmJ+93Q5NF0NocErnwkTkXVFNiX3/fpC6afS8Dhb/gz7R7eg==}
    hasBin: true

  uuid@9.0.1:
    resolution: {integrity: sha512-b+1eJOlsR9K8HJpow9Ok3fiWOWSIcIzXodvv0rQjVoOVNpWMpxf1wZNpt4y9h10odCNrqnYp1OBzRktckBe3sA==}
    hasBin: true

  v8-compile-cache-lib@3.0.1:
    resolution: {integrity: sha512-wa7YjyUGfNZngI/vtK0UHAN+lgDCxBPCylVXGp0zu59Fz5aiGtNXaq3DhIov063MorB+VfufLh3JlF2KdTK3xg==}

  v8-to-istanbul@9.3.0:
    resolution: {integrity: sha512-kiGUalWN+rgBJ/1OHZsBtU4rXZOfj/7rKQxULKlIzwzQSvMJUUNgPwJEEh7gU6xEVxC0ahoOBvN2YI8GH6FNgA==}
    engines: {node: '>=10.12.0'}

  validate-npm-package-license@3.0.4:
    resolution: {integrity: sha512-DpKm2Ui/xN7/HQKCtpZxoRWBhZ9Z0kqtygG8XCgNQ8ZlDnxuQmWhj566j8fN4Cu3/JmbhsDo7fcAJq4s9h27Ew==}

  validate-npm-package-name@5.0.1:
    resolution: {integrity: sha512-OljLrQ9SQdOUqTaQxqL5dEfZWrXExyyWsozYlAWFawPVNuD83igl7uJD2RTkNMbniIYgt8l81eCJGIdQF7avLQ==}
    engines: {node: ^14.17.0 || ^16.13.0 || >=18.0.0}

  viem@2.22.11:
    resolution: {integrity: sha512-r86JkRcE8GVTRKBZADkT01EbmIAkjqJE3xcgeIk1AznKYE/KQfuaki8vZwaOoqQd5jqVZ7m5kGtFFsRe6LEWrg==}
    peerDependencies:
      typescript: '>=5.0.4'
    peerDependenciesMeta:
      typescript:
        optional: true

  walk-up-path@3.0.1:
    resolution: {integrity: sha512-9YlCL/ynK3CTlrSRrDxZvUauLzAswPCrsaCgilqFevUYpeEW0/3ScEjaa3kbW/T0ghhkEr7mv+fpjqn1Y1YuTA==}

  walker@1.0.8:
    resolution: {integrity: sha512-ts/8E8l5b7kY0vlWLewOkDXMmPdLcVV4GmOQLyxuSswIJsweeFZtAsMF7k1Nszz+TYBQrlYRmzOnr398y1JemQ==}

  wcwidth@1.0.1:
    resolution: {integrity: sha512-XHPEwS0q6TaxcvG85+8EYkbiCux2XtWG2mkc47Ng2A77BQu9+DqIOJldST4HgPkuea7dvKSj5VgX3P1d4rW8Tg==}

  web-streams-polyfill@4.0.0-beta.3:
    resolution: {integrity: sha512-QW95TCTaHmsYfHDybGMwO5IJIM93I/6vTRk+daHTWFPhwh+C8Cg7j7XyKrwrj8Ib6vYXe0ocYNrmzY4xAAN6ug==}
    engines: {node: '>= 14'}

  webidl-conversions@3.0.1:
    resolution: {integrity: sha512-2JAn3z8AR6rjK8Sm8orRC0h/bcl/DqL7tRPdGZ4I1CjdF+EaMLmYxBHyXuKL849eucPFhvBoxMsflfOb8kxaeQ==}

  webidl-conversions@4.0.2:
    resolution: {integrity: sha512-YQ+BmxuTgd6UXZW3+ICGfyqRyHXVlD5GtQr5+qjiNW7bF0cqrzX500HVXPBOvgXb5YnzDd+h0zqyv61KUD7+Sg==}

  whatwg-url@5.0.0:
    resolution: {integrity: sha512-saE57nupxk6v3HY35+jzBwYa0rKSy0XR8JSxZPwgLr7ys0IBzhGviA1/TUGJLmSVqs8pb9AnvICXEuOHLprYTw==}

  whatwg-url@7.1.0:
    resolution: {integrity: sha512-WUu7Rg1DroM7oQvGWfOiAK21n74Gg+T4elXEQYkOhtyLeWiJFoOGLXPKI/9gzIie9CtwVLm8wtw6YJdKyxSjeg==}

  which@2.0.2:
    resolution: {integrity: sha512-BLI3Tl1TW3Pvl70l3yq3Y64i+awpwXqsGBYWkkqMtnbXgrMD+yj7rhW0kuEDxzJaYXGjEW5ogapKNMEKNMjibA==}
    engines: {node: '>= 8'}
    hasBin: true

  which@4.0.0:
    resolution: {integrity: sha512-GlaYyEb07DPxYCKhKzplCWBJtvxZcZMrL+4UkrTSJHHPyZU4mYYTv3qaOe77H7EODLSSopAUFAc6W8U4yqvscg==}
    engines: {node: ^16.13.0 || >=18.0.0}
    hasBin: true

  wide-align@1.1.5:
    resolution: {integrity: sha512-eDMORYaPNZ4sQIuuYPDHdQvf4gyCF9rEEV/yPxGfwPkRodwEgiMUUXTx/dex+Me0wxx53S+NgUHaP7y3MGlDmg==}

  wordwrap@1.0.0:
    resolution: {integrity: sha512-gvVzJFlPycKc5dZN4yPkP8w7Dc37BtP1yczEneOb4uq34pXZcvrtRTmWV8W+Ume+XCxKgbjM+nevkyFPMybd4Q==}

  wrap-ansi@6.2.0:
    resolution: {integrity: sha512-r6lPcBGxZXlIcymEu7InxDMhdW0KDxpLgoFLcguasxCaJ/SOIZwINatK9KY/tf+ZrlywOKU0UDj3ATXUBfxJXA==}
    engines: {node: '>=8'}

  wrap-ansi@7.0.0:
    resolution: {integrity: sha512-YVGIj2kamLSTxw6NsZjoBxfSwsn0ycdesmc4p+Q21c5zPuZ1pl+NfxVdxPtdHvmNVOQ6XSYG4AUtyt/Fi7D16Q==}
    engines: {node: '>=10'}

  wrap-ansi@8.1.0:
    resolution: {integrity: sha512-si7QWI6zUMq56bESFvagtmzMdGOtoxfR+Sez11Mobfc7tm+VkUckk9bW2UeffTGVUbOksxmSw0AA2gs8g71NCQ==}
    engines: {node: '>=12'}

  wrap-ansi@9.0.0:
    resolution: {integrity: sha512-G8ura3S+3Z2G+mkgNRq8dqaFZAuxfsxpBB8OCTGRTCtp+l/v9nbFNmCUP1BZMts3G1142MsZfn6eeUKrr4PD1Q==}
    engines: {node: '>=18'}

  wrappy@1.0.2:
    resolution: {integrity: sha512-l4Sp/DRseor9wL6EvV2+TuQn63dMkPjZ/sp9XkghTEbV9KlPS1xUsZ3u7/IQO4wxtcFB4bgpQPRcR3QCvezPcQ==}

  write-file-atomic@2.4.3:
    resolution: {integrity: sha512-GaETH5wwsX+GcnzhPgKcKjJ6M2Cq3/iZp1WyY/X1CSqrW+jVNM9Y7D8EC2sM4ZG/V8wZlSniJnCKWPmBYAucRQ==}

  write-file-atomic@4.0.2:
    resolution: {integrity: sha512-7KxauUdBmSdWnmpaGFg+ppNjKF8uNLry8LyzjauQDOVONfFLNKrKvQOxZ/VuTIcS/gge/YNahf5RIIQWTSarlg==}
    engines: {node: ^12.13.0 || ^14.15.0 || >=16.0.0}

  write-file-atomic@5.0.1:
    resolution: {integrity: sha512-+QU2zd6OTD8XWIJCbffaiQeH9U73qIqafo1x6V1snCWYGJf6cVE0cDR4D8xRzcEnfI21IFrUPzPGtcPf8AC+Rw==}
    engines: {node: ^14.17.0 || ^16.13.0 || >=18.0.0}

  write-json-file@3.2.0:
    resolution: {integrity: sha512-3xZqT7Byc2uORAatYiP3DHUUAVEkNOswEWNs9H5KXiicRTvzYzYqKjYc4G7p+8pltvAw641lVByKVtMpf+4sYQ==}
    engines: {node: '>=6'}

  write-pkg@4.0.0:
    resolution: {integrity: sha512-v2UQ+50TNf2rNHJ8NyWttfm/EJUBWMJcx6ZTYZr6Qp52uuegWw/lBkCtCbnYZEmPRNL61m+u67dAmGxo+HTULA==}
    engines: {node: '>=8'}

  ws@7.4.6:
    resolution: {integrity: sha512-YmhHDO4MzaDLB+M9ym/mDA5z0naX8j7SIlT8f8z+I0VtzsRbekxEutHSme7NPS2qE8StCYQNUnfWdXta/Yu85A==}
    engines: {node: '>=8.3.0'}
    peerDependencies:
      bufferutil: ^4.0.1
      utf-8-validate: ^5.0.2
    peerDependenciesMeta:
      bufferutil:
        optional: true
      utf-8-validate:
        optional: true

  ws@7.5.10:
    resolution: {integrity: sha512-+dbF1tHwZpXcbOJdVOkzLDxZP1ailvSxM6ZweXTegylPny803bFhA+vqBYw4s31NSAk4S2Qz+AKXK9a4wkdjcQ==}
    engines: {node: '>=8.3.0'}
    peerDependencies:
      bufferutil: ^4.0.1
      utf-8-validate: ^5.0.2
    peerDependenciesMeta:
      bufferutil:
        optional: true
      utf-8-validate:
        optional: true

  ws@8.17.1:
    resolution: {integrity: sha512-6XQFvXTkbfUOZOKKILFG1PDK2NDQs4azKQl26T0YS5CxqWLgXajbPZ+h4gZekJyRqFU8pvnbAbbs/3TgRPy+GQ==}
    engines: {node: '>=10.0.0'}
    peerDependencies:
      bufferutil: ^4.0.1
      utf-8-validate: '>=5.0.2'
    peerDependenciesMeta:
      bufferutil:
        optional: true
      utf-8-validate:
        optional: true

  ws@8.18.0:
    resolution: {integrity: sha512-8VbfWfHLbbwu3+N6OKsOMpBdT4kXPDDB9cJk2bJ6mh9ucxdlnNvH1e+roYkKmN9Nxw2yjz7VzeO9oOz2zJ04Pw==}
    engines: {node: '>=10.0.0'}
    peerDependencies:
      bufferutil: ^4.0.1
      utf-8-validate: '>=5.0.2'
    peerDependenciesMeta:
      bufferutil:
        optional: true
      utf-8-validate:
        optional: true

  xtend@4.0.2:
    resolution: {integrity: sha512-LKYU1iAXJXUgAXn9URjiu+MWhyUXHsvfp7mcuYm9dSUKK0/CjtrUwFAxD82/mCWbtLsGjFIad0wIsod4zrTAEQ==}
    engines: {node: '>=0.4'}

  y18n@5.0.8:
    resolution: {integrity: sha512-0pfFzegeDWJHJIAmTLRP2DwHjdF5s7jo9tuztdQxAhINCdvS+3nGINqPd00AphqJR/0LhANUS6/+7SCb98YOfA==}
    engines: {node: '>=10'}

  yallist@3.1.1:
    resolution: {integrity: sha512-a4UGQaWPH59mOXUYnAG2ewncQS4i4F43Tv3JoAM+s2VDAmS9NsK8GpDMLrCHPksFT7h3K6TOoUNn2pb7RoXx4g==}

  yallist@4.0.0:
    resolution: {integrity: sha512-3wdGidZyq5PB084XLES5TpOSRA3wjXAlIWMhum2kRcv/41Sn2emQ0dycQW4uZXLejwKvg6EsvbdlVL+FYEct7A==}

  yaml@2.7.0:
    resolution: {integrity: sha512-+hSoy/QHluxmC9kCIJyL/uyFmLmc+e5CFR5Wa+bpIhIj85LVb9ZH2nVnqrHoSvKogwODv0ClqZkmiSSaIH5LTA==}
    engines: {node: '>= 14'}
    hasBin: true

  yargs-parser@20.2.9:
    resolution: {integrity: sha512-y11nGElTIV+CT3Zv9t7VKl+Q3hTQoT9a1Qzezhhl6Rp21gJ/IVTW7Z3y9EWXhuUBC2Shnf+DX0antecpAwSP8w==}
    engines: {node: '>=10'}

  yargs-parser@21.1.1:
    resolution: {integrity: sha512-tVpsJW7DdjecAiFpbIB1e3qxIQsE6NoPc5/eTdrbbIC4h0LVsWhnoa3g+m2HclBIujHzsxZ4VJVA+GUuc2/LBw==}
    engines: {node: '>=12'}

  yargs@16.2.0:
    resolution: {integrity: sha512-D1mvvtDG0L5ft/jGWkLpG1+m0eQxOfaBvTNELraWj22wSVUMWxZUvYgJYcKh6jGGIkJFhH4IZPQhR4TKpc8mBw==}
    engines: {node: '>=10'}

  yargs@17.7.2:
    resolution: {integrity: sha512-7dSzzRQ++CKnNI/krKnYRV7JKKPUXMEh61soaHKg9mrWEhzFWhFnxPxGl+69cD1Ou63C13NUPCnmIcrvqCuM6w==}
    engines: {node: '>=12'}

  yn@3.1.1:
    resolution: {integrity: sha512-Ux4ygGWsu2c7isFWe8Yu1YluJmqVhxqK2cLXNQA5AcC3QfbGNpM7fu0Y8b/z16pXLnFxZYvWhd3fhBY9DLmC6Q==}
    engines: {node: '>=6'}

  yocto-queue@0.1.0:
    resolution: {integrity: sha512-rVksvsnNCdJ/ohGc6xgPwyN8eheCxsiLM8mxuE/t/mOVqJewPuO1miLpTHQiRgTKCLexL4MeAFVagts7HmNZ2Q==}
    engines: {node: '>=10'}

  yocto-queue@1.1.1:
    resolution: {integrity: sha512-b4JR1PFR10y1mKjhHY9LaGo6tmrgjit7hxVIeAmyMw3jegXR4dhYqLaQF5zMXZxY7tLpMyJeLjr1C4rLmkVe8g==}
    engines: {node: '>=12.20'}

  zod-to-json-schema@3.24.1:
    resolution: {integrity: sha512-3h08nf3Vw3Wl3PK+q3ow/lIil81IT2Oa7YpQyUUDsEWbXveMesdfK1xBd2RhCkynwZndAxixji/7SYJJowr62w==}
    peerDependencies:
      zod: ^3.24.1

  zod@3.24.1:
    resolution: {integrity: sha512-muH7gBL9sI1nciMZV67X5fTKKBLtwpZ5VBp1vsOQzj1MhrBZ4wlVCm3gedKZWLp0Oyel8sIGfeiz54Su+OVT+A==}

snapshots:

  '@adraffy/ens-normalize@1.10.1': {}

  '@ampproject/remapping@2.3.0':
    dependencies:
      '@jridgewell/gen-mapping': 0.3.8
      '@jridgewell/trace-mapping': 0.3.25

  '@anthropic-ai/sdk@0.27.3(encoding@0.1.13)':
    dependencies:
      '@types/node': 18.19.71
      '@types/node-fetch': 2.6.12
      abort-controller: 3.0.0
      agentkeepalive: 4.6.0
      form-data-encoder: 1.7.2
      formdata-node: 4.4.1
      node-fetch: 2.7.0(encoding@0.1.13)
    transitivePeerDependencies:
      - encoding

  '@babel/code-frame@7.26.2':
    dependencies:
      '@babel/helper-validator-identifier': 7.25.9
      js-tokens: 4.0.0
      picocolors: 1.1.1

  '@babel/compat-data@7.26.5': {}

  '@babel/core@7.26.0':
    dependencies:
      '@ampproject/remapping': 2.3.0
      '@babel/code-frame': 7.26.2
      '@babel/generator': 7.26.5
      '@babel/helper-compilation-targets': 7.26.5
      '@babel/helper-module-transforms': 7.26.0(@babel/core@7.26.0)
      '@babel/helpers': 7.26.0
      '@babel/parser': 7.26.5
      '@babel/template': 7.25.9
      '@babel/traverse': 7.26.5
      '@babel/types': 7.26.5
      convert-source-map: 2.0.0
      debug: 4.4.0
      gensync: 1.0.0-beta.2
      json5: 2.2.3
      semver: 6.3.1
    transitivePeerDependencies:
      - supports-color

  '@babel/generator@7.26.5':
    dependencies:
      '@babel/parser': 7.26.5
      '@babel/types': 7.26.5
      '@jridgewell/gen-mapping': 0.3.8
      '@jridgewell/trace-mapping': 0.3.25
      jsesc: 3.1.0

  '@babel/helper-compilation-targets@7.26.5':
    dependencies:
      '@babel/compat-data': 7.26.5
      '@babel/helper-validator-option': 7.25.9
      browserslist: 4.24.4
      lru-cache: 5.1.1
      semver: 6.3.1

  '@babel/helper-module-imports@7.25.9':
    dependencies:
      '@babel/traverse': 7.26.5
      '@babel/types': 7.26.5
    transitivePeerDependencies:
      - supports-color

  '@babel/helper-module-transforms@7.26.0(@babel/core@7.26.0)':
    dependencies:
      '@babel/core': 7.26.0
      '@babel/helper-module-imports': 7.25.9
      '@babel/helper-validator-identifier': 7.25.9
      '@babel/traverse': 7.26.5
    transitivePeerDependencies:
      - supports-color

  '@babel/helper-plugin-utils@7.26.5': {}

  '@babel/helper-string-parser@7.25.9': {}

  '@babel/helper-validator-identifier@7.25.9': {}

  '@babel/helper-validator-option@7.25.9': {}

  '@babel/helpers@7.26.0':
    dependencies:
      '@babel/template': 7.25.9
      '@babel/types': 7.26.5

  '@babel/parser@7.26.5':
    dependencies:
      '@babel/types': 7.26.5

  '@babel/plugin-syntax-async-generators@7.8.4(@babel/core@7.26.0)':
    dependencies:
      '@babel/core': 7.26.0
      '@babel/helper-plugin-utils': 7.26.5

  '@babel/plugin-syntax-bigint@7.8.3(@babel/core@7.26.0)':
    dependencies:
      '@babel/core': 7.26.0
      '@babel/helper-plugin-utils': 7.26.5

  '@babel/plugin-syntax-class-properties@7.12.13(@babel/core@7.26.0)':
    dependencies:
      '@babel/core': 7.26.0
      '@babel/helper-plugin-utils': 7.26.5

  '@babel/plugin-syntax-class-static-block@7.14.5(@babel/core@7.26.0)':
    dependencies:
      '@babel/core': 7.26.0
      '@babel/helper-plugin-utils': 7.26.5

  '@babel/plugin-syntax-import-attributes@7.26.0(@babel/core@7.26.0)':
    dependencies:
      '@babel/core': 7.26.0
      '@babel/helper-plugin-utils': 7.26.5

  '@babel/plugin-syntax-import-meta@7.10.4(@babel/core@7.26.0)':
    dependencies:
      '@babel/core': 7.26.0
      '@babel/helper-plugin-utils': 7.26.5

  '@babel/plugin-syntax-json-strings@7.8.3(@babel/core@7.26.0)':
    dependencies:
      '@babel/core': 7.26.0
      '@babel/helper-plugin-utils': 7.26.5

  '@babel/plugin-syntax-jsx@7.25.9(@babel/core@7.26.0)':
    dependencies:
      '@babel/core': 7.26.0
      '@babel/helper-plugin-utils': 7.26.5

  '@babel/plugin-syntax-logical-assignment-operators@7.10.4(@babel/core@7.26.0)':
    dependencies:
      '@babel/core': 7.26.0
      '@babel/helper-plugin-utils': 7.26.5

  '@babel/plugin-syntax-nullish-coalescing-operator@7.8.3(@babel/core@7.26.0)':
    dependencies:
      '@babel/core': 7.26.0
      '@babel/helper-plugin-utils': 7.26.5

  '@babel/plugin-syntax-numeric-separator@7.10.4(@babel/core@7.26.0)':
    dependencies:
      '@babel/core': 7.26.0
      '@babel/helper-plugin-utils': 7.26.5

  '@babel/plugin-syntax-object-rest-spread@7.8.3(@babel/core@7.26.0)':
    dependencies:
      '@babel/core': 7.26.0
      '@babel/helper-plugin-utils': 7.26.5

  '@babel/plugin-syntax-optional-catch-binding@7.8.3(@babel/core@7.26.0)':
    dependencies:
      '@babel/core': 7.26.0
      '@babel/helper-plugin-utils': 7.26.5

  '@babel/plugin-syntax-optional-chaining@7.8.3(@babel/core@7.26.0)':
    dependencies:
      '@babel/core': 7.26.0
      '@babel/helper-plugin-utils': 7.26.5

  '@babel/plugin-syntax-private-property-in-object@7.14.5(@babel/core@7.26.0)':
    dependencies:
      '@babel/core': 7.26.0
      '@babel/helper-plugin-utils': 7.26.5

  '@babel/plugin-syntax-top-level-await@7.14.5(@babel/core@7.26.0)':
    dependencies:
      '@babel/core': 7.26.0
      '@babel/helper-plugin-utils': 7.26.5

  '@babel/plugin-syntax-typescript@7.25.9(@babel/core@7.26.0)':
    dependencies:
      '@babel/core': 7.26.0
      '@babel/helper-plugin-utils': 7.26.5

  '@babel/runtime@7.26.0':
    dependencies:
      regenerator-runtime: 0.14.1

  '@babel/template@7.25.9':
    dependencies:
      '@babel/code-frame': 7.26.2
      '@babel/parser': 7.26.5
      '@babel/types': 7.26.5

  '@babel/traverse@7.26.5':
    dependencies:
      '@babel/code-frame': 7.26.2
      '@babel/generator': 7.26.5
      '@babel/parser': 7.26.5
      '@babel/template': 7.25.9
      '@babel/types': 7.26.5
      debug: 4.4.0
      globals: 11.12.0
    transitivePeerDependencies:
      - supports-color

  '@babel/types@7.26.5':
    dependencies:
      '@babel/helper-string-parser': 7.25.9
      '@babel/helper-validator-identifier': 7.25.9

  '@bcoe/v8-coverage@0.2.3': {}

  '@browserbasehq/sdk@2.0.0(encoding@0.1.13)':
    dependencies:
      '@types/node': 18.19.71
      '@types/node-fetch': 2.6.12
      abort-controller: 3.0.0
      agentkeepalive: 4.6.0
      form-data-encoder: 1.7.2
      formdata-node: 4.4.1
      node-fetch: 2.7.0(encoding@0.1.13)
    transitivePeerDependencies:
      - encoding

  '@browserbasehq/stagehand@1.10.0(@playwright/test@1.49.1)(bufferutil@4.0.9)(deepmerge@4.3.1)(dotenv@16.4.7)(encoding@0.1.13)(openai@4.79.3(encoding@0.1.13)(ws@7.5.10(bufferutil@4.0.9)(utf-8-validate@5.0.10))(zod@3.24.1))(utf-8-validate@5.0.10)(zod@3.24.1)':
    dependencies:
      '@anthropic-ai/sdk': 0.27.3(encoding@0.1.13)
      '@browserbasehq/sdk': 2.0.0(encoding@0.1.13)
      '@playwright/test': 1.49.1
      deepmerge: 4.3.1
      dotenv: 16.4.7
      openai: 4.79.3(encoding@0.1.13)(ws@7.5.10(bufferutil@4.0.9)(utf-8-validate@5.0.10))(zod@3.24.1)
      sharp: 0.33.5
      ws: 8.18.0(bufferutil@4.0.9)(utf-8-validate@5.0.10)
      zod: 3.24.1
      zod-to-json-schema: 3.24.1(zod@3.24.1)
    transitivePeerDependencies:
      - bufferutil
      - encoding
      - utf-8-validate

  '@cfworker/json-schema@4.1.0': {}

  '@commitlint/cli@19.7.1(@types/node@22.7.5)(typescript@5.7.3)':
    dependencies:
      '@commitlint/format': 19.5.0
      '@commitlint/lint': 19.7.1
      '@commitlint/load': 19.6.1(@types/node@22.7.5)(typescript@5.7.3)
      '@commitlint/read': 19.5.0
      '@commitlint/types': 19.5.0
      tinyexec: 0.3.2
      yargs: 17.7.2
    transitivePeerDependencies:
      - '@types/node'
      - typescript

  '@commitlint/config-conventional@19.7.1':
    dependencies:
      '@commitlint/types': 19.5.0
      conventional-changelog-conventionalcommits: 7.0.2

  '@commitlint/config-validator@19.5.0':
    dependencies:
      '@commitlint/types': 19.5.0
      ajv: 8.17.1

  '@commitlint/ensure@19.5.0':
    dependencies:
      '@commitlint/types': 19.5.0
      lodash.camelcase: 4.3.0
      lodash.kebabcase: 4.1.1
      lodash.snakecase: 4.1.1
      lodash.startcase: 4.4.0
      lodash.upperfirst: 4.3.1

  '@commitlint/execute-rule@19.5.0': {}

  '@commitlint/format@19.5.0':
    dependencies:
      '@commitlint/types': 19.5.0
      chalk: 5.4.1

  '@commitlint/is-ignored@19.7.1':
    dependencies:
      '@commitlint/types': 19.5.0
      semver: 7.6.3

  '@commitlint/lint@19.7.1':
    dependencies:
      '@commitlint/is-ignored': 19.7.1
      '@commitlint/parse': 19.5.0
      '@commitlint/rules': 19.6.0
      '@commitlint/types': 19.5.0

  '@commitlint/load@19.6.1(@types/node@22.7.5)(typescript@5.7.3)':
    dependencies:
      '@commitlint/config-validator': 19.5.0
      '@commitlint/execute-rule': 19.5.0
      '@commitlint/resolve-extends': 19.5.0
      '@commitlint/types': 19.5.0
      chalk: 5.4.1
      cosmiconfig: 9.0.0(typescript@5.7.3)
      cosmiconfig-typescript-loader: 6.1.0(@types/node@22.7.5)(cosmiconfig@9.0.0(typescript@5.7.3))(typescript@5.7.3)
      lodash.isplainobject: 4.0.6
      lodash.merge: 4.6.2
      lodash.uniq: 4.5.0
    transitivePeerDependencies:
      - '@types/node'
      - typescript

  '@commitlint/message@19.5.0': {}

  '@commitlint/parse@19.5.0':
    dependencies:
      '@commitlint/types': 19.5.0
      conventional-changelog-angular: 7.0.0
      conventional-commits-parser: 5.0.0

  '@commitlint/read@19.5.0':
    dependencies:
      '@commitlint/top-level': 19.5.0
      '@commitlint/types': 19.5.0
      git-raw-commits: 4.0.0
      minimist: 1.2.8
      tinyexec: 0.3.2

  '@commitlint/resolve-extends@19.5.0':
    dependencies:
      '@commitlint/config-validator': 19.5.0
      '@commitlint/types': 19.5.0
      global-directory: 4.0.1
      import-meta-resolve: 4.1.0
      lodash.mergewith: 4.6.2
      resolve-from: 5.0.0

  '@commitlint/rules@19.6.0':
    dependencies:
      '@commitlint/ensure': 19.5.0
      '@commitlint/message': 19.5.0
      '@commitlint/to-lines': 19.5.0
      '@commitlint/types': 19.5.0

  '@commitlint/to-lines@19.5.0': {}

  '@commitlint/top-level@19.5.0':
    dependencies:
      find-up: 7.0.0

  '@commitlint/types@19.5.0':
    dependencies:
      '@types/conventional-commits-parser': 5.0.1
      chalk: 5.4.1

  '@cspotcode/source-map-support@0.8.1':
    dependencies:
      '@jridgewell/trace-mapping': 0.3.9

  '@emnapi/core@1.3.1':
    dependencies:
      '@emnapi/wasi-threads': 1.0.1
      tslib: 2.8.1

  '@emnapi/runtime@1.3.1':
    dependencies:
      tslib: 2.8.1

  '@emnapi/wasi-threads@1.0.1':
    dependencies:
      tslib: 2.8.1

  '@esbuild/aix-ppc64@0.24.2':
    optional: true

  '@esbuild/android-arm64@0.24.2':
    optional: true

  '@esbuild/android-arm@0.24.2':
    optional: true

  '@esbuild/android-x64@0.24.2':
    optional: true

  '@esbuild/darwin-arm64@0.24.2':
    optional: true

  '@esbuild/darwin-x64@0.24.2':
    optional: true

  '@esbuild/freebsd-arm64@0.24.2':
    optional: true

  '@esbuild/freebsd-x64@0.24.2':
    optional: true

  '@esbuild/linux-arm64@0.24.2':
    optional: true

  '@esbuild/linux-arm@0.24.2':
    optional: true

  '@esbuild/linux-ia32@0.24.2':
    optional: true

  '@esbuild/linux-loong64@0.24.2':
    optional: true

  '@esbuild/linux-mips64el@0.24.2':
    optional: true

  '@esbuild/linux-ppc64@0.24.2':
    optional: true

  '@esbuild/linux-riscv64@0.24.2':
    optional: true

  '@esbuild/linux-s390x@0.24.2':
    optional: true

  '@esbuild/linux-x64@0.24.2':
    optional: true

  '@esbuild/netbsd-arm64@0.24.2':
    optional: true

  '@esbuild/netbsd-x64@0.24.2':
    optional: true

  '@esbuild/openbsd-arm64@0.24.2':
    optional: true

  '@esbuild/openbsd-x64@0.24.2':
    optional: true

  '@esbuild/sunos-x64@0.24.2':
    optional: true

  '@esbuild/win32-arm64@0.24.2':
    optional: true

  '@esbuild/win32-ia32@0.24.2':
    optional: true

  '@esbuild/win32-x64@0.24.2':
    optional: true

  '@ethersproject/abi@5.7.0':
    dependencies:
      '@ethersproject/address': 5.7.0
      '@ethersproject/bignumber': 5.7.0
      '@ethersproject/bytes': 5.7.0
      '@ethersproject/constants': 5.7.0
      '@ethersproject/hash': 5.7.0
      '@ethersproject/keccak256': 5.7.0
      '@ethersproject/logger': 5.7.0
      '@ethersproject/properties': 5.7.0
      '@ethersproject/strings': 5.7.0

  '@ethersproject/abstract-provider@5.7.0':
    dependencies:
      '@ethersproject/bignumber': 5.7.0
      '@ethersproject/bytes': 5.7.0
      '@ethersproject/logger': 5.7.0
      '@ethersproject/networks': 5.7.1
      '@ethersproject/properties': 5.7.0
      '@ethersproject/transactions': 5.7.0
      '@ethersproject/web': 5.7.1

  '@ethersproject/abstract-signer@5.7.0':
    dependencies:
      '@ethersproject/abstract-provider': 5.7.0
      '@ethersproject/bignumber': 5.7.0
      '@ethersproject/bytes': 5.7.0
      '@ethersproject/logger': 5.7.0
      '@ethersproject/properties': 5.7.0

  '@ethersproject/address@5.7.0':
    dependencies:
      '@ethersproject/bignumber': 5.7.0
      '@ethersproject/bytes': 5.7.0
      '@ethersproject/keccak256': 5.7.0
      '@ethersproject/logger': 5.7.0
      '@ethersproject/rlp': 5.7.0

  '@ethersproject/base64@5.7.0':
    dependencies:
      '@ethersproject/bytes': 5.7.0

  '@ethersproject/basex@5.7.0':
    dependencies:
      '@ethersproject/bytes': 5.7.0
      '@ethersproject/properties': 5.7.0

  '@ethersproject/bignumber@5.7.0':
    dependencies:
      '@ethersproject/bytes': 5.7.0
      '@ethersproject/logger': 5.7.0
      bn.js: 5.2.1

  '@ethersproject/bytes@5.7.0':
    dependencies:
      '@ethersproject/logger': 5.7.0

  '@ethersproject/constants@5.7.0':
    dependencies:
      '@ethersproject/bignumber': 5.7.0

  '@ethersproject/contracts@5.7.0':
    dependencies:
      '@ethersproject/abi': 5.7.0
      '@ethersproject/abstract-provider': 5.7.0
      '@ethersproject/abstract-signer': 5.7.0
      '@ethersproject/address': 5.7.0
      '@ethersproject/bignumber': 5.7.0
      '@ethersproject/bytes': 5.7.0
      '@ethersproject/constants': 5.7.0
      '@ethersproject/logger': 5.7.0
      '@ethersproject/properties': 5.7.0
      '@ethersproject/transactions': 5.7.0

  '@ethersproject/hash@5.7.0':
    dependencies:
      '@ethersproject/abstract-signer': 5.7.0
      '@ethersproject/address': 5.7.0
      '@ethersproject/base64': 5.7.0
      '@ethersproject/bignumber': 5.7.0
      '@ethersproject/bytes': 5.7.0
      '@ethersproject/keccak256': 5.7.0
      '@ethersproject/logger': 5.7.0
      '@ethersproject/properties': 5.7.0
      '@ethersproject/strings': 5.7.0

  '@ethersproject/hdnode@5.7.0':
    dependencies:
      '@ethersproject/abstract-signer': 5.7.0
      '@ethersproject/basex': 5.7.0
      '@ethersproject/bignumber': 5.7.0
      '@ethersproject/bytes': 5.7.0
      '@ethersproject/logger': 5.7.0
      '@ethersproject/pbkdf2': 5.7.0
      '@ethersproject/properties': 5.7.0
      '@ethersproject/sha2': 5.7.0
      '@ethersproject/signing-key': 5.7.0
      '@ethersproject/strings': 5.7.0
      '@ethersproject/transactions': 5.7.0
      '@ethersproject/wordlists': 5.7.0

  '@ethersproject/json-wallets@5.7.0':
    dependencies:
      '@ethersproject/abstract-signer': 5.7.0
      '@ethersproject/address': 5.7.0
      '@ethersproject/bytes': 5.7.0
      '@ethersproject/hdnode': 5.7.0
      '@ethersproject/keccak256': 5.7.0
      '@ethersproject/logger': 5.7.0
      '@ethersproject/pbkdf2': 5.7.0
      '@ethersproject/properties': 5.7.0
      '@ethersproject/random': 5.7.0
      '@ethersproject/strings': 5.7.0
      '@ethersproject/transactions': 5.7.0
      aes-js: 3.0.0
      scrypt-js: 3.0.1

  '@ethersproject/keccak256@5.7.0':
    dependencies:
      '@ethersproject/bytes': 5.7.0
      js-sha3: 0.8.0

  '@ethersproject/logger@5.7.0': {}

  '@ethersproject/networks@5.7.1':
    dependencies:
      '@ethersproject/logger': 5.7.0

  '@ethersproject/pbkdf2@5.7.0':
    dependencies:
      '@ethersproject/bytes': 5.7.0
      '@ethersproject/sha2': 5.7.0

  '@ethersproject/properties@5.7.0':
    dependencies:
      '@ethersproject/logger': 5.7.0

  '@ethersproject/providers@5.7.2(bufferutil@4.0.9)(utf-8-validate@5.0.10)':
    dependencies:
      '@ethersproject/abstract-provider': 5.7.0
      '@ethersproject/abstract-signer': 5.7.0
      '@ethersproject/address': 5.7.0
      '@ethersproject/base64': 5.7.0
      '@ethersproject/basex': 5.7.0
      '@ethersproject/bignumber': 5.7.0
      '@ethersproject/bytes': 5.7.0
      '@ethersproject/constants': 5.7.0
      '@ethersproject/hash': 5.7.0
      '@ethersproject/logger': 5.7.0
      '@ethersproject/networks': 5.7.1
      '@ethersproject/properties': 5.7.0
      '@ethersproject/random': 5.7.0
      '@ethersproject/rlp': 5.7.0
      '@ethersproject/sha2': 5.7.0
      '@ethersproject/strings': 5.7.0
      '@ethersproject/transactions': 5.7.0
      '@ethersproject/web': 5.7.1
      bech32: 1.1.4
      ws: 7.4.6(bufferutil@4.0.9)(utf-8-validate@5.0.10)
    transitivePeerDependencies:
      - bufferutil
      - utf-8-validate

  '@ethersproject/random@5.7.0':
    dependencies:
      '@ethersproject/bytes': 5.7.0
      '@ethersproject/logger': 5.7.0

  '@ethersproject/rlp@5.7.0':
    dependencies:
      '@ethersproject/bytes': 5.7.0
      '@ethersproject/logger': 5.7.0

  '@ethersproject/sha2@5.7.0':
    dependencies:
      '@ethersproject/bytes': 5.7.0
      '@ethersproject/logger': 5.7.0
      hash.js: 1.1.7

  '@ethersproject/signing-key@5.7.0':
    dependencies:
      '@ethersproject/bytes': 5.7.0
      '@ethersproject/logger': 5.7.0
      '@ethersproject/properties': 5.7.0
      bn.js: 5.2.1
      elliptic: 6.5.4
      hash.js: 1.1.7

  '@ethersproject/solidity@5.7.0':
    dependencies:
      '@ethersproject/bignumber': 5.7.0
      '@ethersproject/bytes': 5.7.0
      '@ethersproject/keccak256': 5.7.0
      '@ethersproject/logger': 5.7.0
      '@ethersproject/sha2': 5.7.0
      '@ethersproject/strings': 5.7.0

  '@ethersproject/strings@5.7.0':
    dependencies:
      '@ethersproject/bytes': 5.7.0
      '@ethersproject/constants': 5.7.0
      '@ethersproject/logger': 5.7.0

  '@ethersproject/transactions@5.7.0':
    dependencies:
      '@ethersproject/address': 5.7.0
      '@ethersproject/bignumber': 5.7.0
      '@ethersproject/bytes': 5.7.0
      '@ethersproject/constants': 5.7.0
      '@ethersproject/keccak256': 5.7.0
      '@ethersproject/logger': 5.7.0
      '@ethersproject/properties': 5.7.0
      '@ethersproject/rlp': 5.7.0
      '@ethersproject/signing-key': 5.7.0

  '@ethersproject/units@5.7.0':
    dependencies:
      '@ethersproject/bignumber': 5.7.0
      '@ethersproject/constants': 5.7.0
      '@ethersproject/logger': 5.7.0

  '@ethersproject/wallet@5.7.0':
    dependencies:
      '@ethersproject/abstract-provider': 5.7.0
      '@ethersproject/abstract-signer': 5.7.0
      '@ethersproject/address': 5.7.0
      '@ethersproject/bignumber': 5.7.0
      '@ethersproject/bytes': 5.7.0
      '@ethersproject/hash': 5.7.0
      '@ethersproject/hdnode': 5.7.0
      '@ethersproject/json-wallets': 5.7.0
      '@ethersproject/keccak256': 5.7.0
      '@ethersproject/logger': 5.7.0
      '@ethersproject/properties': 5.7.0
      '@ethersproject/random': 5.7.0
      '@ethersproject/signing-key': 5.7.0
      '@ethersproject/transactions': 5.7.0
      '@ethersproject/wordlists': 5.7.0

  '@ethersproject/web@5.7.1':
    dependencies:
      '@ethersproject/base64': 5.7.0
      '@ethersproject/bytes': 5.7.0
      '@ethersproject/logger': 5.7.0
      '@ethersproject/properties': 5.7.0
      '@ethersproject/strings': 5.7.0

  '@ethersproject/wordlists@5.7.0':
    dependencies:
      '@ethersproject/bytes': 5.7.0
      '@ethersproject/hash': 5.7.0
      '@ethersproject/logger': 5.7.0
      '@ethersproject/properties': 5.7.0
      '@ethersproject/strings': 5.7.0

  '@graphql-typed-document-node/core@3.2.0(graphql@16.10.0)':
    dependencies:
      graphql: 16.10.0

  '@hutson/parse-repository-url@3.0.2': {}

  '@ibm-cloud/watsonx-ai@1.3.2(@langchain/core@0.3.32(openai@4.79.3(encoding@0.1.13)(ws@7.5.10(bufferutil@4.0.9)(utf-8-validate@5.0.10))(zod@3.24.1)))':
    dependencies:
      '@langchain/textsplitters': 0.1.0(@langchain/core@0.3.32(openai@4.79.3(encoding@0.1.13)(ws@7.5.10(bufferutil@4.0.9)(utf-8-validate@5.0.10))(zod@3.24.1)))
      '@types/node': 18.19.71
      extend: 3.0.2
      ibm-cloud-sdk-core: 5.1.3
    transitivePeerDependencies:
      - '@langchain/core'
      - supports-color

  '@img/sharp-darwin-arm64@0.33.5':
    optionalDependencies:
      '@img/sharp-libvips-darwin-arm64': 1.0.4
    optional: true

  '@img/sharp-darwin-x64@0.33.5':
    optionalDependencies:
      '@img/sharp-libvips-darwin-x64': 1.0.4
    optional: true

  '@img/sharp-libvips-darwin-arm64@1.0.4':
    optional: true

  '@img/sharp-libvips-darwin-x64@1.0.4':
    optional: true

  '@img/sharp-libvips-linux-arm64@1.0.4':
    optional: true

  '@img/sharp-libvips-linux-arm@1.0.5':
    optional: true

  '@img/sharp-libvips-linux-s390x@1.0.4':
    optional: true

  '@img/sharp-libvips-linux-x64@1.0.4':
    optional: true

  '@img/sharp-libvips-linuxmusl-arm64@1.0.4':
    optional: true

  '@img/sharp-libvips-linuxmusl-x64@1.0.4':
    optional: true

  '@img/sharp-linux-arm64@0.33.5':
    optionalDependencies:
      '@img/sharp-libvips-linux-arm64': 1.0.4
    optional: true

  '@img/sharp-linux-arm@0.33.5':
    optionalDependencies:
      '@img/sharp-libvips-linux-arm': 1.0.5
    optional: true

  '@img/sharp-linux-s390x@0.33.5':
    optionalDependencies:
      '@img/sharp-libvips-linux-s390x': 1.0.4
    optional: true

  '@img/sharp-linux-x64@0.33.5':
    optionalDependencies:
      '@img/sharp-libvips-linux-x64': 1.0.4
    optional: true

  '@img/sharp-linuxmusl-arm64@0.33.5':
    optionalDependencies:
      '@img/sharp-libvips-linuxmusl-arm64': 1.0.4
    optional: true

  '@img/sharp-linuxmusl-x64@0.33.5':
    optionalDependencies:
      '@img/sharp-libvips-linuxmusl-x64': 1.0.4
    optional: true

  '@img/sharp-wasm32@0.33.5':
    dependencies:
      '@emnapi/runtime': 1.3.1
    optional: true

  '@img/sharp-win32-ia32@0.33.5':
    optional: true

  '@img/sharp-win32-x64@0.33.5':
    optional: true

  '@isaacs/cliui@8.0.2':
    dependencies:
      string-width: 5.1.2
      string-width-cjs: string-width@4.2.3
      strip-ansi: 7.1.0
      strip-ansi-cjs: strip-ansi@6.0.1
      wrap-ansi: 8.1.0
      wrap-ansi-cjs: wrap-ansi@7.0.0

  '@isaacs/string-locale-compare@1.1.0': {}

  '@istanbuljs/load-nyc-config@1.1.0':
    dependencies:
      camelcase: 5.3.1
      find-up: 4.1.0
      get-package-type: 0.1.0
      js-yaml: 3.14.1
      resolve-from: 5.0.0

  '@istanbuljs/schema@0.1.3': {}

  '@jest/console@29.7.0':
    dependencies:
      '@jest/types': 29.6.3
      '@types/node': 20.17.14
      chalk: 4.1.2
      jest-message-util: 29.7.0
      jest-util: 29.7.0
      slash: 3.0.0

  '@jest/core@29.7.0(ts-node@10.9.2(@types/node@20.17.14)(typescript@5.7.3))':
    dependencies:
      '@jest/console': 29.7.0
      '@jest/reporters': 29.7.0
      '@jest/test-result': 29.7.0
      '@jest/transform': 29.7.0
      '@jest/types': 29.6.3
      '@types/node': 20.17.14
      ansi-escapes: 4.3.2
      chalk: 4.1.2
      ci-info: 3.9.0
      exit: 0.1.2
      graceful-fs: 4.2.11
      jest-changed-files: 29.7.0
      jest-config: 29.7.0(@types/node@20.17.14)(ts-node@10.9.2(@types/node@20.17.14)(typescript@5.7.3))
      jest-haste-map: 29.7.0
      jest-message-util: 29.7.0
      jest-regex-util: 29.6.3
      jest-resolve: 29.7.0
      jest-resolve-dependencies: 29.7.0
      jest-runner: 29.7.0
      jest-runtime: 29.7.0
      jest-snapshot: 29.7.0
      jest-util: 29.7.0
      jest-validate: 29.7.0
      jest-watcher: 29.7.0
      micromatch: 4.0.8
      pretty-format: 29.7.0
      slash: 3.0.0
      strip-ansi: 6.0.1
    transitivePeerDependencies:
      - babel-plugin-macros
      - supports-color
      - ts-node

  '@jest/environment@29.7.0':
    dependencies:
      '@jest/fake-timers': 29.7.0
      '@jest/types': 29.6.3
      '@types/node': 20.17.14
      jest-mock: 29.7.0

  '@jest/expect-utils@29.7.0':
    dependencies:
      jest-get-type: 29.6.3

  '@jest/expect@29.7.0':
    dependencies:
      expect: 29.7.0
      jest-snapshot: 29.7.0
    transitivePeerDependencies:
      - supports-color

  '@jest/fake-timers@29.7.0':
    dependencies:
      '@jest/types': 29.6.3
      '@sinonjs/fake-timers': 10.3.0
      '@types/node': 20.17.14
      jest-message-util: 29.7.0
      jest-mock: 29.7.0
      jest-util: 29.7.0

  '@jest/globals@29.7.0':
    dependencies:
      '@jest/environment': 29.7.0
      '@jest/expect': 29.7.0
      '@jest/types': 29.6.3
      jest-mock: 29.7.0
    transitivePeerDependencies:
      - supports-color

  '@jest/reporters@29.7.0':
    dependencies:
      '@bcoe/v8-coverage': 0.2.3
      '@jest/console': 29.7.0
      '@jest/test-result': 29.7.0
      '@jest/transform': 29.7.0
      '@jest/types': 29.6.3
      '@jridgewell/trace-mapping': 0.3.25
      '@types/node': 20.17.14
      chalk: 4.1.2
      collect-v8-coverage: 1.0.2
      exit: 0.1.2
      glob: 7.2.3
      graceful-fs: 4.2.11
      istanbul-lib-coverage: 3.2.2
      istanbul-lib-instrument: 6.0.3
      istanbul-lib-report: 3.0.1
      istanbul-lib-source-maps: 4.0.1
      istanbul-reports: 3.1.7
      jest-message-util: 29.7.0
      jest-util: 29.7.0
      jest-worker: 29.7.0
      slash: 3.0.0
      string-length: 4.0.2
      strip-ansi: 6.0.1
      v8-to-istanbul: 9.3.0
    transitivePeerDependencies:
      - supports-color

  '@jest/schemas@29.6.3':
    dependencies:
      '@sinclair/typebox': 0.27.8

  '@jest/source-map@29.6.3':
    dependencies:
      '@jridgewell/trace-mapping': 0.3.25
      callsites: 3.1.0
      graceful-fs: 4.2.11

  '@jest/test-result@29.7.0':
    dependencies:
      '@jest/console': 29.7.0
      '@jest/types': 29.6.3
      '@types/istanbul-lib-coverage': 2.0.6
      collect-v8-coverage: 1.0.2

  '@jest/test-sequencer@29.7.0':
    dependencies:
      '@jest/test-result': 29.7.0
      graceful-fs: 4.2.11
      jest-haste-map: 29.7.0
      slash: 3.0.0

  '@jest/transform@29.7.0':
    dependencies:
      '@babel/core': 7.26.0
      '@jest/types': 29.6.3
      '@jridgewell/trace-mapping': 0.3.25
      babel-plugin-istanbul: 6.1.1
      chalk: 4.1.2
      convert-source-map: 2.0.0
      fast-json-stable-stringify: 2.1.0
      graceful-fs: 4.2.11
      jest-haste-map: 29.7.0
      jest-regex-util: 29.6.3
      jest-util: 29.7.0
      micromatch: 4.0.8
      pirates: 4.0.6
      slash: 3.0.0
      write-file-atomic: 4.0.2
    transitivePeerDependencies:
      - supports-color

  '@jest/types@29.6.3':
    dependencies:
      '@jest/schemas': 29.6.3
      '@types/istanbul-lib-coverage': 2.0.6
      '@types/istanbul-reports': 3.0.4
      '@types/node': 20.17.14
      '@types/yargs': 17.0.33
      chalk: 4.1.2

  '@jridgewell/gen-mapping@0.3.8':
    dependencies:
      '@jridgewell/set-array': 1.2.1
      '@jridgewell/sourcemap-codec': 1.5.0
      '@jridgewell/trace-mapping': 0.3.25

  '@jridgewell/resolve-uri@3.1.2': {}

  '@jridgewell/set-array@1.2.1': {}

  '@jridgewell/sourcemap-codec@1.5.0': {}

  '@jridgewell/trace-mapping@0.3.25':
    dependencies:
      '@jridgewell/resolve-uri': 3.1.2
      '@jridgewell/sourcemap-codec': 1.5.0

  '@jridgewell/trace-mapping@0.3.9':
    dependencies:
      '@jridgewell/resolve-uri': 3.1.2
      '@jridgewell/sourcemap-codec': 1.5.0

  '@langchain/community@0.3.26(@browserbasehq/sdk@2.0.0(encoding@0.1.13))(@browserbasehq/stagehand@1.10.0(@playwright/test@1.49.1)(bufferutil@4.0.9)(deepmerge@4.3.1)(dotenv@16.4.7)(encoding@0.1.13)(openai@4.79.3(encoding@0.1.13)(ws@7.5.10(bufferutil@4.0.9)(utf-8-validate@5.0.10))(zod@3.24.1))(utf-8-validate@5.0.10)(zod@3.24.1))(@ibm-cloud/watsonx-ai@1.3.2(@langchain/core@0.3.32(openai@4.79.3(encoding@0.1.13)(ws@7.5.10(bufferutil@4.0.9)(utf-8-validate@5.0.10))(zod@3.24.1))))(@langchain/core@0.3.32(openai@4.79.3(encoding@0.1.13)(ws@7.5.10(bufferutil@4.0.9)(utf-8-validate@5.0.10))(zod@3.24.1)))(axios@1.7.9)(crypto-js@4.2.0)(encoding@0.1.13)(handlebars@4.7.8)(ibm-cloud-sdk-core@5.1.3)(ignore@5.3.2)(jsonwebtoken@9.0.2)(lodash@4.17.21)(openai@4.79.3(encoding@0.1.13)(ws@7.5.10(bufferutil@4.0.9)(utf-8-validate@5.0.10))(zod@3.24.1))(pg@8.13.1)(playwright@1.49.1)(ws@7.5.10(bufferutil@4.0.9)(utf-8-validate@5.0.10))':
    dependencies:
      '@browserbasehq/stagehand': 1.10.0(@playwright/test@1.49.1)(bufferutil@4.0.9)(deepmerge@4.3.1)(dotenv@16.4.7)(encoding@0.1.13)(openai@4.79.3(encoding@0.1.13)(ws@7.5.10(bufferutil@4.0.9)(utf-8-validate@5.0.10))(zod@3.24.1))(utf-8-validate@5.0.10)(zod@3.24.1)
      '@ibm-cloud/watsonx-ai': 1.3.2(@langchain/core@0.3.32(openai@4.79.3(encoding@0.1.13)(ws@7.5.10(bufferutil@4.0.9)(utf-8-validate@5.0.10))(zod@3.24.1)))
      '@langchain/core': 0.3.32(openai@4.79.3(encoding@0.1.13)(ws@7.5.10(bufferutil@4.0.9)(utf-8-validate@5.0.10))(zod@3.24.1))
      '@langchain/openai': 0.3.17(@langchain/core@0.3.32(openai@4.79.3(encoding@0.1.13)(ws@7.5.10(bufferutil@4.0.9)(utf-8-validate@5.0.10))(zod@3.24.1)))(encoding@0.1.13)(ws@7.5.10(bufferutil@4.0.9)(utf-8-validate@5.0.10))
      binary-extensions: 2.3.0
      expr-eval: 2.0.2
      flat: 5.0.2
      ibm-cloud-sdk-core: 5.1.3
      js-yaml: 4.1.0
      langchain: 0.3.12(@langchain/core@0.3.32(openai@4.79.3(encoding@0.1.13)(ws@7.5.10(bufferutil@4.0.9)(utf-8-validate@5.0.10))(zod@3.24.1)))(axios@1.7.9)(encoding@0.1.13)(handlebars@4.7.8)(openai@4.79.3(encoding@0.1.13)(ws@7.5.10(bufferutil@4.0.9)(utf-8-validate@5.0.10))(zod@3.24.1))(ws@7.5.10(bufferutil@4.0.9)(utf-8-validate@5.0.10))
      langsmith: 0.3.1(openai@4.79.3(encoding@0.1.13)(ws@7.5.10(bufferutil@4.0.9)(utf-8-validate@5.0.10))(zod@3.24.1))
      openai: 4.79.3(encoding@0.1.13)(ws@7.5.10(bufferutil@4.0.9)(utf-8-validate@5.0.10))(zod@3.24.1)
      uuid: 10.0.0
      zod: 3.24.1
      zod-to-json-schema: 3.24.1(zod@3.24.1)
    optionalDependencies:
      '@browserbasehq/sdk': 2.0.0(encoding@0.1.13)
      crypto-js: 4.2.0
      ignore: 5.3.2
      jsonwebtoken: 9.0.2
      lodash: 4.17.21
      pg: 8.13.1
      playwright: 1.49.1
      ws: 7.5.10(bufferutil@4.0.9)(utf-8-validate@5.0.10)
    transitivePeerDependencies:
      - '@langchain/anthropic'
      - '@langchain/aws'
      - '@langchain/cerebras'
      - '@langchain/cohere'
      - '@langchain/google-genai'
      - '@langchain/google-vertexai'
      - '@langchain/google-vertexai-web'
      - '@langchain/groq'
      - '@langchain/mistralai'
      - '@langchain/ollama'
      - axios
      - encoding
      - handlebars
      - peggy

  '@langchain/core@0.3.32(openai@4.79.3(encoding@0.1.13)(ws@7.5.10(bufferutil@4.0.9)(utf-8-validate@5.0.10))(zod@3.24.1))':
    dependencies:
      '@cfworker/json-schema': 4.1.0
      ansi-styles: 5.2.0
      camelcase: 6.3.0
      decamelize: 1.2.0
      js-tiktoken: 1.0.16
      langsmith: 0.3.1(openai@4.79.3(encoding@0.1.13)(ws@7.5.10(bufferutil@4.0.9)(utf-8-validate@5.0.10))(zod@3.24.1))
      mustache: 4.2.0
      p-queue: 6.6.2
      p-retry: 4.6.2
      uuid: 10.0.0
      zod: 3.24.1
      zod-to-json-schema: 3.24.1(zod@3.24.1)
    transitivePeerDependencies:
      - openai

  '@langchain/core@0.3.32(openai@4.79.3(encoding@0.1.13)(ws@8.18.0(bufferutil@4.0.9)(utf-8-validate@5.0.10))(zod@3.24.1))':
    dependencies:
      '@cfworker/json-schema': 4.1.0
      ansi-styles: 5.2.0
      camelcase: 6.3.0
      decamelize: 1.2.0
      js-tiktoken: 1.0.16
      langsmith: 0.3.1(openai@4.79.3(encoding@0.1.13)(ws@8.18.0(bufferutil@4.0.9)(utf-8-validate@5.0.10))(zod@3.24.1))
      mustache: 4.2.0
      p-queue: 6.6.2
      p-retry: 4.6.2
      uuid: 10.0.0
      zod: 3.24.1
      zod-to-json-schema: 3.24.1(zod@3.24.1)
    transitivePeerDependencies:
      - openai

  '@langchain/openai@0.3.17(@langchain/core@0.3.32(openai@4.79.3(encoding@0.1.13)(ws@7.5.10(bufferutil@4.0.9)(utf-8-validate@5.0.10))(zod@3.24.1)))(encoding@0.1.13)(ws@7.5.10(bufferutil@4.0.9)(utf-8-validate@5.0.10))':
    dependencies:
      '@langchain/core': 0.3.32(openai@4.79.3(encoding@0.1.13)(ws@7.5.10(bufferutil@4.0.9)(utf-8-validate@5.0.10))(zod@3.24.1))
      js-tiktoken: 1.0.16
      openai: 4.79.3(encoding@0.1.13)(ws@7.5.10(bufferutil@4.0.9)(utf-8-validate@5.0.10))(zod@3.24.1)
      zod: 3.24.1
      zod-to-json-schema: 3.24.1(zod@3.24.1)
    transitivePeerDependencies:
      - encoding
      - ws

  '@langchain/textsplitters@0.1.0(@langchain/core@0.3.32(openai@4.79.3(encoding@0.1.13)(ws@7.5.10(bufferutil@4.0.9)(utf-8-validate@5.0.10))(zod@3.24.1)))':
    dependencies:
      '@langchain/core': 0.3.32(openai@4.79.3(encoding@0.1.13)(ws@7.5.10(bufferutil@4.0.9)(utf-8-validate@5.0.10))(zod@3.24.1))
      js-tiktoken: 1.0.16

  '@lerna/create@8.1.9(encoding@0.1.13)(typescript@5.7.3)':
    dependencies:
      '@npmcli/arborist': 7.5.4
      '@npmcli/package-json': 5.2.0
      '@npmcli/run-script': 8.1.0
      '@nx/devkit': 20.3.2(nx@20.3.2)
      '@octokit/plugin-enterprise-rest': 6.0.1
      '@octokit/rest': 19.0.11(encoding@0.1.13)
      aproba: 2.0.0
      byte-size: 8.1.1
      chalk: 4.1.0
      clone-deep: 4.0.1
      cmd-shim: 6.0.3
      color-support: 1.1.3
      columnify: 1.6.0
      console-control-strings: 1.1.0
      conventional-changelog-core: 5.0.1
      conventional-recommended-bump: 7.0.1
      cosmiconfig: 9.0.0(typescript@5.7.3)
      dedent: 1.5.3
      execa: 5.0.0
      fs-extra: 11.3.0
      get-stream: 6.0.0
      git-url-parse: 14.0.0
      glob-parent: 6.0.2
      globby: 11.1.0
      graceful-fs: 4.2.11
      has-unicode: 2.0.1
      ini: 1.3.8
      init-package-json: 6.0.3
      inquirer: 8.2.6
      is-ci: 3.0.1
      is-stream: 2.0.0
      js-yaml: 4.1.0
      libnpmpublish: 9.0.9
      load-json-file: 6.2.0
      lodash: 4.17.21
      make-dir: 4.0.0
      minimatch: 3.0.5
      multimatch: 5.0.0
      node-fetch: 2.6.7(encoding@0.1.13)
      npm-package-arg: 11.0.2
      npm-packlist: 8.0.2
      npm-registry-fetch: 17.1.0
      nx: 20.3.2
      p-map: 4.0.0
      p-map-series: 2.1.0
      p-queue: 6.6.2
      p-reduce: 2.1.0
      pacote: 18.0.6
      pify: 5.0.0
      read-cmd-shim: 4.0.0
      resolve-from: 5.0.0
      rimraf: 4.4.1
      semver: 7.6.3
      set-blocking: 2.0.0
      signal-exit: 3.0.7
      slash: 3.0.0
      ssri: 10.0.6
      string-width: 4.2.3
      strip-ansi: 6.0.1
      strong-log-transformer: 2.1.0
      tar: 6.2.1
      temp-dir: 1.0.0
      upath: 2.0.1
      uuid: 10.0.0
      validate-npm-package-license: 3.0.4
      validate-npm-package-name: 5.0.1
      wide-align: 1.1.5
      write-file-atomic: 5.0.1
      write-pkg: 4.0.0
      yargs: 17.7.2
      yargs-parser: 21.1.1
    transitivePeerDependencies:
      - '@swc-node/register'
      - '@swc/core'
      - babel-plugin-macros
      - bluebird
      - debug
      - encoding
      - supports-color
      - typescript

  '@napi-rs/wasm-runtime@0.2.4':
    dependencies:
      '@emnapi/core': 1.3.1
      '@emnapi/runtime': 1.3.1
      '@tybys/wasm-util': 0.9.0

  '@noble/curves@1.2.0':
    dependencies:
      '@noble/hashes': 1.3.2

  '@noble/curves@1.7.0':
    dependencies:
      '@noble/hashes': 1.6.0

  '@noble/curves@1.8.1':
    dependencies:
      '@noble/hashes': 1.7.1

  '@noble/hashes@1.3.2': {}

  '@noble/hashes@1.6.0': {}

  '@noble/hashes@1.6.1': {}

  '@noble/hashes@1.7.1': {}

  '@nodelib/fs.scandir@2.1.5':
    dependencies:
      '@nodelib/fs.stat': 2.0.5
      run-parallel: 1.2.0

  '@nodelib/fs.stat@2.0.5': {}

  '@nodelib/fs.walk@1.2.8':
    dependencies:
      '@nodelib/fs.scandir': 2.1.5
      fastq: 1.18.0

  '@npmcli/agent@2.2.2':
    dependencies:
      agent-base: 7.1.3
      http-proxy-agent: 7.0.2
      https-proxy-agent: 7.0.6
      lru-cache: 10.4.3
      socks-proxy-agent: 8.0.5
    transitivePeerDependencies:
      - supports-color

  '@npmcli/arborist@7.5.4':
    dependencies:
      '@isaacs/string-locale-compare': 1.1.0
      '@npmcli/fs': 3.1.1
      '@npmcli/installed-package-contents': 2.1.0
      '@npmcli/map-workspaces': 3.0.6
      '@npmcli/metavuln-calculator': 7.1.1
      '@npmcli/name-from-folder': 2.0.0
      '@npmcli/node-gyp': 3.0.0
      '@npmcli/package-json': 5.2.0
      '@npmcli/query': 3.1.0
      '@npmcli/redact': 2.0.1
      '@npmcli/run-script': 8.1.0
      bin-links: 4.0.4
      cacache: 18.0.4
      common-ancestor-path: 1.0.1
      hosted-git-info: 7.0.2
      json-parse-even-better-errors: 3.0.2
      json-stringify-nice: 1.1.4
      lru-cache: 10.4.3
      minimatch: 9.0.5
      nopt: 7.2.1
      npm-install-checks: 6.3.0
      npm-package-arg: 11.0.2
      npm-pick-manifest: 9.1.0
      npm-registry-fetch: 17.1.0
      pacote: 18.0.6
      parse-conflict-json: 3.0.1
      proc-log: 4.2.0
      proggy: 2.0.0
      promise-all-reject-late: 1.0.1
      promise-call-limit: 3.0.2
      read-package-json-fast: 3.0.2
      semver: 7.6.3
      ssri: 10.0.6
      treeverse: 3.0.0
      walk-up-path: 3.0.1
    transitivePeerDependencies:
      - bluebird
      - supports-color

  '@npmcli/fs@3.1.1':
    dependencies:
      semver: 7.6.3

  '@npmcli/git@5.0.8':
    dependencies:
      '@npmcli/promise-spawn': 7.0.2
      ini: 4.1.3
      lru-cache: 10.4.3
      npm-pick-manifest: 9.1.0
      proc-log: 4.2.0
      promise-inflight: 1.0.1
      promise-retry: 2.0.1
      semver: 7.6.3
      which: 4.0.0
    transitivePeerDependencies:
      - bluebird

  '@npmcli/installed-package-contents@2.1.0':
    dependencies:
      npm-bundled: 3.0.1
      npm-normalize-package-bin: 3.0.1

  '@npmcli/map-workspaces@3.0.6':
    dependencies:
      '@npmcli/name-from-folder': 2.0.0
      glob: 10.4.5
      minimatch: 9.0.5
      read-package-json-fast: 3.0.2

  '@npmcli/metavuln-calculator@7.1.1':
    dependencies:
      cacache: 18.0.4
      json-parse-even-better-errors: 3.0.2
      pacote: 18.0.6
      proc-log: 4.2.0
      semver: 7.6.3
    transitivePeerDependencies:
      - bluebird
      - supports-color

  '@npmcli/name-from-folder@2.0.0': {}

  '@npmcli/node-gyp@3.0.0': {}

  '@npmcli/package-json@5.2.0':
    dependencies:
      '@npmcli/git': 5.0.8
      glob: 10.4.5
      hosted-git-info: 7.0.2
      json-parse-even-better-errors: 3.0.2
      normalize-package-data: 6.0.2
      proc-log: 4.2.0
      semver: 7.6.3
    transitivePeerDependencies:
      - bluebird

  '@npmcli/promise-spawn@7.0.2':
    dependencies:
      which: 4.0.0

  '@npmcli/query@3.1.0':
    dependencies:
      postcss-selector-parser: 6.1.2

  '@npmcli/redact@2.0.1': {}

  '@npmcli/run-script@8.1.0':
    dependencies:
      '@npmcli/node-gyp': 3.0.0
      '@npmcli/package-json': 5.2.0
      '@npmcli/promise-spawn': 7.0.2
      node-gyp: 10.3.1
      proc-log: 4.2.0
      which: 4.0.0
    transitivePeerDependencies:
      - bluebird
      - supports-color

  '@nx/devkit@20.3.2(nx@20.3.2)':
    dependencies:
      ejs: 3.1.10
      enquirer: 2.3.6
      ignore: 5.3.2
      minimatch: 9.0.3
      nx: 20.3.2
      semver: 7.6.3
      tmp: 0.2.3
      tslib: 2.8.1
      yargs-parser: 21.1.1

  '@nx/nx-darwin-arm64@20.3.2':
    optional: true

  '@nx/nx-darwin-x64@20.3.2':
    optional: true

  '@nx/nx-freebsd-x64@20.3.2':
    optional: true

  '@nx/nx-linux-arm-gnueabihf@20.3.2':
    optional: true

  '@nx/nx-linux-arm64-gnu@20.3.2':
    optional: true

  '@nx/nx-linux-arm64-musl@20.3.2':
    optional: true

  '@nx/nx-linux-x64-gnu@20.3.2':
    optional: true

  '@nx/nx-linux-x64-musl@20.3.2':
    optional: true

  '@nx/nx-win32-arm64-msvc@20.3.2':
    optional: true

  '@nx/nx-win32-x64-msvc@20.3.2':
    optional: true

  '@octokit/auth-token@3.0.4': {}

  '@octokit/core@4.2.4(encoding@0.1.13)':
    dependencies:
      '@octokit/auth-token': 3.0.4
      '@octokit/graphql': 5.0.6(encoding@0.1.13)
      '@octokit/request': 6.2.8(encoding@0.1.13)
      '@octokit/request-error': 3.0.3
      '@octokit/types': 9.3.2
      before-after-hook: 2.2.3
      universal-user-agent: 6.0.1
    transitivePeerDependencies:
      - encoding

  '@octokit/endpoint@7.0.6':
    dependencies:
      '@octokit/types': 9.3.2
      is-plain-object: 5.0.0
      universal-user-agent: 6.0.1

  '@octokit/graphql@5.0.6(encoding@0.1.13)':
    dependencies:
      '@octokit/request': 6.2.8(encoding@0.1.13)
      '@octokit/types': 9.3.2
      universal-user-agent: 6.0.1
    transitivePeerDependencies:
      - encoding

  '@octokit/openapi-types@18.1.1': {}

  '@octokit/plugin-enterprise-rest@6.0.1': {}

  '@octokit/plugin-paginate-rest@6.1.2(@octokit/core@4.2.4(encoding@0.1.13))':
    dependencies:
      '@octokit/core': 4.2.4(encoding@0.1.13)
      '@octokit/tsconfig': 1.0.2
      '@octokit/types': 9.3.2

  '@octokit/plugin-request-log@1.0.4(@octokit/core@4.2.4(encoding@0.1.13))':
    dependencies:
      '@octokit/core': 4.2.4(encoding@0.1.13)

  '@octokit/plugin-rest-endpoint-methods@7.2.3(@octokit/core@4.2.4(encoding@0.1.13))':
    dependencies:
      '@octokit/core': 4.2.4(encoding@0.1.13)
      '@octokit/types': 10.0.0

  '@octokit/request-error@3.0.3':
    dependencies:
      '@octokit/types': 9.3.2
      deprecation: 2.3.1
      once: 1.4.0

  '@octokit/request@6.2.8(encoding@0.1.13)':
    dependencies:
      '@octokit/endpoint': 7.0.6
      '@octokit/request-error': 3.0.3
      '@octokit/types': 9.3.2
      is-plain-object: 5.0.0
      node-fetch: 2.6.7(encoding@0.1.13)
      universal-user-agent: 6.0.1
    transitivePeerDependencies:
      - encoding

  '@octokit/rest@19.0.11(encoding@0.1.13)':
    dependencies:
      '@octokit/core': 4.2.4(encoding@0.1.13)
      '@octokit/plugin-paginate-rest': 6.1.2(@octokit/core@4.2.4(encoding@0.1.13))
      '@octokit/plugin-request-log': 1.0.4(@octokit/core@4.2.4(encoding@0.1.13))
      '@octokit/plugin-rest-endpoint-methods': 7.2.3(@octokit/core@4.2.4(encoding@0.1.13))
    transitivePeerDependencies:
      - encoding

  '@octokit/tsconfig@1.0.2': {}

  '@octokit/types@10.0.0':
    dependencies:
      '@octokit/openapi-types': 18.1.1

  '@octokit/types@9.3.2':
    dependencies:
      '@octokit/openapi-types': 18.1.1

  '@pancakeswap/chains@0.4.6': {}

  '@pancakeswap/gauges@2.0.4(bufferutil@4.0.9)(typescript@5.7.3)(utf-8-validate@5.0.10)(zod@3.24.1)':
    dependencies:
      '@pancakeswap/chains': 0.4.6
      '@pancakeswap/tokens': 0.6.29(bufferutil@4.0.9)(typescript@5.7.3)(utf-8-validate@5.0.10)(zod@3.24.1)
      '@pancakeswap/v3-sdk': 3.8.13(bufferutil@4.0.9)(typescript@5.7.3)(utf-8-validate@5.0.10)(zod@3.24.1)
      viem: 2.22.11(bufferutil@4.0.9)(typescript@5.7.3)(utf-8-validate@5.0.10)(zod@3.24.1)
    transitivePeerDependencies:
      - '@reduxjs/toolkit'
      - bufferutil
      - jotai
      - localforage
      - react
      - typescript
      - utf-8-validate
      - zod

  '@pancakeswap/multicall@3.5.10(bufferutil@4.0.9)(typescript@5.7.3)(utf-8-validate@5.0.10)(zod@3.24.1)':
    dependencies:
      '@pancakeswap/chains': 0.4.6
      '@pancakeswap/sdk': 5.8.10(bufferutil@4.0.9)(typescript@5.7.3)(utf-8-validate@5.0.10)(zod@3.24.1)
      viem: 2.22.11(bufferutil@4.0.9)(typescript@5.7.3)(utf-8-validate@5.0.10)(zod@3.24.1)
    transitivePeerDependencies:
      - bufferutil
      - typescript
      - utf-8-validate
      - zod

  '@pancakeswap/permit2-sdk@1.0.12(bufferutil@4.0.9)(typescript@5.7.3)(utf-8-validate@5.0.10)(zod@3.24.1)':
    dependencies:
      '@pancakeswap/chains': 0.4.6
      '@pancakeswap/sdk': 5.8.10(bufferutil@4.0.9)(typescript@5.7.3)(utf-8-validate@5.0.10)(zod@3.24.1)
      tiny-invariant: 1.3.3
      viem: 2.22.11(bufferutil@4.0.9)(typescript@5.7.3)(utf-8-validate@5.0.10)(zod@3.24.1)
    transitivePeerDependencies:
      - bufferutil
      - typescript
      - utf-8-validate
      - zod

  '@pancakeswap/sdk@5.8.10(bufferutil@4.0.9)(typescript@5.7.3)(utf-8-validate@5.0.10)(zod@3.24.1)':
    dependencies:
      '@pancakeswap/chains': 0.4.6
      '@pancakeswap/swap-sdk-core': 1.3.0
      '@pancakeswap/swap-sdk-evm': 1.0.6(bufferutil@4.0.9)(typescript@5.7.3)(utf-8-validate@5.0.10)(zod@3.24.1)
      '@pancakeswap/v2-sdk': 1.0.6(bufferutil@4.0.9)(typescript@5.7.3)(utf-8-validate@5.0.10)(zod@3.24.1)
      big.js: 5.2.2
      decimal.js-light: 2.5.1
      tiny-invariant: 1.3.3
      tiny-warning: 1.0.3
      toformat: 2.0.0
      viem: 2.22.11(bufferutil@4.0.9)(typescript@5.7.3)(utf-8-validate@5.0.10)(zod@3.24.1)
    transitivePeerDependencies:
      - bufferutil
      - typescript
      - utf-8-validate
      - zod

  '@pancakeswap/smart-router@7.0.2(bufferutil@4.0.9)(encoding@0.1.13)(typescript@5.7.3)(utf-8-validate@5.0.10)':
    dependencies:
      '@pancakeswap/chains': 0.4.6
      '@pancakeswap/gauges': 2.0.4(bufferutil@4.0.9)(typescript@5.7.3)(utf-8-validate@5.0.10)(zod@3.24.1)
      '@pancakeswap/multicall': 3.5.10(bufferutil@4.0.9)(typescript@5.7.3)(utf-8-validate@5.0.10)(zod@3.24.1)
      '@pancakeswap/sdk': 5.8.10(bufferutil@4.0.9)(typescript@5.7.3)(utf-8-validate@5.0.10)(zod@3.24.1)
      '@pancakeswap/stable-swap-sdk': 2.0.0(bufferutil@4.0.9)(typescript@5.7.3)(utf-8-validate@5.0.10)(zod@3.24.1)
      '@pancakeswap/swap-sdk-core': 1.3.0
      '@pancakeswap/token-lists': 0.0.14
      '@pancakeswap/tokens': 0.6.29(bufferutil@4.0.9)(typescript@5.7.3)(utf-8-validate@5.0.10)(zod@3.24.1)
      '@pancakeswap/v3-sdk': 3.8.13(bufferutil@4.0.9)(typescript@5.7.3)(utf-8-validate@5.0.10)(zod@3.24.1)
      '@pancakeswap/v4-sdk': 0.1.6(bufferutil@4.0.9)(typescript@5.7.3)(utf-8-validate@5.0.10)(zod@3.24.1)
      async-retry: 1.3.3
      debug: 4.4.0
      graphql: 16.10.0
      graphql-request: 5.0.0(encoding@0.1.13)(graphql@16.10.0)
      lodash: 4.17.21
      mnemonist: 0.38.5
      stats-lite: 2.2.0
      tiny-invariant: 1.3.3
      viem: 2.22.11(bufferutil@4.0.9)(typescript@5.7.3)(utf-8-validate@5.0.10)(zod@3.24.1)
      zod: 3.24.1
    transitivePeerDependencies:
      - '@reduxjs/toolkit'
      - bufferutil
      - encoding
      - jotai
      - localforage
      - react
      - supports-color
      - typescript
      - utf-8-validate

  '@pancakeswap/stable-swap-sdk@2.0.0(bufferutil@4.0.9)(typescript@5.7.3)(utf-8-validate@5.0.10)(zod@3.24.1)':
    dependencies:
      '@pancakeswap/chains': 0.4.6
      '@pancakeswap/swap-sdk-core': 1.3.0
      '@pancakeswap/tokens': 0.6.29(bufferutil@4.0.9)(typescript@5.7.3)(utf-8-validate@5.0.10)(zod@3.24.1)
      tiny-invariant: 1.3.3
    transitivePeerDependencies:
      - '@reduxjs/toolkit'
      - bufferutil
      - jotai
      - localforage
      - react
      - typescript
      - utf-8-validate
      - zod

  '@pancakeswap/swap-sdk-core@1.3.0':
    dependencies:
      big.js: 5.2.2
      decimal.js-light: 2.5.1
      tiny-invariant: 1.3.3
      tiny-warning: 1.0.3
      toformat: 2.0.0

  '@pancakeswap/swap-sdk-evm@1.0.6(bufferutil@4.0.9)(typescript@5.7.3)(utf-8-validate@5.0.10)(zod@3.24.1)':
    dependencies:
      '@pancakeswap/chains': 0.4.6
      '@pancakeswap/swap-sdk-core': 1.3.0
      tiny-invariant: 1.3.3
      tiny-warning: 1.0.3
      viem: 2.22.11(bufferutil@4.0.9)(typescript@5.7.3)(utf-8-validate@5.0.10)(zod@3.24.1)
    transitivePeerDependencies:
      - bufferutil
      - typescript
      - utf-8-validate
      - zod

  '@pancakeswap/token-lists@0.0.14':
    dependencies:
      '@pancakeswap/swap-sdk-core': 1.3.0
      ajv: 6.12.6
      lodash: 4.17.21

  '@pancakeswap/tokens@0.6.29(bufferutil@4.0.9)(typescript@5.7.3)(utf-8-validate@5.0.10)(zod@3.24.1)':
    dependencies:
      '@pancakeswap/chains': 0.4.6
      '@pancakeswap/sdk': 5.8.10(bufferutil@4.0.9)(typescript@5.7.3)(utf-8-validate@5.0.10)(zod@3.24.1)
      '@pancakeswap/token-lists': 0.0.14
    transitivePeerDependencies:
      - '@reduxjs/toolkit'
      - bufferutil
      - jotai
      - localforage
      - react
      - typescript
      - utf-8-validate
      - zod

  '@pancakeswap/universal-router-sdk@1.0.42(bufferutil@4.0.9)(encoding@0.1.13)(typescript@5.7.3)(utf-8-validate@5.0.10)(zod@3.24.1)':
    dependencies:
      '@pancakeswap/chains': 0.4.6
      '@pancakeswap/permit2-sdk': 1.0.12(bufferutil@4.0.9)(typescript@5.7.3)(utf-8-validate@5.0.10)(zod@3.24.1)
      '@pancakeswap/sdk': 5.8.10(bufferutil@4.0.9)(typescript@5.7.3)(utf-8-validate@5.0.10)(zod@3.24.1)
      '@pancakeswap/smart-router': 7.0.2(bufferutil@4.0.9)(encoding@0.1.13)(typescript@5.7.3)(utf-8-validate@5.0.10)
      '@pancakeswap/v3-sdk': 3.8.13(bufferutil@4.0.9)(typescript@5.7.3)(utf-8-validate@5.0.10)(zod@3.24.1)
      abitype: 0.9.10(typescript@5.7.3)(zod@3.24.1)
      tiny-invariant: 1.3.3
      viem: 2.22.11(bufferutil@4.0.9)(typescript@5.7.3)(utf-8-validate@5.0.10)(zod@3.24.1)
    transitivePeerDependencies:
      - '@reduxjs/toolkit'
      - bufferutil
      - encoding
      - jotai
      - localforage
      - react
      - supports-color
      - typescript
      - utf-8-validate
      - zod

  '@pancakeswap/v2-sdk@1.0.6(bufferutil@4.0.9)(typescript@5.7.3)(utf-8-validate@5.0.10)(zod@3.24.1)':
    dependencies:
      '@pancakeswap/chains': 0.4.6
      '@pancakeswap/swap-sdk-core': 1.3.0
      '@pancakeswap/swap-sdk-evm': 1.0.6(bufferutil@4.0.9)(typescript@5.7.3)(utf-8-validate@5.0.10)(zod@3.24.1)
      tiny-invariant: 1.3.3
      viem: 2.22.11(bufferutil@4.0.9)(typescript@5.7.3)(utf-8-validate@5.0.10)(zod@3.24.1)
    transitivePeerDependencies:
      - bufferutil
      - typescript
      - utf-8-validate
      - zod

  '@pancakeswap/v3-sdk@3.8.13(bufferutil@4.0.9)(typescript@5.7.3)(utf-8-validate@5.0.10)(zod@3.24.1)':
    dependencies:
      '@pancakeswap/chains': 0.4.6
      '@pancakeswap/sdk': 5.8.10(bufferutil@4.0.9)(typescript@5.7.3)(utf-8-validate@5.0.10)(zod@3.24.1)
      '@pancakeswap/swap-sdk-core': 1.3.0
      big.js: 5.2.2
      decimal.js-light: 2.5.1
      tiny-invariant: 1.3.3
      tiny-warning: 1.0.3
      toformat: 2.0.0
      viem: 2.22.11(bufferutil@4.0.9)(typescript@5.7.3)(utf-8-validate@5.0.10)(zod@3.24.1)
    transitivePeerDependencies:
      - bufferutil
      - typescript
      - utf-8-validate
      - zod

  '@pancakeswap/v4-sdk@0.1.6(bufferutil@4.0.9)(typescript@5.7.3)(utf-8-validate@5.0.10)(zod@3.24.1)':
    dependencies:
      '@pancakeswap/swap-sdk-core': 1.3.0
      '@pancakeswap/v3-sdk': 3.8.13(bufferutil@4.0.9)(typescript@5.7.3)(utf-8-validate@5.0.10)(zod@3.24.1)
      tiny-invariant: 1.3.3
      viem: 2.22.11(bufferutil@4.0.9)(typescript@5.7.3)(utf-8-validate@5.0.10)(zod@3.24.1)
    transitivePeerDependencies:
      - bufferutil
      - typescript
      - utf-8-validate
      - zod

  '@pkgjs/parseargs@0.11.0':
    optional: true

  '@playwright/test@1.49.1':
    dependencies:
      playwright: 1.49.1

  '@rollup/rollup-android-arm-eabi@4.34.8':
    optional: true

  '@rollup/rollup-android-arm64@4.34.8':
    optional: true

  '@rollup/rollup-darwin-arm64@4.34.8':
    optional: true

  '@rollup/rollup-darwin-x64@4.34.8':
    optional: true

  '@rollup/rollup-freebsd-arm64@4.34.8':
    optional: true

  '@rollup/rollup-freebsd-x64@4.34.8':
    optional: true

  '@rollup/rollup-linux-arm-gnueabihf@4.34.8':
    optional: true

  '@rollup/rollup-linux-arm-musleabihf@4.34.8':
    optional: true

  '@rollup/rollup-linux-arm64-gnu@4.34.8':
    optional: true

  '@rollup/rollup-linux-arm64-musl@4.34.8':
    optional: true

  '@rollup/rollup-linux-loongarch64-gnu@4.34.8':
    optional: true

  '@rollup/rollup-linux-powerpc64le-gnu@4.34.8':
    optional: true

  '@rollup/rollup-linux-riscv64-gnu@4.34.8':
    optional: true

  '@rollup/rollup-linux-s390x-gnu@4.34.8':
    optional: true

  '@rollup/rollup-linux-x64-gnu@4.34.8':
    optional: true

  '@rollup/rollup-linux-x64-musl@4.34.8':
    optional: true

  '@rollup/rollup-win32-arm64-msvc@4.34.8':
    optional: true

  '@rollup/rollup-win32-ia32-msvc@4.34.8':
    optional: true

  '@rollup/rollup-win32-x64-msvc@4.34.8':
    optional: true

  '@scure/base@1.2.4': {}

  '@scure/bip32@1.6.0':
    dependencies:
      '@noble/curves': 1.7.0
      '@noble/hashes': 1.6.1
      '@scure/base': 1.2.4

  '@scure/bip39@1.5.0':
    dependencies:
      '@noble/hashes': 1.6.1
      '@scure/base': 1.2.4

  '@sigstore/bundle@2.3.2':
    dependencies:
      '@sigstore/protobuf-specs': 0.3.3

  '@sigstore/core@1.1.0': {}

  '@sigstore/protobuf-specs@0.3.3': {}

  '@sigstore/sign@2.3.2':
    dependencies:
      '@sigstore/bundle': 2.3.2
      '@sigstore/core': 1.1.0
      '@sigstore/protobuf-specs': 0.3.3
      make-fetch-happen: 13.0.1
      proc-log: 4.2.0
      promise-retry: 2.0.1
    transitivePeerDependencies:
      - supports-color

  '@sigstore/tuf@2.3.4':
    dependencies:
      '@sigstore/protobuf-specs': 0.3.3
      tuf-js: 2.2.1
    transitivePeerDependencies:
      - supports-color

  '@sigstore/verify@1.2.1':
    dependencies:
      '@sigstore/bundle': 2.3.2
      '@sigstore/core': 1.1.0
      '@sigstore/protobuf-specs': 0.3.3

  '@sinclair/typebox@0.27.8': {}

  '@sinonjs/commons@3.0.1':
    dependencies:
      type-detect: 4.0.8

  '@sinonjs/fake-timers@10.3.0':
    dependencies:
      '@sinonjs/commons': 3.0.1

  '@solana/buffer-layout@4.0.1':
    dependencies:
      buffer: 6.0.3

  '@solana/web3.js@1.98.0(bufferutil@4.0.9)(encoding@0.1.13)(utf-8-validate@5.0.10)':
    dependencies:
      '@babel/runtime': 7.26.0
      '@noble/curves': 1.8.1
      '@noble/hashes': 1.7.1
      '@solana/buffer-layout': 4.0.1
      agentkeepalive: 4.6.0
      bigint-buffer: 1.1.5
      bn.js: 5.2.1
      borsh: 0.7.0
      bs58: 4.0.1
      buffer: 6.0.3
      fast-stable-stringify: 1.0.0
      jayson: 4.1.3(bufferutil@4.0.9)(utf-8-validate@5.0.10)
      node-fetch: 2.7.0(encoding@0.1.13)
      rpc-websockets: 9.0.4
      superstruct: 2.0.2
    transitivePeerDependencies:
      - bufferutil
      - encoding
      - utf-8-validate

  '@swc/helpers@0.5.15':
    dependencies:
      tslib: 2.8.1

  '@tokenizer/token@0.3.0': {}

  '@tsconfig/node10@1.0.11': {}

  '@tsconfig/node12@1.0.11': {}

  '@tsconfig/node14@1.0.3': {}

  '@tsconfig/node16@1.0.4': {}

  '@tufjs/canonical-json@2.0.0': {}

  '@tufjs/models@2.0.1':
    dependencies:
      '@tufjs/canonical-json': 2.0.0
      minimatch: 9.0.5

  '@tybys/wasm-util@0.9.0':
    dependencies:
      tslib: 2.8.1

  '@types/babel__core@7.20.5':
    dependencies:
      '@babel/parser': 7.26.5
      '@babel/types': 7.26.5
      '@types/babel__generator': 7.6.8
      '@types/babel__template': 7.4.4
      '@types/babel__traverse': 7.20.6

  '@types/babel__generator@7.6.8':
    dependencies:
      '@babel/types': 7.26.5

  '@types/babel__template@7.4.4':
    dependencies:
      '@babel/parser': 7.26.5
      '@babel/types': 7.26.5

  '@types/babel__traverse@7.20.6':
    dependencies:
      '@babel/types': 7.26.5

  '@types/bs58@4.0.4':
    dependencies:
      '@types/node': 20.17.14
      base-x: 3.0.10

  '@types/connect@3.4.38':
    dependencies:
      '@types/node': 20.17.14

  '@types/conventional-commits-parser@5.0.1':
    dependencies:
      '@types/node': 20.17.14

  '@types/crypto-js@4.2.2': {}

  '@types/debug@4.1.12':
    dependencies:
      '@types/ms': 2.1.0

  '@types/dotenv@8.2.3':
    dependencies:
      dotenv: 16.4.7

  '@types/estree@1.0.6': {}

  '@types/graceful-fs@4.1.9':
    dependencies:
      '@types/node': 20.17.14

  '@types/istanbul-lib-coverage@2.0.6': {}

  '@types/istanbul-lib-report@3.0.3':
    dependencies:
      '@types/istanbul-lib-coverage': 2.0.6

  '@types/istanbul-reports@3.0.4':
    dependencies:
      '@types/istanbul-lib-report': 3.0.3

  '@types/jest@29.5.14':
    dependencies:
      expect: 29.7.0
      pretty-format: 29.7.0

  '@types/minimatch@3.0.5': {}

  '@types/minimist@1.2.5': {}

  '@types/ms@2.1.0': {}

  '@types/node-fetch@2.6.12':
    dependencies:
      '@types/node': 20.17.14
      form-data: 4.0.1

  '@types/node@10.14.22': {}

  '@types/node@12.20.55': {}

  '@types/node@18.19.71':
    dependencies:
      undici-types: 5.26.5

  '@types/node@20.17.14':
    dependencies:
      undici-types: 6.19.8

  '@types/node@22.7.5':
    dependencies:
      undici-types: 6.19.8

  '@types/normalize-package-data@2.4.4': {}

  '@types/pg@8.11.10':
    dependencies:
      '@types/node': 20.17.14
      pg-protocol: 1.7.1
      pg-types: 4.0.2

  '@types/retry@0.12.0': {}

  '@types/stack-utils@2.0.3': {}

  '@types/tough-cookie@4.0.5': {}

  '@types/uuid@10.0.0': {}

  '@types/uuid@8.3.4': {}

  '@types/ws@7.4.7':
    dependencies:
      '@types/node': 20.17.14

  '@types/ws@8.5.13':
    dependencies:
      '@types/node': 20.17.14

  '@types/yargs-parser@21.0.3': {}

  '@types/yargs@17.0.33':
    dependencies:
      '@types/yargs-parser': 21.0.3

  '@uniswap/permit2-sdk@1.3.0(bufferutil@4.0.9)(utf-8-validate@5.0.10)':
    dependencies:
      ethers: 5.7.2(bufferutil@4.0.9)(utf-8-validate@5.0.10)
      tiny-invariant: 1.3.3
    transitivePeerDependencies:
      - bufferutil
      - utf-8-validate

  '@yarnpkg/lockfile@1.1.0': {}

  '@yarnpkg/parsers@3.0.2':
    dependencies:
      js-yaml: 3.14.1
      tslib: 2.8.1

  '@zkochan/js-yaml@0.0.7':
    dependencies:
      argparse: 2.0.1

  JSONStream@1.3.5:
    dependencies:
      jsonparse: 1.3.1
      through: 2.3.8

  abbrev@2.0.0: {}

  abitype@0.9.10(typescript@5.7.3)(zod@3.24.1):
    optionalDependencies:
      typescript: 5.7.3
      zod: 3.24.1

  abitype@1.0.7(typescript@5.7.3)(zod@3.24.1):
    optionalDependencies:
      typescript: 5.7.3
      zod: 3.24.1

  abort-controller@3.0.0:
    dependencies:
      event-target-shim: 5.0.1

  acorn-walk@8.3.4:
    dependencies:
      acorn: 8.14.0

  acorn@8.14.0: {}

  add-stream@1.0.0: {}

  aes-js@3.0.0: {}

  aes-js@4.0.0-beta.5: {}

  agent-base@7.1.3: {}

  agentkeepalive@4.6.0:
    dependencies:
      humanize-ms: 1.2.1

  aggregate-error@3.1.0:
    dependencies:
      clean-stack: 2.2.0
      indent-string: 4.0.0

  ajv@6.12.6:
    dependencies:
      fast-deep-equal: 3.1.3
      fast-json-stable-stringify: 2.1.0
      json-schema-traverse: 0.4.1
      uri-js: 4.4.1

  ajv@8.17.1:
    dependencies:
      fast-deep-equal: 3.1.3
      fast-uri: 3.0.6
      json-schema-traverse: 1.0.0
      require-from-string: 2.0.2

  ansi-colors@4.1.3: {}

  ansi-escapes@4.3.2:
    dependencies:
      type-fest: 0.21.3

  ansi-escapes@7.0.0:
    dependencies:
      environment: 1.1.0

  ansi-regex@5.0.1: {}

  ansi-regex@6.1.0: {}

  ansi-styles@4.3.0:
    dependencies:
      color-convert: 2.0.1

  ansi-styles@5.2.0: {}

  ansi-styles@6.2.1: {}

  any-promise@1.3.0: {}

  anymatch@3.1.3:
    dependencies:
      normalize-path: 3.0.0
      picomatch: 2.3.1

  aproba@2.0.0: {}

  arg@4.1.3: {}

  argparse@1.0.10:
    dependencies:
      sprintf-js: 1.0.3

  argparse@2.0.1: {}

  array-differ@3.0.0: {}

  array-ify@1.0.0: {}

  array-union@2.1.0: {}

  arrify@1.0.1: {}

  arrify@2.0.1: {}

  async-retry@1.3.3:
    dependencies:
      retry: 0.13.1

  async@3.2.6: {}

  asynckit@0.4.0: {}

  axios@1.7.9(debug@4.4.0):
    dependencies:
      follow-redirects: 1.15.9(debug@4.4.0)
      form-data: 4.0.1
      proxy-from-env: 1.1.0
    transitivePeerDependencies:
      - debug

  babel-jest@29.7.0(@babel/core@7.26.0):
    dependencies:
      '@babel/core': 7.26.0
      '@jest/transform': 29.7.0
      '@types/babel__core': 7.20.5
      babel-plugin-istanbul: 6.1.1
      babel-preset-jest: 29.6.3(@babel/core@7.26.0)
      chalk: 4.1.2
      graceful-fs: 4.2.11
      slash: 3.0.0
    transitivePeerDependencies:
      - supports-color

  babel-plugin-istanbul@6.1.1:
    dependencies:
      '@babel/helper-plugin-utils': 7.26.5
      '@istanbuljs/load-nyc-config': 1.1.0
      '@istanbuljs/schema': 0.1.3
      istanbul-lib-instrument: 5.2.1
      test-exclude: 6.0.0
    transitivePeerDependencies:
      - supports-color

  babel-plugin-jest-hoist@29.6.3:
    dependencies:
      '@babel/template': 7.25.9
      '@babel/types': 7.26.5
      '@types/babel__core': 7.20.5
      '@types/babel__traverse': 7.20.6

  babel-preset-current-node-syntax@1.1.0(@babel/core@7.26.0):
    dependencies:
      '@babel/core': 7.26.0
      '@babel/plugin-syntax-async-generators': 7.8.4(@babel/core@7.26.0)
      '@babel/plugin-syntax-bigint': 7.8.3(@babel/core@7.26.0)
      '@babel/plugin-syntax-class-properties': 7.12.13(@babel/core@7.26.0)
      '@babel/plugin-syntax-class-static-block': 7.14.5(@babel/core@7.26.0)
      '@babel/plugin-syntax-import-attributes': 7.26.0(@babel/core@7.26.0)
      '@babel/plugin-syntax-import-meta': 7.10.4(@babel/core@7.26.0)
      '@babel/plugin-syntax-json-strings': 7.8.3(@babel/core@7.26.0)
      '@babel/plugin-syntax-logical-assignment-operators': 7.10.4(@babel/core@7.26.0)
      '@babel/plugin-syntax-nullish-coalescing-operator': 7.8.3(@babel/core@7.26.0)
      '@babel/plugin-syntax-numeric-separator': 7.10.4(@babel/core@7.26.0)
      '@babel/plugin-syntax-object-rest-spread': 7.8.3(@babel/core@7.26.0)
      '@babel/plugin-syntax-optional-catch-binding': 7.8.3(@babel/core@7.26.0)
      '@babel/plugin-syntax-optional-chaining': 7.8.3(@babel/core@7.26.0)
      '@babel/plugin-syntax-private-property-in-object': 7.14.5(@babel/core@7.26.0)
      '@babel/plugin-syntax-top-level-await': 7.14.5(@babel/core@7.26.0)

  babel-preset-jest@29.6.3(@babel/core@7.26.0):
    dependencies:
      '@babel/core': 7.26.0
      babel-plugin-jest-hoist: 29.6.3
      babel-preset-current-node-syntax: 1.1.0(@babel/core@7.26.0)

  balanced-match@1.0.2: {}

  base-x@3.0.10:
    dependencies:
      safe-buffer: 5.2.1

  base-x@5.0.0: {}

  base64-js@1.5.1: {}

  bech32@1.1.4: {}

  before-after-hook@2.2.3: {}

  big.js@5.2.2: {}

  bigint-buffer@1.1.5:
    dependencies:
      bindings: 1.5.0

  bin-links@4.0.4:
    dependencies:
      cmd-shim: 6.0.3
      npm-normalize-package-bin: 3.0.1
      read-cmd-shim: 4.0.0
      write-file-atomic: 5.0.1

  binary-extensions@2.3.0: {}

  bindings@1.5.0:
    dependencies:
      file-uri-to-path: 1.0.0

  bip39@3.1.0:
    dependencies:
      '@noble/hashes': 1.7.1

  bl@4.1.0:
    dependencies:
      buffer: 5.7.1
      inherits: 2.0.4
      readable-stream: 3.6.2

  bn.js@4.12.1: {}

  bn.js@5.2.1: {}

  borsh@0.7.0:
    dependencies:
      bn.js: 5.2.1
      bs58: 4.0.1
      text-encoding-utf-8: 1.0.2

  brace-expansion@1.1.11:
    dependencies:
      balanced-match: 1.0.2
      concat-map: 0.0.1

  brace-expansion@2.0.1:
    dependencies:
      balanced-match: 1.0.2

  braces@3.0.3:
    dependencies:
      fill-range: 7.1.1

  brorand@1.1.0: {}

  browserslist@4.24.4:
    dependencies:
      caniuse-lite: 1.0.30001695
      electron-to-chromium: 1.5.84
      node-releases: 2.0.19
      update-browserslist-db: 1.1.2(browserslist@4.24.4)

  bs-logger@0.2.6:
    dependencies:
      fast-json-stable-stringify: 2.1.0

  bs58@4.0.1:
    dependencies:
      base-x: 3.0.10

  bs58@6.0.0:
    dependencies:
      base-x: 5.0.0

  bser@2.1.1:
    dependencies:
      node-int64: 0.4.0

  buffer-equal-constant-time@1.0.1: {}

  buffer-from@1.1.2: {}

  buffer@5.7.1:
    dependencies:
      base64-js: 1.5.1
      ieee754: 1.2.1

  buffer@6.0.3:
    dependencies:
      base64-js: 1.5.1
      ieee754: 1.2.1

  bufferutil@4.0.9:
    dependencies:
      node-gyp-build: 4.8.4
    optional: true

  bundle-require@5.1.0(esbuild@0.24.2):
    dependencies:
      esbuild: 0.24.2
      load-tsconfig: 0.2.5

  byte-size@8.1.1: {}

  cac@6.7.14: {}

  cacache@18.0.4:
    dependencies:
      '@npmcli/fs': 3.1.1
      fs-minipass: 3.0.3
      glob: 10.4.5
      lru-cache: 10.4.3
      minipass: 7.1.2
      minipass-collect: 2.0.1
      minipass-flush: 1.0.5
      minipass-pipeline: 1.2.4
      p-map: 4.0.0
      ssri: 10.0.6
      tar: 6.2.1
      unique-filename: 3.0.0

  callsites@3.1.0: {}

  camelcase-keys@6.2.2:
    dependencies:
      camelcase: 5.3.1
      map-obj: 4.3.0
      quick-lru: 4.0.1

  camelcase@5.3.1: {}

  camelcase@6.3.0: {}

  caniuse-lite@1.0.30001695: {}

  chalk@4.1.0:
    dependencies:
      ansi-styles: 4.3.0
      supports-color: 7.2.0

  chalk@4.1.2:
    dependencies:
      ansi-styles: 4.3.0
      supports-color: 7.2.0

  chalk@5.4.1: {}

  char-regex@1.0.2: {}

  chardet@0.7.0: {}

  chokidar@4.0.3:
    dependencies:
      readdirp: 4.1.2

  chownr@2.0.0: {}

  ci-info@3.9.0: {}

  ci-info@4.1.0: {}

  cipher-base@1.0.6:
    dependencies:
      inherits: 2.0.4
      safe-buffer: 5.2.1

  cjs-module-lexer@1.4.1: {}

  clean-stack@2.2.0: {}

  cli-cursor@3.1.0:
    dependencies:
      restore-cursor: 3.1.0

  cli-cursor@5.0.0:
    dependencies:
      restore-cursor: 5.1.0

  cli-spinners@2.6.1: {}

  cli-spinners@2.9.2: {}

  cli-truncate@4.0.0:
    dependencies:
      slice-ansi: 5.0.0
      string-width: 7.2.0

  cli-width@3.0.0: {}

  cliui@7.0.4:
    dependencies:
      string-width: 4.2.3
      strip-ansi: 6.0.1
      wrap-ansi: 7.0.0

  cliui@8.0.1:
    dependencies:
      string-width: 4.2.3
      strip-ansi: 6.0.1
      wrap-ansi: 7.0.0

  clone-deep@4.0.1:
    dependencies:
      is-plain-object: 2.0.4
      kind-of: 6.0.3
      shallow-clone: 3.0.1

  clone@1.0.4: {}

  cmd-shim@6.0.3: {}

  co@4.6.0: {}

  collect-v8-coverage@1.0.2: {}

  color-convert@2.0.1:
    dependencies:
      color-name: 1.1.4

  color-name@1.1.4: {}

  color-string@1.9.1:
    dependencies:
      color-name: 1.1.4
      simple-swizzle: 0.2.2

  color-support@1.1.3: {}

  color@4.2.3:
    dependencies:
      color-convert: 2.0.1
      color-string: 1.9.1

  colorette@2.0.20: {}

  columnify@1.6.0:
    dependencies:
      strip-ansi: 6.0.1
      wcwidth: 1.0.1

  combined-stream@1.0.8:
    dependencies:
      delayed-stream: 1.0.0

  commander@13.1.0: {}

  commander@2.20.3: {}

  commander@4.1.1: {}

  common-ancestor-path@1.0.1: {}

  compare-func@2.0.0:
    dependencies:
      array-ify: 1.0.0
      dot-prop: 5.3.0

  concat-map@0.0.1: {}

  concat-stream@2.0.0:
    dependencies:
      buffer-from: 1.1.2
      inherits: 2.0.4
      readable-stream: 3.6.2
      typedarray: 0.0.6

  consola@3.4.0: {}

  console-control-strings@1.1.0: {}

  console-table-printer@2.12.1:
    dependencies:
      simple-wcswidth: 1.0.1

  conventional-changelog-angular@7.0.0:
    dependencies:
      compare-func: 2.0.0

  conventional-changelog-conventionalcommits@7.0.2:
    dependencies:
      compare-func: 2.0.0

  conventional-changelog-core@5.0.1:
    dependencies:
      add-stream: 1.0.0
      conventional-changelog-writer: 6.0.1
      conventional-commits-parser: 4.0.0
      dateformat: 3.0.3
      get-pkg-repo: 4.2.1
      git-raw-commits: 3.0.0
      git-remote-origin-url: 2.0.0
      git-semver-tags: 5.0.1
      normalize-package-data: 3.0.3
      read-pkg: 3.0.0
      read-pkg-up: 3.0.0

  conventional-changelog-preset-loader@3.0.0: {}

  conventional-changelog-writer@6.0.1:
    dependencies:
      conventional-commits-filter: 3.0.0
      dateformat: 3.0.3
      handlebars: 4.7.8
      json-stringify-safe: 5.0.1
      meow: 8.1.2
      semver: 7.6.3
      split: 1.0.1

  conventional-commits-filter@3.0.0:
    dependencies:
      lodash.ismatch: 4.4.0
      modify-values: 1.0.1

  conventional-commits-parser@4.0.0:
    dependencies:
      JSONStream: 1.3.5
      is-text-path: 1.0.1
      meow: 8.1.2
      split2: 3.2.2

  conventional-commits-parser@5.0.0:
    dependencies:
      JSONStream: 1.3.5
      is-text-path: 2.0.0
      meow: 12.1.1
      split2: 4.2.0

  conventional-recommended-bump@7.0.1:
    dependencies:
      concat-stream: 2.0.0
      conventional-changelog-preset-loader: 3.0.0
      conventional-commits-filter: 3.0.0
      conventional-commits-parser: 4.0.0
      git-raw-commits: 3.0.0
      git-semver-tags: 5.0.1
      meow: 8.1.2

  convert-source-map@2.0.0: {}

  core-util-is@1.0.3: {}

  cosmiconfig-typescript-loader@6.1.0(@types/node@22.7.5)(cosmiconfig@9.0.0(typescript@5.7.3))(typescript@5.7.3):
    dependencies:
      '@types/node': 22.7.5
      cosmiconfig: 9.0.0(typescript@5.7.3)
      jiti: 2.4.2
      typescript: 5.7.3

  cosmiconfig@9.0.0(typescript@5.7.3):
    dependencies:
      env-paths: 2.2.1
      import-fresh: 3.3.0
      js-yaml: 4.1.0
      parse-json: 5.2.0
    optionalDependencies:
      typescript: 5.7.3

  create-hash@1.2.0:
    dependencies:
      cipher-base: 1.0.6
      inherits: 2.0.4
      md5.js: 1.3.5
      ripemd160: 2.0.2
      sha.js: 2.4.11

  create-hmac@1.1.7:
    dependencies:
      cipher-base: 1.0.6
      create-hash: 1.2.0
      inherits: 2.0.4
      ripemd160: 2.0.2
      safe-buffer: 5.2.1
      sha.js: 2.4.11

  create-jest@29.7.0(@types/node@20.17.14)(ts-node@10.9.2(@types/node@20.17.14)(typescript@5.7.3)):
    dependencies:
      '@jest/types': 29.6.3
      chalk: 4.1.2
      exit: 0.1.2
      graceful-fs: 4.2.11
      jest-config: 29.7.0(@types/node@20.17.14)(ts-node@10.9.2(@types/node@20.17.14)(typescript@5.7.3))
      jest-util: 29.7.0
      prompts: 2.4.2
    transitivePeerDependencies:
      - '@types/node'
      - babel-plugin-macros
      - supports-color
      - ts-node

  create-require@1.1.1: {}

  cross-fetch@3.2.0(encoding@0.1.13):
    dependencies:
      node-fetch: 2.7.0(encoding@0.1.13)
    transitivePeerDependencies:
      - encoding

  cross-spawn@7.0.6:
    dependencies:
      path-key: 3.1.1
      shebang-command: 2.0.0
      which: 2.0.2

  crypto-js@4.2.0: {}

  cssesc@3.0.0: {}

  dargs@7.0.0: {}

  dargs@8.1.0: {}

  dateformat@3.0.3: {}

  debug@4.4.0:
    dependencies:
      ms: 2.1.3

  decamelize-keys@1.1.1:
    dependencies:
      decamelize: 1.2.0
      map-obj: 1.0.1

  decamelize@1.2.0: {}

  decimal.js-light@2.5.1: {}

  dedent@1.5.3: {}

  deepmerge@4.3.1: {}

  defaults@1.0.4:
    dependencies:
      clone: 1.0.4

  define-lazy-prop@2.0.0: {}

  delay@5.0.0: {}

  delayed-stream@1.0.0: {}

  deprecation@2.3.1: {}

  detect-indent@5.0.0: {}

  detect-libc@2.0.3: {}

  detect-newline@3.1.0: {}

  diff-sequences@29.6.3: {}

  diff@4.0.2: {}

  dir-glob@3.0.1:
    dependencies:
      path-type: 4.0.0

  dot-prop@5.3.0:
    dependencies:
      is-obj: 2.0.0

  dotenv-expand@11.0.7:
    dependencies:
      dotenv: 16.4.7

  dotenv@16.4.7: {}

  duplexer@0.1.2: {}

  eastasianwidth@0.2.0: {}

  ecdsa-sig-formatter@1.0.11:
    dependencies:
      safe-buffer: 5.2.1

  ed25519-hd-key@1.3.0:
    dependencies:
      create-hmac: 1.1.7
      tweetnacl: 1.0.3

  ejs@3.1.10:
    dependencies:
      jake: 10.9.2

  electron-to-chromium@1.5.84: {}

  elliptic@6.5.4:
    dependencies:
      bn.js: 4.12.1
      brorand: 1.1.0
      hash.js: 1.1.7
      hmac-drbg: 1.0.1
      inherits: 2.0.4
      minimalistic-assert: 1.0.1
      minimalistic-crypto-utils: 1.0.1

  emittery@0.13.1: {}

  emoji-regex@10.4.0: {}

  emoji-regex@8.0.0: {}

  emoji-regex@9.2.2: {}

  encoding@0.1.13:
    dependencies:
      iconv-lite: 0.6.3
    optional: true

  end-of-stream@1.4.4:
    dependencies:
      once: 1.4.0

  enquirer@2.3.6:
    dependencies:
      ansi-colors: 4.1.3

  env-paths@2.2.1: {}

  envinfo@7.13.0: {}

  environment@1.1.0: {}

  err-code@2.0.3: {}

  error-ex@1.3.2:
    dependencies:
      is-arrayish: 0.2.1

  es6-promise@4.2.8: {}

  es6-promisify@5.0.0:
    dependencies:
      es6-promise: 4.2.8

  esbuild@0.24.2:
    optionalDependencies:
      '@esbuild/aix-ppc64': 0.24.2
      '@esbuild/android-arm': 0.24.2
      '@esbuild/android-arm64': 0.24.2
      '@esbuild/android-x64': 0.24.2
      '@esbuild/darwin-arm64': 0.24.2
      '@esbuild/darwin-x64': 0.24.2
      '@esbuild/freebsd-arm64': 0.24.2
      '@esbuild/freebsd-x64': 0.24.2
      '@esbuild/linux-arm': 0.24.2
      '@esbuild/linux-arm64': 0.24.2
      '@esbuild/linux-ia32': 0.24.2
      '@esbuild/linux-loong64': 0.24.2
      '@esbuild/linux-mips64el': 0.24.2
      '@esbuild/linux-ppc64': 0.24.2
      '@esbuild/linux-riscv64': 0.24.2
      '@esbuild/linux-s390x': 0.24.2
      '@esbuild/linux-x64': 0.24.2
      '@esbuild/netbsd-arm64': 0.24.2
      '@esbuild/netbsd-x64': 0.24.2
      '@esbuild/openbsd-arm64': 0.24.2
      '@esbuild/openbsd-x64': 0.24.2
      '@esbuild/sunos-x64': 0.24.2
      '@esbuild/win32-arm64': 0.24.2
      '@esbuild/win32-ia32': 0.24.2
      '@esbuild/win32-x64': 0.24.2

  escalade@3.2.0: {}

  escape-string-regexp@1.0.5: {}

  escape-string-regexp@2.0.0: {}

  esprima@4.0.1: {}

  ethers@5.7.2(bufferutil@4.0.9)(utf-8-validate@5.0.10):
    dependencies:
      '@ethersproject/abi': 5.7.0
      '@ethersproject/abstract-provider': 5.7.0
      '@ethersproject/abstract-signer': 5.7.0
      '@ethersproject/address': 5.7.0
      '@ethersproject/base64': 5.7.0
      '@ethersproject/basex': 5.7.0
      '@ethersproject/bignumber': 5.7.0
      '@ethersproject/bytes': 5.7.0
      '@ethersproject/constants': 5.7.0
      '@ethersproject/contracts': 5.7.0
      '@ethersproject/hash': 5.7.0
      '@ethersproject/hdnode': 5.7.0
      '@ethersproject/json-wallets': 5.7.0
      '@ethersproject/keccak256': 5.7.0
      '@ethersproject/logger': 5.7.0
      '@ethersproject/networks': 5.7.1
      '@ethersproject/pbkdf2': 5.7.0
      '@ethersproject/properties': 5.7.0
      '@ethersproject/providers': 5.7.2(bufferutil@4.0.9)(utf-8-validate@5.0.10)
      '@ethersproject/random': 5.7.0
      '@ethersproject/rlp': 5.7.0
      '@ethersproject/sha2': 5.7.0
      '@ethersproject/signing-key': 5.7.0
      '@ethersproject/solidity': 5.7.0
      '@ethersproject/strings': 5.7.0
      '@ethersproject/transactions': 5.7.0
      '@ethersproject/units': 5.7.0
      '@ethersproject/wallet': 5.7.0
      '@ethersproject/web': 5.7.1
      '@ethersproject/wordlists': 5.7.0
    transitivePeerDependencies:
      - bufferutil
      - utf-8-validate

  ethers@6.13.5(bufferutil@4.0.9)(utf-8-validate@5.0.10):
    dependencies:
      '@adraffy/ens-normalize': 1.10.1
      '@noble/curves': 1.2.0
      '@noble/hashes': 1.3.2
      '@types/node': 22.7.5
      aes-js: 4.0.0-beta.5
      tslib: 2.7.0
      ws: 8.17.1(bufferutil@4.0.9)(utf-8-validate@5.0.10)
    transitivePeerDependencies:
      - bufferutil
      - utf-8-validate

  event-target-shim@5.0.1: {}

  eventemitter3@4.0.7: {}

  eventemitter3@5.0.1: {}

  execa@5.0.0:
    dependencies:
      cross-spawn: 7.0.6
      get-stream: 6.0.0
      human-signals: 2.1.0
      is-stream: 2.0.0
      merge-stream: 2.0.0
      npm-run-path: 4.0.1
      onetime: 5.1.2
      signal-exit: 3.0.7
      strip-final-newline: 2.0.0

  execa@8.0.1:
    dependencies:
      cross-spawn: 7.0.6
      get-stream: 8.0.1
      human-signals: 5.0.0
      is-stream: 3.0.0
      merge-stream: 2.0.0
      npm-run-path: 5.3.0
      onetime: 6.0.0
      signal-exit: 4.1.0
      strip-final-newline: 3.0.0

  exit@0.1.2: {}

  expect@29.7.0:
    dependencies:
      '@jest/expect-utils': 29.7.0
      jest-get-type: 29.6.3
      jest-matcher-utils: 29.7.0
      jest-message-util: 29.7.0
      jest-util: 29.7.0

  exponential-backoff@3.1.1: {}

  expr-eval@2.0.2: {}

  extend@3.0.2: {}

  external-editor@3.1.0:
    dependencies:
      chardet: 0.7.0
      iconv-lite: 0.4.24
      tmp: 0.0.33

  extract-files@9.0.0: {}

  eyes@0.1.8: {}

  fast-deep-equal@3.1.3: {}

  fast-glob@3.3.3:
    dependencies:
      '@nodelib/fs.stat': 2.0.5
      '@nodelib/fs.walk': 1.2.8
      glob-parent: 5.1.2
      merge2: 1.4.1
      micromatch: 4.0.8

  fast-json-stable-stringify@2.1.0: {}

  fast-stable-stringify@1.0.0: {}

  fast-uri@3.0.6: {}

  fastq@1.18.0:
    dependencies:
      reusify: 1.0.4

  fb-watchman@2.0.2:
    dependencies:
      bser: 2.1.1

  fdir@6.4.3(picomatch@4.0.2):
    optionalDependencies:
      picomatch: 4.0.2

  figures@3.2.0:
    dependencies:
      escape-string-regexp: 1.0.5

  file-type@16.5.4:
    dependencies:
      readable-web-to-node-stream: 3.0.2
      strtok3: 6.3.0
      token-types: 4.2.1

  file-uri-to-path@1.0.0: {}

  filelist@1.0.4:
    dependencies:
      minimatch: 5.1.6

  fill-range@7.1.1:
    dependencies:
      to-regex-range: 5.0.1

  find-up@2.1.0:
    dependencies:
      locate-path: 2.0.0

  find-up@4.1.0:
    dependencies:
      locate-path: 5.0.0
      path-exists: 4.0.0

  find-up@7.0.0:
    dependencies:
      locate-path: 7.2.0
      path-exists: 5.0.0
      unicorn-magic: 0.1.0

  flat@5.0.2: {}

  follow-redirects@1.15.9(debug@4.4.0):
    optionalDependencies:
      debug: 4.4.0

  foreground-child@3.3.0:
    dependencies:
      cross-spawn: 7.0.6
      signal-exit: 4.1.0

  form-data-encoder@1.7.2: {}

  form-data@3.0.2:
    dependencies:
      asynckit: 0.4.0
      combined-stream: 1.0.8
      mime-types: 2.1.35

  form-data@4.0.0:
    dependencies:
      asynckit: 0.4.0
      combined-stream: 1.0.8
      mime-types: 2.1.35

  form-data@4.0.1:
    dependencies:
      asynckit: 0.4.0
      combined-stream: 1.0.8
      mime-types: 2.1.35

  formdata-node@4.4.1:
    dependencies:
      node-domexception: 1.0.0
      web-streams-polyfill: 4.0.0-beta.3

  front-matter@4.0.2:
    dependencies:
      js-yaml: 3.14.1

  fs-constants@1.0.0: {}

  fs-extra@11.3.0:
    dependencies:
      graceful-fs: 4.2.11
      jsonfile: 6.1.0
      universalify: 2.0.1

  fs-minipass@2.1.0:
    dependencies:
      minipass: 3.3.6

  fs-minipass@3.0.3:
    dependencies:
      minipass: 7.1.2

  fs.realpath@1.0.0: {}

  fsevents@2.3.2:
    optional: true

  fsevents@2.3.3:
    optional: true

  function-bind@1.1.2: {}

  gensync@1.0.0-beta.2: {}

  get-caller-file@2.0.5: {}

  get-east-asian-width@1.3.0: {}

  get-package-type@0.1.0: {}

  get-pkg-repo@4.2.1:
    dependencies:
      '@hutson/parse-repository-url': 3.0.2
      hosted-git-info: 4.1.0
      through2: 2.0.5
      yargs: 16.2.0

  get-port@5.1.1: {}

  get-stream@6.0.0: {}

  get-stream@8.0.1: {}

  git-raw-commits@3.0.0:
    dependencies:
      dargs: 7.0.0
      meow: 8.1.2
      split2: 3.2.2

  git-raw-commits@4.0.0:
    dependencies:
      dargs: 8.1.0
      meow: 12.1.1
      split2: 4.2.0

  git-remote-origin-url@2.0.0:
    dependencies:
      gitconfiglocal: 1.0.0
      pify: 2.3.0

  git-semver-tags@5.0.1:
    dependencies:
      meow: 8.1.2
      semver: 7.6.3

  git-up@7.0.0:
    dependencies:
      is-ssh: 1.4.0
      parse-url: 8.1.0

  git-url-parse@14.0.0:
    dependencies:
      git-up: 7.0.0

  gitconfiglocal@1.0.0:
    dependencies:
      ini: 1.3.8

  glob-parent@5.1.2:
    dependencies:
      is-glob: 4.0.3

  glob-parent@6.0.2:
    dependencies:
      is-glob: 4.0.3

  glob@10.4.5:
    dependencies:
      foreground-child: 3.3.0
      jackspeak: 3.4.3
      minimatch: 9.0.5
      minipass: 7.1.2
      package-json-from-dist: 1.0.1
      path-scurry: 1.11.1

  glob@7.2.3:
    dependencies:
      fs.realpath: 1.0.0
      inflight: 1.0.6
      inherits: 2.0.4
      minimatch: 3.1.2
      once: 1.4.0
      path-is-absolute: 1.0.1

  glob@9.3.5:
    dependencies:
      fs.realpath: 1.0.0
      minimatch: 8.0.4
      minipass: 4.2.8
      path-scurry: 1.11.1

  global-directory@4.0.1:
    dependencies:
      ini: 4.1.1

  globals@11.12.0: {}

  globby@11.1.0:
    dependencies:
      array-union: 2.1.0
      dir-glob: 3.0.1
      fast-glob: 3.3.3
      ignore: 5.3.2
      merge2: 1.4.1
      slash: 3.0.0

  graceful-fs@4.2.11: {}

  graphql-request@5.0.0(encoding@0.1.13)(graphql@16.10.0):
    dependencies:
      '@graphql-typed-document-node/core': 3.2.0(graphql@16.10.0)
      cross-fetch: 3.2.0(encoding@0.1.13)
      extract-files: 9.0.0
      form-data: 3.0.2
      graphql: 16.10.0
    transitivePeerDependencies:
      - encoding

  graphql@16.10.0: {}

  handlebars@4.7.8:
    dependencies:
      minimist: 1.2.8
      neo-async: 2.6.2
      source-map: 0.6.1
      wordwrap: 1.0.0
    optionalDependencies:
      uglify-js: 3.19.3

  hard-rejection@2.1.0: {}

  has-flag@4.0.0: {}

  has-unicode@2.0.1: {}

  hash-base@3.1.0:
    dependencies:
      inherits: 2.0.4
      readable-stream: 3.6.2
      safe-buffer: 5.2.1

  hash.js@1.1.7:
    dependencies:
      inherits: 2.0.4
      minimalistic-assert: 1.0.1

  hasown@2.0.2:
    dependencies:
      function-bind: 1.1.2

  hmac-drbg@1.0.1:
    dependencies:
      hash.js: 1.1.7
      minimalistic-assert: 1.0.1
      minimalistic-crypto-utils: 1.0.1

  hosted-git-info@2.8.9: {}

  hosted-git-info@4.1.0:
    dependencies:
      lru-cache: 6.0.0

  hosted-git-info@7.0.2:
    dependencies:
      lru-cache: 10.4.3

  html-escaper@2.0.2: {}

  http-cache-semantics@4.1.1: {}

  http-proxy-agent@7.0.2:
    dependencies:
      agent-base: 7.1.3
      debug: 4.4.0
    transitivePeerDependencies:
      - supports-color

  https-proxy-agent@7.0.6:
    dependencies:
      agent-base: 7.1.3
      debug: 4.4.0
    transitivePeerDependencies:
      - supports-color

  human-signals@2.1.0: {}

  human-signals@5.0.0: {}

  humanize-ms@1.2.1:
    dependencies:
      ms: 2.1.3

  husky@9.1.7: {}

  ibm-cloud-sdk-core@5.1.3:
    dependencies:
      '@types/debug': 4.1.12
      '@types/node': 10.14.22
      '@types/tough-cookie': 4.0.5
      axios: 1.7.9(debug@4.4.0)
      camelcase: 6.3.0
      debug: 4.4.0
      dotenv: 16.4.7
      extend: 3.0.2
      file-type: 16.5.4
      form-data: 4.0.0
      isstream: 0.1.2
      jsonwebtoken: 9.0.2
      mime-types: 2.1.35
      retry-axios: 2.6.0(axios@1.7.9(debug@4.4.0))
      tough-cookie: 4.1.4
    transitivePeerDependencies:
      - supports-color

  iconv-lite@0.4.24:
    dependencies:
      safer-buffer: 2.1.2

  iconv-lite@0.6.3:
    dependencies:
      safer-buffer: 2.1.2
    optional: true

  ieee754@1.2.1: {}

  ignore-walk@6.0.5:
    dependencies:
      minimatch: 9.0.5

  ignore@5.3.2: {}

  import-fresh@3.3.0:
    dependencies:
      parent-module: 1.0.1
      resolve-from: 4.0.0

  import-local@3.1.0:
    dependencies:
      pkg-dir: 4.2.0
      resolve-cwd: 3.0.0

  import-meta-resolve@4.1.0: {}

  imurmurhash@0.1.4: {}

  indent-string@4.0.0: {}

  inflight@1.0.6:
    dependencies:
      once: 1.4.0
      wrappy: 1.0.2

  inherits@2.0.4: {}

  ini@1.3.8: {}

  ini@4.1.1: {}

  ini@4.1.3: {}

  init-package-json@6.0.3:
    dependencies:
      '@npmcli/package-json': 5.2.0
      npm-package-arg: 11.0.2
      promzard: 1.0.2
      read: 3.0.1
      semver: 7.6.3
      validate-npm-package-license: 3.0.4
      validate-npm-package-name: 5.0.1
    transitivePeerDependencies:
      - bluebird

  inquirer@8.2.6:
    dependencies:
      ansi-escapes: 4.3.2
      chalk: 4.1.2
      cli-cursor: 3.1.0
      cli-width: 3.0.0
      external-editor: 3.1.0
      figures: 3.2.0
      lodash: 4.17.21
      mute-stream: 0.0.8
      ora: 5.4.1
      run-async: 2.4.1
      rxjs: 7.8.1
      string-width: 4.2.3
      strip-ansi: 6.0.1
      through: 2.3.8
      wrap-ansi: 6.2.0

  ip-address@9.0.5:
    dependencies:
      jsbn: 1.1.0
      sprintf-js: 1.1.3

  is-arrayish@0.2.1: {}

  is-arrayish@0.3.2: {}

  is-ci@3.0.1:
    dependencies:
      ci-info: 3.9.0

  is-core-module@2.16.1:
    dependencies:
      hasown: 2.0.2

  is-docker@2.2.1: {}

  is-extglob@2.1.1: {}

  is-fullwidth-code-point@3.0.0: {}

  is-fullwidth-code-point@4.0.0: {}

  is-fullwidth-code-point@5.0.0:
    dependencies:
      get-east-asian-width: 1.3.0

  is-generator-fn@2.1.0: {}

  is-glob@4.0.3:
    dependencies:
      is-extglob: 2.1.1

  is-interactive@1.0.0: {}

  is-lambda@1.0.1: {}

  is-number@7.0.0: {}

  is-obj@2.0.0: {}

  is-plain-obj@1.1.0: {}

  is-plain-object@2.0.4:
    dependencies:
      isobject: 3.0.1

  is-plain-object@5.0.0: {}

  is-ssh@1.4.0:
    dependencies:
      protocols: 2.0.1

  is-stream@2.0.0: {}

  is-stream@3.0.0: {}

  is-text-path@1.0.1:
    dependencies:
      text-extensions: 1.9.0

  is-text-path@2.0.0:
    dependencies:
      text-extensions: 2.4.0

  is-unicode-supported@0.1.0: {}

  is-wsl@2.2.0:
    dependencies:
      is-docker: 2.2.1

  isarray@1.0.0: {}

  isexe@2.0.0: {}

  isexe@3.1.1: {}

  isnumber@1.0.0: {}

  isobject@3.0.1: {}

  isomorphic-ws@4.0.1(ws@7.5.10(bufferutil@4.0.9)(utf-8-validate@5.0.10)):
    dependencies:
      ws: 7.5.10(bufferutil@4.0.9)(utf-8-validate@5.0.10)

  isows@1.0.6(ws@8.18.0(bufferutil@4.0.9)(utf-8-validate@5.0.10)):
    dependencies:
      ws: 8.18.0(bufferutil@4.0.9)(utf-8-validate@5.0.10)

  isstream@0.1.2: {}

  istanbul-lib-coverage@3.2.2: {}

  istanbul-lib-instrument@5.2.1:
    dependencies:
      '@babel/core': 7.26.0
      '@babel/parser': 7.26.5
      '@istanbuljs/schema': 0.1.3
      istanbul-lib-coverage: 3.2.2
      semver: 6.3.1
    transitivePeerDependencies:
      - supports-color

  istanbul-lib-instrument@6.0.3:
    dependencies:
      '@babel/core': 7.26.0
      '@babel/parser': 7.26.5
      '@istanbuljs/schema': 0.1.3
      istanbul-lib-coverage: 3.2.2
      semver: 7.6.3
    transitivePeerDependencies:
      - supports-color

  istanbul-lib-report@3.0.1:
    dependencies:
      istanbul-lib-coverage: 3.2.2
      make-dir: 4.0.0
      supports-color: 7.2.0

  istanbul-lib-source-maps@4.0.1:
    dependencies:
      debug: 4.4.0
      istanbul-lib-coverage: 3.2.2
      source-map: 0.6.1
    transitivePeerDependencies:
      - supports-color

  istanbul-reports@3.1.7:
    dependencies:
      html-escaper: 2.0.2
      istanbul-lib-report: 3.0.1

  jackspeak@3.4.3:
    dependencies:
      '@isaacs/cliui': 8.0.2
    optionalDependencies:
      '@pkgjs/parseargs': 0.11.0

  jake@10.9.2:
    dependencies:
      async: 3.2.6
      chalk: 4.1.0
      filelist: 1.0.4
      minimatch: 3.1.2

  jayson@4.1.3(bufferutil@4.0.9)(utf-8-validate@5.0.10):
    dependencies:
      '@types/connect': 3.4.38
      '@types/node': 12.20.55
      '@types/ws': 7.4.7
      JSONStream: 1.3.5
      commander: 2.20.3
      delay: 5.0.0
      es6-promisify: 5.0.0
      eyes: 0.1.8
      isomorphic-ws: 4.0.1(ws@7.5.10(bufferutil@4.0.9)(utf-8-validate@5.0.10))
      json-stringify-safe: 5.0.1
      uuid: 8.3.2
      ws: 7.5.10(bufferutil@4.0.9)(utf-8-validate@5.0.10)
    transitivePeerDependencies:
      - bufferutil
      - utf-8-validate

  jest-changed-files@29.7.0:
    dependencies:
      execa: 5.0.0
      jest-util: 29.7.0
      p-limit: 3.1.0

  jest-circus@29.7.0:
    dependencies:
      '@jest/environment': 29.7.0
      '@jest/expect': 29.7.0
      '@jest/test-result': 29.7.0
      '@jest/types': 29.6.3
      '@types/node': 20.17.14
      chalk: 4.1.2
      co: 4.6.0
      dedent: 1.5.3
      is-generator-fn: 2.1.0
      jest-each: 29.7.0
      jest-matcher-utils: 29.7.0
      jest-message-util: 29.7.0
      jest-runtime: 29.7.0
      jest-snapshot: 29.7.0
      jest-util: 29.7.0
      p-limit: 3.1.0
      pretty-format: 29.7.0
      pure-rand: 6.1.0
      slash: 3.0.0
      stack-utils: 2.0.6
    transitivePeerDependencies:
      - babel-plugin-macros
      - supports-color

  jest-cli@29.7.0(@types/node@20.17.14)(ts-node@10.9.2(@types/node@20.17.14)(typescript@5.7.3)):
    dependencies:
      '@jest/core': 29.7.0(ts-node@10.9.2(@types/node@20.17.14)(typescript@5.7.3))
      '@jest/test-result': 29.7.0
      '@jest/types': 29.6.3
      chalk: 4.1.2
      create-jest: 29.7.0(@types/node@20.17.14)(ts-node@10.9.2(@types/node@20.17.14)(typescript@5.7.3))
      exit: 0.1.2
      import-local: 3.1.0
      jest-config: 29.7.0(@types/node@20.17.14)(ts-node@10.9.2(@types/node@20.17.14)(typescript@5.7.3))
      jest-util: 29.7.0
      jest-validate: 29.7.0
      yargs: 17.7.2
    transitivePeerDependencies:
      - '@types/node'
      - babel-plugin-macros
      - supports-color
      - ts-node

  jest-config@29.7.0(@types/node@20.17.14)(ts-node@10.9.2(@types/node@20.17.14)(typescript@5.7.3)):
    dependencies:
      '@babel/core': 7.26.0
      '@jest/test-sequencer': 29.7.0
      '@jest/types': 29.6.3
      babel-jest: 29.7.0(@babel/core@7.26.0)
      chalk: 4.1.2
      ci-info: 3.9.0
      deepmerge: 4.3.1
      glob: 7.2.3
      graceful-fs: 4.2.11
      jest-circus: 29.7.0
      jest-environment-node: 29.7.0
      jest-get-type: 29.6.3
      jest-regex-util: 29.6.3
      jest-resolve: 29.7.0
      jest-runner: 29.7.0
      jest-util: 29.7.0
      jest-validate: 29.7.0
      micromatch: 4.0.8
      parse-json: 5.2.0
      pretty-format: 29.7.0
      slash: 3.0.0
      strip-json-comments: 3.1.1
    optionalDependencies:
      '@types/node': 20.17.14
      ts-node: 10.9.2(@types/node@20.17.14)(typescript@5.7.3)
    transitivePeerDependencies:
      - babel-plugin-macros
      - supports-color

  jest-diff@29.7.0:
    dependencies:
      chalk: 4.1.2
      diff-sequences: 29.6.3
      jest-get-type: 29.6.3
      pretty-format: 29.7.0

  jest-docblock@29.7.0:
    dependencies:
      detect-newline: 3.1.0

  jest-each@29.7.0:
    dependencies:
      '@jest/types': 29.6.3
      chalk: 4.1.2
      jest-get-type: 29.6.3
      jest-util: 29.7.0
      pretty-format: 29.7.0

  jest-environment-node@29.7.0:
    dependencies:
      '@jest/environment': 29.7.0
      '@jest/fake-timers': 29.7.0
      '@jest/types': 29.6.3
      '@types/node': 20.17.14
      jest-mock: 29.7.0
      jest-util: 29.7.0

  jest-get-type@29.6.3: {}

  jest-haste-map@29.7.0:
    dependencies:
      '@jest/types': 29.6.3
      '@types/graceful-fs': 4.1.9
      '@types/node': 20.17.14
      anymatch: 3.1.3
      fb-watchman: 2.0.2
      graceful-fs: 4.2.11
      jest-regex-util: 29.6.3
      jest-util: 29.7.0
      jest-worker: 29.7.0
      micromatch: 4.0.8
      walker: 1.0.8
    optionalDependencies:
      fsevents: 2.3.3

  jest-leak-detector@29.7.0:
    dependencies:
      jest-get-type: 29.6.3
      pretty-format: 29.7.0

  jest-matcher-utils@29.7.0:
    dependencies:
      chalk: 4.1.2
      jest-diff: 29.7.0
      jest-get-type: 29.6.3
      pretty-format: 29.7.0

  jest-message-util@29.7.0:
    dependencies:
      '@babel/code-frame': 7.26.2
      '@jest/types': 29.6.3
      '@types/stack-utils': 2.0.3
      chalk: 4.1.2
      graceful-fs: 4.2.11
      micromatch: 4.0.8
      pretty-format: 29.7.0
      slash: 3.0.0
      stack-utils: 2.0.6

  jest-mock@29.7.0:
    dependencies:
      '@jest/types': 29.6.3
      '@types/node': 20.17.14
      jest-util: 29.7.0

  jest-pnp-resolver@1.2.3(jest-resolve@29.7.0):
    optionalDependencies:
      jest-resolve: 29.7.0

  jest-regex-util@29.6.3: {}

  jest-resolve-dependencies@29.7.0:
    dependencies:
      jest-regex-util: 29.6.3
      jest-snapshot: 29.7.0
    transitivePeerDependencies:
      - supports-color

  jest-resolve@29.7.0:
    dependencies:
      chalk: 4.1.2
      graceful-fs: 4.2.11
      jest-haste-map: 29.7.0
      jest-pnp-resolver: 1.2.3(jest-resolve@29.7.0)
      jest-util: 29.7.0
      jest-validate: 29.7.0
      resolve: 1.22.10
      resolve.exports: 2.0.3
      slash: 3.0.0

  jest-runner@29.7.0:
    dependencies:
      '@jest/console': 29.7.0
      '@jest/environment': 29.7.0
      '@jest/test-result': 29.7.0
      '@jest/transform': 29.7.0
      '@jest/types': 29.6.3
      '@types/node': 20.17.14
      chalk: 4.1.2
      emittery: 0.13.1
      graceful-fs: 4.2.11
      jest-docblock: 29.7.0
      jest-environment-node: 29.7.0
      jest-haste-map: 29.7.0
      jest-leak-detector: 29.7.0
      jest-message-util: 29.7.0
      jest-resolve: 29.7.0
      jest-runtime: 29.7.0
      jest-util: 29.7.0
      jest-watcher: 29.7.0
      jest-worker: 29.7.0
      p-limit: 3.1.0
      source-map-support: 0.5.13
    transitivePeerDependencies:
      - supports-color

  jest-runtime@29.7.0:
    dependencies:
      '@jest/environment': 29.7.0
      '@jest/fake-timers': 29.7.0
      '@jest/globals': 29.7.0
      '@jest/source-map': 29.6.3
      '@jest/test-result': 29.7.0
      '@jest/transform': 29.7.0
      '@jest/types': 29.6.3
      '@types/node': 20.17.14
      chalk: 4.1.2
      cjs-module-lexer: 1.4.1
      collect-v8-coverage: 1.0.2
      glob: 7.2.3
      graceful-fs: 4.2.11
      jest-haste-map: 29.7.0
      jest-message-util: 29.7.0
      jest-mock: 29.7.0
      jest-regex-util: 29.6.3
      jest-resolve: 29.7.0
      jest-snapshot: 29.7.0
      jest-util: 29.7.0
      slash: 3.0.0
      strip-bom: 4.0.0
    transitivePeerDependencies:
      - supports-color

  jest-snapshot@29.7.0:
    dependencies:
      '@babel/core': 7.26.0
      '@babel/generator': 7.26.5
      '@babel/plugin-syntax-jsx': 7.25.9(@babel/core@7.26.0)
      '@babel/plugin-syntax-typescript': 7.25.9(@babel/core@7.26.0)
      '@babel/types': 7.26.5
      '@jest/expect-utils': 29.7.0
      '@jest/transform': 29.7.0
      '@jest/types': 29.6.3
      babel-preset-current-node-syntax: 1.1.0(@babel/core@7.26.0)
      chalk: 4.1.2
      expect: 29.7.0
      graceful-fs: 4.2.11
      jest-diff: 29.7.0
      jest-get-type: 29.6.3
      jest-matcher-utils: 29.7.0
      jest-message-util: 29.7.0
      jest-util: 29.7.0
      natural-compare: 1.4.0
      pretty-format: 29.7.0
      semver: 7.6.3
    transitivePeerDependencies:
      - supports-color

  jest-util@29.7.0:
    dependencies:
      '@jest/types': 29.6.3
      '@types/node': 20.17.14
      chalk: 4.1.2
      ci-info: 3.9.0
      graceful-fs: 4.2.11
      picomatch: 2.3.1

  jest-validate@29.7.0:
    dependencies:
      '@jest/types': 29.6.3
      camelcase: 6.3.0
      chalk: 4.1.2
      jest-get-type: 29.6.3
      leven: 3.1.0
      pretty-format: 29.7.0

  jest-watcher@29.7.0:
    dependencies:
      '@jest/test-result': 29.7.0
      '@jest/types': 29.6.3
      '@types/node': 20.17.14
      ansi-escapes: 4.3.2
      chalk: 4.1.2
      emittery: 0.13.1
      jest-util: 29.7.0
      string-length: 4.0.2

  jest-worker@29.7.0:
    dependencies:
      '@types/node': 20.17.14
      jest-util: 29.7.0
      merge-stream: 2.0.0
      supports-color: 8.1.1

  jest@29.7.0(@types/node@20.17.14)(ts-node@10.9.2(@types/node@20.17.14)(typescript@5.7.3)):
    dependencies:
      '@jest/core': 29.7.0(ts-node@10.9.2(@types/node@20.17.14)(typescript@5.7.3))
      '@jest/types': 29.6.3
      import-local: 3.1.0
      jest-cli: 29.7.0(@types/node@20.17.14)(ts-node@10.9.2(@types/node@20.17.14)(typescript@5.7.3))
    transitivePeerDependencies:
      - '@types/node'
      - babel-plugin-macros
      - supports-color
      - ts-node

  jiti@2.4.2: {}

  joycon@3.1.1: {}

  js-sha3@0.8.0: {}

  js-tiktoken@1.0.16:
    dependencies:
      base64-js: 1.5.1

  js-tokens@4.0.0: {}

  js-yaml@3.14.1:
    dependencies:
      argparse: 1.0.10
      esprima: 4.0.1

  js-yaml@4.1.0:
    dependencies:
      argparse: 2.0.1

  jsbn@1.1.0: {}

  jsesc@3.1.0: {}

  json-parse-better-errors@1.0.2: {}

  json-parse-even-better-errors@2.3.1: {}

  json-parse-even-better-errors@3.0.2: {}

  json-schema-traverse@0.4.1: {}

  json-schema-traverse@1.0.0: {}

  json-stringify-nice@1.1.4: {}

  json-stringify-safe@5.0.1: {}

  json5@2.2.3: {}

  jsonc-parser@3.2.0: {}

  jsonfile@6.1.0:
    dependencies:
      universalify: 2.0.1
    optionalDependencies:
      graceful-fs: 4.2.11

  jsonparse@1.3.1: {}

  jsonpointer@5.0.1: {}

  jsonwebtoken@9.0.2:
    dependencies:
      jws: 3.2.2
      lodash.includes: 4.3.0
      lodash.isboolean: 3.0.3
      lodash.isinteger: 4.0.4
      lodash.isnumber: 3.0.3
      lodash.isplainobject: 4.0.6
      lodash.isstring: 4.0.1
      lodash.once: 4.1.1
      ms: 2.1.3
      semver: 7.6.3

  just-diff-apply@5.5.0: {}

  just-diff@6.0.2: {}

  jwa@1.4.1:
    dependencies:
      buffer-equal-constant-time: 1.0.1
      ecdsa-sig-formatter: 1.0.11
      safe-buffer: 5.2.1

  jws@3.2.2:
    dependencies:
      jwa: 1.4.1
      safe-buffer: 5.2.1

  kind-of@6.0.3: {}

  kleur@3.0.3: {}

  langchain@0.3.12(@langchain/core@0.3.32(openai@4.79.3(encoding@0.1.13)(ws@7.5.10(bufferutil@4.0.9)(utf-8-validate@5.0.10))(zod@3.24.1)))(axios@1.7.9)(encoding@0.1.13)(handlebars@4.7.8)(openai@4.79.3(encoding@0.1.13)(ws@7.5.10(bufferutil@4.0.9)(utf-8-validate@5.0.10))(zod@3.24.1))(ws@7.5.10(bufferutil@4.0.9)(utf-8-validate@5.0.10)):
    dependencies:
      '@langchain/core': 0.3.32(openai@4.79.3(encoding@0.1.13)(ws@7.5.10(bufferutil@4.0.9)(utf-8-validate@5.0.10))(zod@3.24.1))
      '@langchain/openai': 0.3.17(@langchain/core@0.3.32(openai@4.79.3(encoding@0.1.13)(ws@7.5.10(bufferutil@4.0.9)(utf-8-validate@5.0.10))(zod@3.24.1)))(encoding@0.1.13)(ws@7.5.10(bufferutil@4.0.9)(utf-8-validate@5.0.10))
      '@langchain/textsplitters': 0.1.0(@langchain/core@0.3.32(openai@4.79.3(encoding@0.1.13)(ws@7.5.10(bufferutil@4.0.9)(utf-8-validate@5.0.10))(zod@3.24.1)))
      js-tiktoken: 1.0.16
      js-yaml: 4.1.0
      jsonpointer: 5.0.1
      langsmith: 0.3.1(openai@4.79.3(encoding@0.1.13)(ws@7.5.10(bufferutil@4.0.9)(utf-8-validate@5.0.10))(zod@3.24.1))
      openapi-types: 12.1.3
      p-retry: 4.6.2
      uuid: 10.0.0
      yaml: 2.7.0
      zod: 3.24.1
      zod-to-json-schema: 3.24.1(zod@3.24.1)
    optionalDependencies:
      axios: 1.7.9(debug@4.4.0)
      handlebars: 4.7.8
    transitivePeerDependencies:
      - encoding
      - openai
      - ws

  langsmith@0.3.1(openai@4.79.3(encoding@0.1.13)(ws@7.5.10(bufferutil@4.0.9)(utf-8-validate@5.0.10))(zod@3.24.1)):
    dependencies:
      '@types/uuid': 10.0.0
      chalk: 4.1.2
      console-table-printer: 2.12.1
      p-queue: 6.6.2
      p-retry: 4.6.2
      semver: 7.6.3
      uuid: 10.0.0
    optionalDependencies:
      openai: 4.79.3(encoding@0.1.13)(ws@7.5.10(bufferutil@4.0.9)(utf-8-validate@5.0.10))(zod@3.24.1)

  langsmith@0.3.1(openai@4.79.3(encoding@0.1.13)(ws@8.18.0(bufferutil@4.0.9)(utf-8-validate@5.0.10))(zod@3.24.1)):
    dependencies:
      '@types/uuid': 10.0.0
      chalk: 4.1.2
      console-table-printer: 2.12.1
      p-queue: 6.6.2
      p-retry: 4.6.2
      semver: 7.6.3
      uuid: 10.0.0
    optionalDependencies:
      openai: 4.79.3(encoding@0.1.13)(ws@8.18.0(bufferutil@4.0.9)(utf-8-validate@5.0.10))(zod@3.24.1)

  lerna@8.1.9(encoding@0.1.13):
    dependencies:
      '@lerna/create': 8.1.9(encoding@0.1.13)(typescript@5.7.3)
      '@npmcli/arborist': 7.5.4
      '@npmcli/package-json': 5.2.0
      '@npmcli/run-script': 8.1.0
      '@nx/devkit': 20.3.2(nx@20.3.2)
      '@octokit/plugin-enterprise-rest': 6.0.1
      '@octokit/rest': 19.0.11(encoding@0.1.13)
      aproba: 2.0.0
      byte-size: 8.1.1
      chalk: 4.1.0
      clone-deep: 4.0.1
      cmd-shim: 6.0.3
      color-support: 1.1.3
      columnify: 1.6.0
      console-control-strings: 1.1.0
      conventional-changelog-angular: 7.0.0
      conventional-changelog-core: 5.0.1
      conventional-recommended-bump: 7.0.1
      cosmiconfig: 9.0.0(typescript@5.7.3)
      dedent: 1.5.3
      envinfo: 7.13.0
      execa: 5.0.0
      fs-extra: 11.3.0
      get-port: 5.1.1
      get-stream: 6.0.0
      git-url-parse: 14.0.0
      glob-parent: 6.0.2
      globby: 11.1.0
      graceful-fs: 4.2.11
      has-unicode: 2.0.1
      import-local: 3.1.0
      ini: 1.3.8
      init-package-json: 6.0.3
      inquirer: 8.2.6
      is-ci: 3.0.1
      is-stream: 2.0.0
      jest-diff: 29.7.0
      js-yaml: 4.1.0
      libnpmaccess: 8.0.6
      libnpmpublish: 9.0.9
      load-json-file: 6.2.0
      lodash: 4.17.21
      make-dir: 4.0.0
      minimatch: 3.0.5
      multimatch: 5.0.0
      node-fetch: 2.6.7(encoding@0.1.13)
      npm-package-arg: 11.0.2
      npm-packlist: 8.0.2
      npm-registry-fetch: 17.1.0
      nx: 20.3.2
      p-map: 4.0.0
      p-map-series: 2.1.0
      p-pipe: 3.1.0
      p-queue: 6.6.2
      p-reduce: 2.1.0
      p-waterfall: 2.1.1
      pacote: 18.0.6
      pify: 5.0.0
      read-cmd-shim: 4.0.0
      resolve-from: 5.0.0
      rimraf: 4.4.1
      semver: 7.6.3
      set-blocking: 2.0.0
      signal-exit: 3.0.7
      slash: 3.0.0
      ssri: 10.0.6
      string-width: 4.2.3
      strip-ansi: 6.0.1
      strong-log-transformer: 2.1.0
      tar: 6.2.1
      temp-dir: 1.0.0
      typescript: 5.7.3
      upath: 2.0.1
      uuid: 10.0.0
      validate-npm-package-license: 3.0.4
      validate-npm-package-name: 5.0.1
      wide-align: 1.1.5
      write-file-atomic: 5.0.1
      write-pkg: 4.0.0
      yargs: 17.7.2
      yargs-parser: 21.1.1
    transitivePeerDependencies:
      - '@swc-node/register'
      - '@swc/core'
      - babel-plugin-macros
      - bluebird
      - debug
      - encoding
      - supports-color

  leven@3.1.0: {}

  libnpmaccess@8.0.6:
    dependencies:
      npm-package-arg: 11.0.2
      npm-registry-fetch: 17.1.0
    transitivePeerDependencies:
      - supports-color

  libnpmpublish@9.0.9:
    dependencies:
      ci-info: 4.1.0
      normalize-package-data: 6.0.2
      npm-package-arg: 11.0.2
      npm-registry-fetch: 17.1.0
      proc-log: 4.2.0
      semver: 7.6.3
      sigstore: 2.3.1
      ssri: 10.0.6
    transitivePeerDependencies:
      - supports-color

  lilconfig@3.1.3: {}

  lines-and-columns@1.2.4: {}

  lines-and-columns@2.0.3: {}

  lint-staged@15.4.3:
    dependencies:
      chalk: 5.4.1
      commander: 13.1.0
      debug: 4.4.0
      execa: 8.0.1
      lilconfig: 3.1.3
      listr2: 8.2.5
      micromatch: 4.0.8
      pidtree: 0.6.0
      string-argv: 0.3.2
      yaml: 2.7.0
    transitivePeerDependencies:
      - supports-color

  listr2@8.2.5:
    dependencies:
      cli-truncate: 4.0.0
      colorette: 2.0.20
      eventemitter3: 5.0.1
      log-update: 6.1.0
      rfdc: 1.4.1
      wrap-ansi: 9.0.0

  load-json-file@4.0.0:
    dependencies:
      graceful-fs: 4.2.11
      parse-json: 4.0.0
      pify: 3.0.0
      strip-bom: 3.0.0

  load-json-file@6.2.0:
    dependencies:
      graceful-fs: 4.2.11
      parse-json: 5.2.0
      strip-bom: 4.0.0
      type-fest: 0.6.0

  load-tsconfig@0.2.5: {}

  locate-path@2.0.0:
    dependencies:
      p-locate: 2.0.0
      path-exists: 3.0.0

  locate-path@5.0.0:
    dependencies:
      p-locate: 4.1.0

  locate-path@7.2.0:
    dependencies:
      p-locate: 6.0.0

  lodash.camelcase@4.3.0: {}

  lodash.includes@4.3.0: {}

  lodash.isboolean@3.0.3: {}

  lodash.isinteger@4.0.4: {}

  lodash.ismatch@4.4.0: {}

  lodash.isnumber@3.0.3: {}

  lodash.isplainobject@4.0.6: {}

  lodash.isstring@4.0.1: {}

  lodash.kebabcase@4.1.1: {}

  lodash.memoize@4.1.2: {}

  lodash.merge@4.6.2: {}

  lodash.mergewith@4.6.2: {}

  lodash.once@4.1.1: {}

  lodash.snakecase@4.1.1: {}

  lodash.sortby@4.7.0: {}

  lodash.startcase@4.4.0: {}

  lodash.uniq@4.5.0: {}

  lodash.upperfirst@4.3.1: {}

  lodash@4.17.21: {}

  log-symbols@4.1.0:
    dependencies:
      chalk: 4.1.2
      is-unicode-supported: 0.1.0

  log-update@6.1.0:
    dependencies:
      ansi-escapes: 7.0.0
      cli-cursor: 5.0.0
      slice-ansi: 7.1.0
      strip-ansi: 7.1.0
      wrap-ansi: 9.0.0

  lru-cache@10.4.3: {}

  lru-cache@5.1.1:
    dependencies:
      yallist: 3.1.1

  lru-cache@6.0.0:
    dependencies:
      yallist: 4.0.0

  make-dir@2.1.0:
    dependencies:
      pify: 4.0.1
      semver: 5.7.2

  make-dir@4.0.0:
    dependencies:
      semver: 7.6.3

  make-error@1.3.6: {}

  make-fetch-happen@13.0.1:
    dependencies:
      '@npmcli/agent': 2.2.2
      cacache: 18.0.4
      http-cache-semantics: 4.1.1
      is-lambda: 1.0.1
      minipass: 7.1.2
      minipass-fetch: 3.0.5
      minipass-flush: 1.0.5
      minipass-pipeline: 1.2.4
      negotiator: 0.6.4
      proc-log: 4.2.0
      promise-retry: 2.0.1
      ssri: 10.0.6
    transitivePeerDependencies:
      - supports-color

  makeerror@1.0.12:
    dependencies:
      tmpl: 1.0.5

  map-obj@1.0.1: {}

  map-obj@4.3.0: {}

  md5.js@1.3.5:
    dependencies:
      hash-base: 3.1.0
      inherits: 2.0.4
      safe-buffer: 5.2.1

  meow@12.1.1: {}

  meow@8.1.2:
    dependencies:
      '@types/minimist': 1.2.5
      camelcase-keys: 6.2.2
      decamelize-keys: 1.1.1
      hard-rejection: 2.1.0
      minimist-options: 4.1.0
      normalize-package-data: 3.0.3
      read-pkg-up: 7.0.1
      redent: 3.0.0
      trim-newlines: 3.0.1
      type-fest: 0.18.1
      yargs-parser: 20.2.9

  merge-stream@2.0.0: {}

  merge2@1.4.1: {}

  micromatch@4.0.8:
    dependencies:
      braces: 3.0.3
      picomatch: 2.3.1

  mime-db@1.52.0: {}

  mime-types@2.1.35:
    dependencies:
      mime-db: 1.52.0

  mimic-fn@2.1.0: {}

  mimic-fn@4.0.0: {}

  mimic-function@5.0.1: {}

  min-indent@1.0.1: {}

  minimalistic-assert@1.0.1: {}

  minimalistic-crypto-utils@1.0.1: {}

  minimatch@3.0.5:
    dependencies:
      brace-expansion: 1.1.11

  minimatch@3.1.2:
    dependencies:
      brace-expansion: 1.1.11

  minimatch@5.1.6:
    dependencies:
      brace-expansion: 2.0.1

  minimatch@8.0.4:
    dependencies:
      brace-expansion: 2.0.1

  minimatch@9.0.3:
    dependencies:
      brace-expansion: 2.0.1

  minimatch@9.0.5:
    dependencies:
      brace-expansion: 2.0.1

  minimist-options@4.1.0:
    dependencies:
      arrify: 1.0.1
      is-plain-obj: 1.1.0
      kind-of: 6.0.3

  minimist@1.2.8: {}

  minipass-collect@2.0.1:
    dependencies:
      minipass: 7.1.2

  minipass-fetch@3.0.5:
    dependencies:
      minipass: 7.1.2
      minipass-sized: 1.0.3
      minizlib: 2.1.2
    optionalDependencies:
      encoding: 0.1.13

  minipass-flush@1.0.5:
    dependencies:
      minipass: 3.3.6

  minipass-pipeline@1.2.4:
    dependencies:
      minipass: 3.3.6

  minipass-sized@1.0.3:
    dependencies:
      minipass: 3.3.6

  minipass@3.3.6:
    dependencies:
      yallist: 4.0.0

  minipass@4.2.8: {}

  minipass@5.0.0: {}

  minipass@7.1.2: {}

  minizlib@2.1.2:
    dependencies:
      minipass: 3.3.6
      yallist: 4.0.0

  mkdirp@1.0.4: {}

  mnemonist@0.38.5:
    dependencies:
      obliterator: 2.0.5

  modify-values@1.0.1: {}

  ms@2.1.3: {}

  multimatch@5.0.0:
    dependencies:
      '@types/minimatch': 3.0.5
      array-differ: 3.0.0
      array-union: 2.1.0
      arrify: 2.0.1
      minimatch: 3.0.5

  mustache@4.2.0: {}

  mute-stream@0.0.8: {}

  mute-stream@1.0.0: {}

  mz@2.7.0:
    dependencies:
      any-promise: 1.3.0
      object-assign: 4.1.1
      thenify-all: 1.6.0

  natural-compare@1.4.0: {}

  negotiator@0.6.4: {}

  neo-async@2.6.2: {}

  node-domexception@1.0.0: {}

  node-fetch@2.6.7(encoding@0.1.13):
    dependencies:
      whatwg-url: 5.0.0
    optionalDependencies:
      encoding: 0.1.13

  node-fetch@2.7.0(encoding@0.1.13):
    dependencies:
      whatwg-url: 5.0.0
    optionalDependencies:
      encoding: 0.1.13

  node-gyp-build@4.8.4:
    optional: true

  node-gyp@10.3.1:
    dependencies:
      env-paths: 2.2.1
      exponential-backoff: 3.1.1
      glob: 10.4.5
      graceful-fs: 4.2.11
      make-fetch-happen: 13.0.1
      nopt: 7.2.1
      proc-log: 4.2.0
      semver: 7.6.3
      tar: 6.2.1
      which: 4.0.0
    transitivePeerDependencies:
      - supports-color

  node-int64@0.4.0: {}

  node-machine-id@1.1.12: {}

  node-releases@2.0.19: {}

  nopt@7.2.1:
    dependencies:
      abbrev: 2.0.0

  normalize-package-data@2.5.0:
    dependencies:
      hosted-git-info: 2.8.9
      resolve: 1.22.10
      semver: 5.7.2
      validate-npm-package-license: 3.0.4

  normalize-package-data@3.0.3:
    dependencies:
      hosted-git-info: 4.1.0
      is-core-module: 2.16.1
      semver: 7.6.3
      validate-npm-package-license: 3.0.4

  normalize-package-data@6.0.2:
    dependencies:
      hosted-git-info: 7.0.2
      semver: 7.6.3
      validate-npm-package-license: 3.0.4

  normalize-path@3.0.0: {}

  npm-bundled@3.0.1:
    dependencies:
      npm-normalize-package-bin: 3.0.1

  npm-install-checks@6.3.0:
    dependencies:
      semver: 7.6.3

  npm-normalize-package-bin@3.0.1: {}

  npm-package-arg@11.0.2:
    dependencies:
      hosted-git-info: 7.0.2
      proc-log: 4.2.0
      semver: 7.6.3
      validate-npm-package-name: 5.0.1

  npm-packlist@8.0.2:
    dependencies:
      ignore-walk: 6.0.5

  npm-pick-manifest@9.1.0:
    dependencies:
      npm-install-checks: 6.3.0
      npm-normalize-package-bin: 3.0.1
      npm-package-arg: 11.0.2
      semver: 7.6.3

  npm-registry-fetch@17.1.0:
    dependencies:
      '@npmcli/redact': 2.0.1
      jsonparse: 1.3.1
      make-fetch-happen: 13.0.1
      minipass: 7.1.2
      minipass-fetch: 3.0.5
      minizlib: 2.1.2
      npm-package-arg: 11.0.2
      proc-log: 4.2.0
    transitivePeerDependencies:
      - supports-color

  npm-run-path@4.0.1:
    dependencies:
      path-key: 3.1.1

  npm-run-path@5.3.0:
    dependencies:
      path-key: 4.0.0

  nx@20.3.2:
    dependencies:
      '@napi-rs/wasm-runtime': 0.2.4
      '@yarnpkg/lockfile': 1.1.0
      '@yarnpkg/parsers': 3.0.2
      '@zkochan/js-yaml': 0.0.7
      axios: 1.7.9(debug@4.4.0)
      chalk: 4.1.0
      cli-cursor: 3.1.0
      cli-spinners: 2.6.1
      cliui: 8.0.1
      dotenv: 16.4.7
      dotenv-expand: 11.0.7
      enquirer: 2.3.6
      figures: 3.2.0
      flat: 5.0.2
      front-matter: 4.0.2
      ignore: 5.3.2
      jest-diff: 29.7.0
      jsonc-parser: 3.2.0
      lines-and-columns: 2.0.3
      minimatch: 9.0.3
      node-machine-id: 1.1.12
      npm-run-path: 4.0.1
      open: 8.4.2
      ora: 5.3.0
      resolve.exports: 2.0.3
      semver: 7.6.3
      string-width: 4.2.3
      tar-stream: 2.2.0
      tmp: 0.2.3
      tsconfig-paths: 4.2.0
      tslib: 2.8.1
      yaml: 2.7.0
      yargs: 17.7.2
      yargs-parser: 21.1.1
    optionalDependencies:
      '@nx/nx-darwin-arm64': 20.3.2
      '@nx/nx-darwin-x64': 20.3.2
      '@nx/nx-freebsd-x64': 20.3.2
      '@nx/nx-linux-arm-gnueabihf': 20.3.2
      '@nx/nx-linux-arm64-gnu': 20.3.2
      '@nx/nx-linux-arm64-musl': 20.3.2
      '@nx/nx-linux-x64-gnu': 20.3.2
      '@nx/nx-linux-x64-musl': 20.3.2
      '@nx/nx-win32-arm64-msvc': 20.3.2
      '@nx/nx-win32-x64-msvc': 20.3.2
    transitivePeerDependencies:
      - debug

  object-assign@4.1.1: {}

  obliterator@2.0.5: {}

  obuf@1.1.2: {}

  once@1.4.0:
    dependencies:
      wrappy: 1.0.2

  onetime@5.1.2:
    dependencies:
      mimic-fn: 2.1.0

  onetime@6.0.0:
    dependencies:
      mimic-fn: 4.0.0

  onetime@7.0.0:
    dependencies:
      mimic-function: 5.0.1

  open@8.4.2:
    dependencies:
      define-lazy-prop: 2.0.0
      is-docker: 2.2.1
      is-wsl: 2.2.0

  openai@4.79.3(encoding@0.1.13)(ws@7.5.10(bufferutil@4.0.9)(utf-8-validate@5.0.10))(zod@3.24.1):
    dependencies:
      '@types/node': 18.19.71
      '@types/node-fetch': 2.6.12
      abort-controller: 3.0.0
      agentkeepalive: 4.6.0
      form-data-encoder: 1.7.2
      formdata-node: 4.4.1
      node-fetch: 2.6.7(encoding@0.1.13)
    optionalDependencies:
      ws: 7.5.10(bufferutil@4.0.9)(utf-8-validate@5.0.10)
      zod: 3.24.1
    transitivePeerDependencies:
      - encoding

  openai@4.79.3(encoding@0.1.13)(ws@8.18.0(bufferutil@4.0.9)(utf-8-validate@5.0.10))(zod@3.24.1):
    dependencies:
      '@types/node': 18.19.71
      '@types/node-fetch': 2.6.12
      abort-controller: 3.0.0
      agentkeepalive: 4.6.0
      form-data-encoder: 1.7.2
      formdata-node: 4.4.1
      node-fetch: 2.6.7(encoding@0.1.13)
    optionalDependencies:
      ws: 8.18.0(bufferutil@4.0.9)(utf-8-validate@5.0.10)
      zod: 3.24.1
    transitivePeerDependencies:
      - encoding
    optional: true

  openapi-types@12.1.3: {}

  ora@5.3.0:
    dependencies:
      bl: 4.1.0
      chalk: 4.1.2
      cli-cursor: 3.1.0
      cli-spinners: 2.6.1
      is-interactive: 1.0.0
      log-symbols: 4.1.0
      strip-ansi: 6.0.1
      wcwidth: 1.0.1

  ora@5.4.1:
    dependencies:
      bl: 4.1.0
      chalk: 4.1.2
      cli-cursor: 3.1.0
      cli-spinners: 2.9.2
      is-interactive: 1.0.0
      is-unicode-supported: 0.1.0
      log-symbols: 4.1.0
      strip-ansi: 6.0.1
      wcwidth: 1.0.1

  os-tmpdir@1.0.2: {}

  ox@0.6.5(typescript@5.7.3)(zod@3.24.1):
    dependencies:
      '@adraffy/ens-normalize': 1.10.1
      '@noble/curves': 1.8.1
      '@noble/hashes': 1.7.1
      '@scure/bip32': 1.6.0
      '@scure/bip39': 1.5.0
      abitype: 1.0.7(typescript@5.7.3)(zod@3.24.1)
      eventemitter3: 5.0.1
    optionalDependencies:
      typescript: 5.7.3
    transitivePeerDependencies:
      - zod

  p-finally@1.0.0: {}

  p-limit@1.3.0:
    dependencies:
      p-try: 1.0.0

  p-limit@2.3.0:
    dependencies:
      p-try: 2.2.0

  p-limit@3.1.0:
    dependencies:
      yocto-queue: 0.1.0

  p-limit@4.0.0:
    dependencies:
      yocto-queue: 1.1.1

  p-locate@2.0.0:
    dependencies:
      p-limit: 1.3.0

  p-locate@4.1.0:
    dependencies:
      p-limit: 2.3.0

  p-locate@6.0.0:
    dependencies:
      p-limit: 4.0.0

  p-map-series@2.1.0: {}

  p-map@4.0.0:
    dependencies:
      aggregate-error: 3.1.0

  p-pipe@3.1.0: {}

  p-queue@6.6.2:
    dependencies:
      eventemitter3: 4.0.7
      p-timeout: 3.2.0

  p-reduce@2.1.0: {}

  p-retry@4.6.2:
    dependencies:
      '@types/retry': 0.12.0
      retry: 0.13.1

  p-timeout@3.2.0:
    dependencies:
      p-finally: 1.0.0

  p-try@1.0.0: {}

  p-try@2.2.0: {}

  p-waterfall@2.1.1:
    dependencies:
      p-reduce: 2.1.0

  package-json-from-dist@1.0.1: {}

  pacote@18.0.6:
    dependencies:
      '@npmcli/git': 5.0.8
      '@npmcli/installed-package-contents': 2.1.0
      '@npmcli/package-json': 5.2.0
      '@npmcli/promise-spawn': 7.0.2
      '@npmcli/run-script': 8.1.0
      cacache: 18.0.4
      fs-minipass: 3.0.3
      minipass: 7.1.2
      npm-package-arg: 11.0.2
      npm-packlist: 8.0.2
      npm-pick-manifest: 9.1.0
      npm-registry-fetch: 17.1.0
      proc-log: 4.2.0
      promise-retry: 2.0.1
      sigstore: 2.3.1
      ssri: 10.0.6
      tar: 6.2.1
    transitivePeerDependencies:
      - bluebird
      - supports-color

  parent-module@1.0.1:
    dependencies:
      callsites: 3.1.0

  parse-conflict-json@3.0.1:
    dependencies:
      json-parse-even-better-errors: 3.0.2
      just-diff: 6.0.2
      just-diff-apply: 5.5.0

  parse-json@4.0.0:
    dependencies:
      error-ex: 1.3.2
      json-parse-better-errors: 1.0.2

  parse-json@5.2.0:
    dependencies:
      '@babel/code-frame': 7.26.2
      error-ex: 1.3.2
      json-parse-even-better-errors: 2.3.1
      lines-and-columns: 1.2.4

  parse-path@7.0.0:
    dependencies:
      protocols: 2.0.1

  parse-url@8.1.0:
    dependencies:
      parse-path: 7.0.0

  path-exists@3.0.0: {}

  path-exists@4.0.0: {}

  path-exists@5.0.0: {}

  path-is-absolute@1.0.1: {}

  path-key@3.1.1: {}

  path-key@4.0.0: {}

  path-parse@1.0.7: {}

  path-scurry@1.11.1:
    dependencies:
      lru-cache: 10.4.3
      minipass: 7.1.2

  path-type@3.0.0:
    dependencies:
      pify: 3.0.0

  path-type@4.0.0: {}

  peek-readable@4.1.0: {}

  pg-cloudflare@1.1.1:
    optional: true

  pg-connection-string@2.7.0: {}

  pg-int8@1.0.1: {}

  pg-numeric@1.0.2: {}

  pg-pool@3.7.1(pg@8.13.1):
    dependencies:
      pg: 8.13.1

  pg-protocol@1.7.1: {}

  pg-types@2.2.0:
    dependencies:
      pg-int8: 1.0.1
      postgres-array: 2.0.0
      postgres-bytea: 1.0.0
      postgres-date: 1.0.7
      postgres-interval: 1.2.0

  pg-types@4.0.2:
    dependencies:
      pg-int8: 1.0.1
      pg-numeric: 1.0.2
      postgres-array: 3.0.2
      postgres-bytea: 3.0.0
      postgres-date: 2.1.0
      postgres-interval: 3.0.0
      postgres-range: 1.1.4

  pg@8.13.1:
    dependencies:
      pg-connection-string: 2.7.0
      pg-pool: 3.7.1(pg@8.13.1)
      pg-protocol: 1.7.1
      pg-types: 2.2.0
      pgpass: 1.0.5
    optionalDependencies:
      pg-cloudflare: 1.1.1

  pgpass@1.0.5:
    dependencies:
      split2: 4.2.0

  picocolors@1.1.1: {}

  picomatch@2.3.1: {}

  picomatch@4.0.2: {}

  pidtree@0.6.0: {}

  pify@2.3.0: {}

  pify@3.0.0: {}

  pify@4.0.1: {}

  pify@5.0.0: {}

  pirates@4.0.6: {}

  pkg-dir@4.2.0:
    dependencies:
      find-up: 4.1.0

  playwright-core@1.49.1: {}

  playwright@1.49.1:
    dependencies:
      playwright-core: 1.49.1
    optionalDependencies:
      fsevents: 2.3.2

  postcss-load-config@6.0.1(jiti@2.4.2)(yaml@2.7.0):
    dependencies:
      lilconfig: 3.1.3
    optionalDependencies:
      jiti: 2.4.2
      yaml: 2.7.0

  postcss-selector-parser@6.1.2:
    dependencies:
      cssesc: 3.0.0
      util-deprecate: 1.0.2

  postgres-array@2.0.0: {}

  postgres-array@3.0.2: {}

  postgres-bytea@1.0.0: {}

  postgres-bytea@3.0.0:
    dependencies:
      obuf: 1.1.2

  postgres-date@1.0.7: {}

  postgres-date@2.1.0: {}

  postgres-interval@1.2.0:
    dependencies:
      xtend: 4.0.2

  postgres-interval@3.0.0: {}

  postgres-range@1.1.4: {}

  prettier@3.5.1: {}

  pretty-format@29.7.0:
    dependencies:
      '@jest/schemas': 29.6.3
      ansi-styles: 5.2.0
      react-is: 18.3.1

  proc-log@4.2.0: {}

  process-nextick-args@2.0.1: {}

  proggy@2.0.0: {}

  promise-all-reject-late@1.0.1: {}

  promise-call-limit@3.0.2: {}

  promise-inflight@1.0.1: {}

  promise-retry@2.0.1:
    dependencies:
      err-code: 2.0.3
      retry: 0.12.0

  prompts@2.4.2:
    dependencies:
      kleur: 3.0.3
      sisteransi: 1.0.5

  promzard@1.0.2:
    dependencies:
      read: 3.0.1

  protocols@2.0.1: {}

  proxy-from-env@1.1.0: {}

  psl@1.15.0:
    dependencies:
      punycode: 2.3.1

  punycode@2.3.1: {}

  pure-rand@6.1.0: {}

  querystringify@2.2.0: {}

  queue-microtask@1.2.3: {}

  quick-lru@4.0.1: {}

  react-is@18.3.1: {}

  read-cmd-shim@4.0.0: {}

  read-package-json-fast@3.0.2:
    dependencies:
      json-parse-even-better-errors: 3.0.2
      npm-normalize-package-bin: 3.0.1

  read-pkg-up@3.0.0:
    dependencies:
      find-up: 2.1.0
      read-pkg: 3.0.0

  read-pkg-up@7.0.1:
    dependencies:
      find-up: 4.1.0
      read-pkg: 5.2.0
      type-fest: 0.8.1

  read-pkg@3.0.0:
    dependencies:
      load-json-file: 4.0.0
      normalize-package-data: 2.5.0
      path-type: 3.0.0

  read-pkg@5.2.0:
    dependencies:
      '@types/normalize-package-data': 2.4.4
      normalize-package-data: 2.5.0
      parse-json: 5.2.0
      type-fest: 0.6.0

  read@3.0.1:
    dependencies:
      mute-stream: 1.0.0

  readable-stream@2.3.8:
    dependencies:
      core-util-is: 1.0.3
      inherits: 2.0.4
      isarray: 1.0.0
      process-nextick-args: 2.0.1
      safe-buffer: 5.1.2
      string_decoder: 1.1.1
      util-deprecate: 1.0.2

  readable-stream@3.6.2:
    dependencies:
      inherits: 2.0.4
      string_decoder: 1.3.0
      util-deprecate: 1.0.2

  readable-web-to-node-stream@3.0.2:
    dependencies:
      readable-stream: 3.6.2

  readdirp@4.1.2: {}

  redent@3.0.0:
    dependencies:
      indent-string: 4.0.0
      strip-indent: 3.0.0

  regenerator-runtime@0.14.1: {}

  require-directory@2.1.1: {}

  require-from-string@2.0.2: {}

  requires-port@1.0.0: {}

  resolve-cwd@3.0.0:
    dependencies:
      resolve-from: 5.0.0

  resolve-from@4.0.0: {}

  resolve-from@5.0.0: {}

  resolve.exports@2.0.3: {}

  resolve@1.22.10:
    dependencies:
      is-core-module: 2.16.1
      path-parse: 1.0.7
      supports-preserve-symlinks-flag: 1.0.0

  restore-cursor@3.1.0:
    dependencies:
      onetime: 5.1.2
      signal-exit: 3.0.7

  restore-cursor@5.1.0:
    dependencies:
      onetime: 7.0.0
      signal-exit: 4.1.0

  retry-axios@2.6.0(axios@1.7.9(debug@4.4.0)):
    dependencies:
      axios: 1.7.9(debug@4.4.0)

  retry@0.12.0: {}

  retry@0.13.1: {}

  reusify@1.0.4: {}

  rfdc@1.4.1: {}

  rimraf@4.4.1:
    dependencies:
      glob: 9.3.5

  rimraf@5.0.10:
    dependencies:
      glob: 10.4.5

  ripemd160@2.0.2:
    dependencies:
      hash-base: 3.1.0
      inherits: 2.0.4

  rollup@4.34.8:
    dependencies:
      '@types/estree': 1.0.6
    optionalDependencies:
      '@rollup/rollup-android-arm-eabi': 4.34.8
      '@rollup/rollup-android-arm64': 4.34.8
      '@rollup/rollup-darwin-arm64': 4.34.8
      '@rollup/rollup-darwin-x64': 4.34.8
      '@rollup/rollup-freebsd-arm64': 4.34.8
      '@rollup/rollup-freebsd-x64': 4.34.8
      '@rollup/rollup-linux-arm-gnueabihf': 4.34.8
      '@rollup/rollup-linux-arm-musleabihf': 4.34.8
      '@rollup/rollup-linux-arm64-gnu': 4.34.8
      '@rollup/rollup-linux-arm64-musl': 4.34.8
      '@rollup/rollup-linux-loongarch64-gnu': 4.34.8
      '@rollup/rollup-linux-powerpc64le-gnu': 4.34.8
      '@rollup/rollup-linux-riscv64-gnu': 4.34.8
      '@rollup/rollup-linux-s390x-gnu': 4.34.8
      '@rollup/rollup-linux-x64-gnu': 4.34.8
      '@rollup/rollup-linux-x64-musl': 4.34.8
      '@rollup/rollup-win32-arm64-msvc': 4.34.8
      '@rollup/rollup-win32-ia32-msvc': 4.34.8
      '@rollup/rollup-win32-x64-msvc': 4.34.8
      fsevents: 2.3.3

  rpc-websockets@9.0.4:
    dependencies:
      '@swc/helpers': 0.5.15
      '@types/uuid': 8.3.4
      '@types/ws': 8.5.13
      buffer: 6.0.3
      eventemitter3: 5.0.1
      uuid: 8.3.2
      ws: 8.18.0(bufferutil@4.0.9)(utf-8-validate@5.0.10)
    optionalDependencies:
      bufferutil: 4.0.9
      utf-8-validate: 5.0.10

  run-async@2.4.1: {}

  run-parallel@1.2.0:
    dependencies:
      queue-microtask: 1.2.3

  rxjs@7.8.1:
    dependencies:
      tslib: 2.8.1

  safe-buffer@5.1.2: {}

  safe-buffer@5.2.1: {}

  safer-buffer@2.1.2: {}

  scrypt-js@3.0.1: {}

  semver@5.7.2: {}

  semver@6.3.1: {}

  semver@7.6.3: {}

  set-blocking@2.0.0: {}

  sha.js@2.4.11:
    dependencies:
      inherits: 2.0.4
      safe-buffer: 5.2.1

  shallow-clone@3.0.1:
    dependencies:
      kind-of: 6.0.3

  sharp@0.33.5:
    dependencies:
      color: 4.2.3
      detect-libc: 2.0.3
      semver: 7.6.3
    optionalDependencies:
      '@img/sharp-darwin-arm64': 0.33.5
      '@img/sharp-darwin-x64': 0.33.5
      '@img/sharp-libvips-darwin-arm64': 1.0.4
      '@img/sharp-libvips-darwin-x64': 1.0.4
      '@img/sharp-libvips-linux-arm': 1.0.5
      '@img/sharp-libvips-linux-arm64': 1.0.4
      '@img/sharp-libvips-linux-s390x': 1.0.4
      '@img/sharp-libvips-linux-x64': 1.0.4
      '@img/sharp-libvips-linuxmusl-arm64': 1.0.4
      '@img/sharp-libvips-linuxmusl-x64': 1.0.4
      '@img/sharp-linux-arm': 0.33.5
      '@img/sharp-linux-arm64': 0.33.5
      '@img/sharp-linux-s390x': 0.33.5
      '@img/sharp-linux-x64': 0.33.5
      '@img/sharp-linuxmusl-arm64': 0.33.5
      '@img/sharp-linuxmusl-x64': 0.33.5
      '@img/sharp-wasm32': 0.33.5
      '@img/sharp-win32-ia32': 0.33.5
      '@img/sharp-win32-x64': 0.33.5

  shebang-command@2.0.0:
    dependencies:
      shebang-regex: 3.0.0

  shebang-regex@3.0.0: {}

  signal-exit@3.0.7: {}

  signal-exit@4.1.0: {}

  sigstore@2.3.1:
    dependencies:
      '@sigstore/bundle': 2.3.2
      '@sigstore/core': 1.1.0
      '@sigstore/protobuf-specs': 0.3.3
      '@sigstore/sign': 2.3.2
      '@sigstore/tuf': 2.3.4
      '@sigstore/verify': 1.2.1
    transitivePeerDependencies:
      - supports-color

  simple-swizzle@0.2.2:
    dependencies:
      is-arrayish: 0.3.2

  simple-wcswidth@1.0.1: {}

  sisteransi@1.0.5: {}

  slash@3.0.0: {}

  slice-ansi@5.0.0:
    dependencies:
      ansi-styles: 6.2.1
      is-fullwidth-code-point: 4.0.0

  slice-ansi@7.1.0:
    dependencies:
      ansi-styles: 6.2.1
      is-fullwidth-code-point: 5.0.0

  smart-buffer@4.2.0: {}

  socks-proxy-agent@8.0.5:
    dependencies:
      agent-base: 7.1.3
      debug: 4.4.0
      socks: 2.8.3
    transitivePeerDependencies:
      - supports-color

  socks@2.8.3:
    dependencies:
      ip-address: 9.0.5
      smart-buffer: 4.2.0

  sort-keys@2.0.0:
    dependencies:
      is-plain-obj: 1.1.0

  source-map-support@0.5.13:
    dependencies:
      buffer-from: 1.1.2
      source-map: 0.6.1

  source-map@0.6.1: {}

  source-map@0.8.0-beta.0:
    dependencies:
      whatwg-url: 7.1.0

  spdx-correct@3.2.0:
    dependencies:
      spdx-expression-parse: 3.0.1
      spdx-license-ids: 3.0.21

  spdx-exceptions@2.5.0: {}

  spdx-expression-parse@3.0.1:
    dependencies:
      spdx-exceptions: 2.5.0
      spdx-license-ids: 3.0.21

  spdx-license-ids@3.0.21: {}

  split2@3.2.2:
    dependencies:
      readable-stream: 3.6.2

  split2@4.2.0: {}

  split@1.0.1:
    dependencies:
      through: 2.3.8

  sprintf-js@1.0.3: {}

  sprintf-js@1.1.3: {}

  ssri@10.0.6:
    dependencies:
      minipass: 7.1.2

  stack-utils@2.0.6:
    dependencies:
      escape-string-regexp: 2.0.0

  stats-lite@2.2.0:
    dependencies:
      isnumber: 1.0.0

  string-argv@0.3.2: {}

  string-length@4.0.2:
    dependencies:
      char-regex: 1.0.2
      strip-ansi: 6.0.1

  string-width@4.2.3:
    dependencies:
      emoji-regex: 8.0.0
      is-fullwidth-code-point: 3.0.0
      strip-ansi: 6.0.1

  string-width@5.1.2:
    dependencies:
      eastasianwidth: 0.2.0
      emoji-regex: 9.2.2
      strip-ansi: 7.1.0

  string-width@7.2.0:
    dependencies:
      emoji-regex: 10.4.0
      get-east-asian-width: 1.3.0
      strip-ansi: 7.1.0

  string_decoder@1.1.1:
    dependencies:
      safe-buffer: 5.1.2

  string_decoder@1.3.0:
    dependencies:
      safe-buffer: 5.2.1

  strip-ansi@6.0.1:
    dependencies:
      ansi-regex: 5.0.1

  strip-ansi@7.1.0:
    dependencies:
      ansi-regex: 6.1.0

  strip-bom@3.0.0: {}

  strip-bom@4.0.0: {}

  strip-final-newline@2.0.0: {}

  strip-final-newline@3.0.0: {}

  strip-indent@3.0.0:
    dependencies:
      min-indent: 1.0.1

  strip-json-comments@3.1.1: {}

  strong-log-transformer@2.1.0:
    dependencies:
      duplexer: 0.1.2
      minimist: 1.2.8
      through: 2.3.8

  strtok3@6.3.0:
    dependencies:
      '@tokenizer/token': 0.3.0
      peek-readable: 4.1.0

  sucrase@3.35.0:
    dependencies:
      '@jridgewell/gen-mapping': 0.3.8
      commander: 4.1.1
      glob: 10.4.5
      lines-and-columns: 1.2.4
      mz: 2.7.0
      pirates: 4.0.6
      ts-interface-checker: 0.1.13

  superstruct@2.0.2: {}

  supports-color@7.2.0:
    dependencies:
      has-flag: 4.0.0

  supports-color@8.1.1:
    dependencies:
      has-flag: 4.0.0

  supports-preserve-symlinks-flag@1.0.0: {}

  tar-stream@2.2.0:
    dependencies:
      bl: 4.1.0
      end-of-stream: 1.4.4
      fs-constants: 1.0.0
      inherits: 2.0.4
      readable-stream: 3.6.2

  tar@6.2.1:
    dependencies:
      chownr: 2.0.0
      fs-minipass: 2.1.0
      minipass: 5.0.0
      minizlib: 2.1.2
      mkdirp: 1.0.4
      yallist: 4.0.0

  temp-dir@1.0.0: {}

  test-exclude@6.0.0:
    dependencies:
      '@istanbuljs/schema': 0.1.3
      glob: 7.2.3
      minimatch: 3.1.2

  text-encoding-utf-8@1.0.2: {}

  text-extensions@1.9.0: {}

  text-extensions@2.4.0: {}

  thenify-all@1.6.0:
    dependencies:
      thenify: 3.3.1

  thenify@3.3.1:
    dependencies:
      any-promise: 1.3.0

  through2@2.0.5:
    dependencies:
      readable-stream: 2.3.8
      xtend: 4.0.2

  through@2.3.8: {}

  tiny-invariant@1.3.3: {}

  tiny-warning@1.0.3: {}

  tinyexec@0.3.2: {}

  tinyglobby@0.2.11:
    dependencies:
      fdir: 6.4.3(picomatch@4.0.2)
      picomatch: 4.0.2

  tmp@0.0.33:
    dependencies:
      os-tmpdir: 1.0.2

  tmp@0.2.3: {}

  tmpl@1.0.5: {}

  to-regex-range@5.0.1:
    dependencies:
      is-number: 7.0.0

  toformat@2.0.0: {}

  token-types@4.2.1:
    dependencies:
      '@tokenizer/token': 0.3.0
      ieee754: 1.2.1

  tough-cookie@4.1.4:
    dependencies:
      psl: 1.15.0
      punycode: 2.3.1
      universalify: 0.2.0
      url-parse: 1.5.10

  tr46@0.0.3: {}

  tr46@1.0.1:
    dependencies:
      punycode: 2.3.1

  tree-kill@1.2.2: {}

  treeverse@3.0.0: {}

  trim-newlines@3.0.1: {}

  ts-interface-checker@0.1.13: {}

  ts-jest@29.2.5(@babel/core@7.26.0)(@jest/transform@29.7.0)(@jest/types@29.6.3)(babel-jest@29.7.0(@babel/core@7.26.0))(esbuild@0.24.2)(jest@29.7.0(@types/node@20.17.14)(ts-node@10.9.2(@types/node@20.17.14)(typescript@5.7.3)))(typescript@5.7.3):
    dependencies:
      bs-logger: 0.2.6
      ejs: 3.1.10
      fast-json-stable-stringify: 2.1.0
      jest: 29.7.0(@types/node@20.17.14)(ts-node@10.9.2(@types/node@20.17.14)(typescript@5.7.3))
      jest-util: 29.7.0
      json5: 2.2.3
      lodash.memoize: 4.1.2
      make-error: 1.3.6
      semver: 7.6.3
      typescript: 5.7.3
      yargs-parser: 21.1.1
    optionalDependencies:
      '@babel/core': 7.26.0
      '@jest/transform': 29.7.0
      '@jest/types': 29.6.3
      babel-jest: 29.7.0(@babel/core@7.26.0)
      esbuild: 0.24.2

  ts-node@10.9.2(@types/node@20.17.14)(typescript@5.7.3):
    dependencies:
      '@cspotcode/source-map-support': 0.8.1
      '@tsconfig/node10': 1.0.11
      '@tsconfig/node12': 1.0.11
      '@tsconfig/node14': 1.0.3
      '@tsconfig/node16': 1.0.4
      '@types/node': 20.17.14
      acorn: 8.14.0
      acorn-walk: 8.3.4
      arg: 4.1.3
      create-require: 1.1.1
      diff: 4.0.2
      make-error: 1.3.6
      typescript: 5.7.3
      v8-compile-cache-lib: 3.0.1
      yn: 3.1.1
    optional: true

  ts-node@10.9.2(@types/node@22.7.5)(typescript@5.7.3):
    dependencies:
      '@cspotcode/source-map-support': 0.8.1
      '@tsconfig/node10': 1.0.11
      '@tsconfig/node12': 1.0.11
      '@tsconfig/node14': 1.0.3
      '@tsconfig/node16': 1.0.4
      '@types/node': 22.7.5
      acorn: 8.14.0
      acorn-walk: 8.3.4
      arg: 4.1.3
      create-require: 1.1.1
      diff: 4.0.2
      make-error: 1.3.6
      typescript: 5.7.3
      v8-compile-cache-lib: 3.0.1
      yn: 3.1.1

  tsconfig-paths@4.2.0:
    dependencies:
      json5: 2.2.3
      minimist: 1.2.8
      strip-bom: 3.0.0

  tslib@2.7.0: {}

  tslib@2.8.1: {}

  tsup@8.3.5(jiti@2.4.2)(typescript@5.7.3)(yaml@2.7.0):
    dependencies:
      bundle-require: 5.1.0(esbuild@0.24.2)
      cac: 6.7.14
      chokidar: 4.0.3
      consola: 3.4.0
      debug: 4.4.0
      esbuild: 0.24.2
      joycon: 3.1.1
      picocolors: 1.1.1
      postcss-load-config: 6.0.1(jiti@2.4.2)(yaml@2.7.0)
      resolve-from: 5.0.0
      rollup: 4.34.8
      source-map: 0.8.0-beta.0
      sucrase: 3.35.0
      tinyexec: 0.3.2
      tinyglobby: 0.2.11
      tree-kill: 1.2.2
    optionalDependencies:
      typescript: 5.7.3
    transitivePeerDependencies:
      - jiti
      - supports-color
      - tsx
      - yaml

  tuf-js@2.2.1:
    dependencies:
      '@tufjs/models': 2.0.1
      debug: 4.4.0
      make-fetch-happen: 13.0.1
    transitivePeerDependencies:
      - supports-color

  tweetnacl@1.0.3: {}

  type-detect@4.0.8: {}

  type-fest@0.18.1: {}

  type-fest@0.21.3: {}

  type-fest@0.4.1: {}

  type-fest@0.6.0: {}

  type-fest@0.8.1: {}

  typedarray@0.0.6: {}

  typescript@5.7.3: {}

  uglify-js@3.19.3:
    optional: true

  undici-types@5.26.5: {}

  undici-types@6.19.8: {}

  unicorn-magic@0.1.0: {}

  unique-filename@3.0.0:
    dependencies:
      unique-slug: 4.0.0

  unique-slug@4.0.0:
    dependencies:
      imurmurhash: 0.1.4

  universal-user-agent@6.0.1: {}

  universalify@0.2.0: {}

  universalify@2.0.1: {}

  upath@2.0.1: {}

  update-browserslist-db@1.1.2(browserslist@4.24.4):
    dependencies:
      browserslist: 4.24.4
      escalade: 3.2.0
      picocolors: 1.1.1

  uri-js@4.4.1:
    dependencies:
      punycode: 2.3.1

  url-parse@1.5.10:
    dependencies:
      querystringify: 2.2.0
      requires-port: 1.0.0

  utf-8-validate@5.0.10:
    dependencies:
      node-gyp-build: 4.8.4
    optional: true

  util-deprecate@1.0.2: {}

  uuid@10.0.0: {}

  uuid@8.3.2: {}

  uuid@9.0.1: {}

  v8-compile-cache-lib@3.0.1: {}

  v8-to-istanbul@9.3.0:
    dependencies:
      '@jridgewell/trace-mapping': 0.3.25
      '@types/istanbul-lib-coverage': 2.0.6
      convert-source-map: 2.0.0

  validate-npm-package-license@3.0.4:
    dependencies:
      spdx-correct: 3.2.0
      spdx-expression-parse: 3.0.1

  validate-npm-package-name@5.0.1: {}

  viem@2.22.11(bufferutil@4.0.9)(typescript@5.7.3)(utf-8-validate@5.0.10)(zod@3.24.1):
    dependencies:
      '@noble/curves': 1.7.0
      '@noble/hashes': 1.6.1
      '@scure/bip32': 1.6.0
      '@scure/bip39': 1.5.0
      abitype: 1.0.7(typescript@5.7.3)(zod@3.24.1)
      isows: 1.0.6(ws@8.18.0(bufferutil@4.0.9)(utf-8-validate@5.0.10))
      ox: 0.6.5(typescript@5.7.3)(zod@3.24.1)
      ws: 8.18.0(bufferutil@4.0.9)(utf-8-validate@5.0.10)
    optionalDependencies:
      typescript: 5.7.3
    transitivePeerDependencies:
      - bufferutil
      - utf-8-validate
      - zod

  walk-up-path@3.0.1: {}

  walker@1.0.8:
    dependencies:
      makeerror: 1.0.12

  wcwidth@1.0.1:
    dependencies:
      defaults: 1.0.4

  web-streams-polyfill@4.0.0-beta.3: {}

  webidl-conversions@3.0.1: {}

  webidl-conversions@4.0.2: {}

  whatwg-url@5.0.0:
    dependencies:
      tr46: 0.0.3
      webidl-conversions: 3.0.1

  whatwg-url@7.1.0:
    dependencies:
      lodash.sortby: 4.7.0
      tr46: 1.0.1
      webidl-conversions: 4.0.2

  which@2.0.2:
    dependencies:
      isexe: 2.0.0

  which@4.0.0:
    dependencies:
      isexe: 3.1.1

  wide-align@1.1.5:
    dependencies:
      string-width: 4.2.3

  wordwrap@1.0.0: {}

  wrap-ansi@6.2.0:
    dependencies:
      ansi-styles: 4.3.0
      string-width: 4.2.3
      strip-ansi: 6.0.1

  wrap-ansi@7.0.0:
    dependencies:
      ansi-styles: 4.3.0
      string-width: 4.2.3
      strip-ansi: 6.0.1

  wrap-ansi@8.1.0:
    dependencies:
      ansi-styles: 6.2.1
      string-width: 5.1.2
      strip-ansi: 7.1.0

  wrap-ansi@9.0.0:
    dependencies:
      ansi-styles: 6.2.1
      string-width: 7.2.0
      strip-ansi: 7.1.0

  wrappy@1.0.2: {}

  write-file-atomic@2.4.3:
    dependencies:
      graceful-fs: 4.2.11
      imurmurhash: 0.1.4
      signal-exit: 3.0.7

  write-file-atomic@4.0.2:
    dependencies:
      imurmurhash: 0.1.4
      signal-exit: 3.0.7

  write-file-atomic@5.0.1:
    dependencies:
      imurmurhash: 0.1.4
      signal-exit: 4.1.0

  write-json-file@3.2.0:
    dependencies:
      detect-indent: 5.0.0
      graceful-fs: 4.2.11
      make-dir: 2.1.0
      pify: 4.0.1
      sort-keys: 2.0.0
      write-file-atomic: 2.4.3

  write-pkg@4.0.0:
    dependencies:
      sort-keys: 2.0.0
      type-fest: 0.4.1
      write-json-file: 3.2.0

  ws@7.4.6(bufferutil@4.0.9)(utf-8-validate@5.0.10):
    optionalDependencies:
      bufferutil: 4.0.9
      utf-8-validate: 5.0.10

  ws@7.5.10(bufferutil@4.0.9)(utf-8-validate@5.0.10):
    optionalDependencies:
      bufferutil: 4.0.9
      utf-8-validate: 5.0.10

  ws@8.17.1(bufferutil@4.0.9)(utf-8-validate@5.0.10):
    optionalDependencies:
      bufferutil: 4.0.9
      utf-8-validate: 5.0.10

  ws@8.18.0(bufferutil@4.0.9)(utf-8-validate@5.0.10):
    optionalDependencies:
      bufferutil: 4.0.9
      utf-8-validate: 5.0.10

  xtend@4.0.2: {}

  y18n@5.0.8: {}

  yallist@3.1.1: {}

  yallist@4.0.0: {}

  yaml@2.7.0: {}

  yargs-parser@20.2.9: {}

  yargs-parser@21.1.1: {}

  yargs@16.2.0:
    dependencies:
      cliui: 7.0.4
      escalade: 3.2.0
      get-caller-file: 2.0.5
      require-directory: 2.1.1
      string-width: 4.2.3
      y18n: 5.0.8
      yargs-parser: 20.2.9

  yargs@17.7.2:
    dependencies:
      cliui: 8.0.1
      escalade: 3.2.0
      get-caller-file: 2.0.5
      require-directory: 2.1.1
      string-width: 4.2.3
      y18n: 5.0.8
      yargs-parser: 21.1.1

  yn@3.1.1: {}

  yocto-queue@0.1.0: {}

  yocto-queue@1.1.1: {}

  zod-to-json-schema@3.24.1(zod@3.24.1):
    dependencies:
      zod: 3.24.1

  zod@3.24.1: {}<|MERGE_RESOLUTION|>--- conflicted
+++ resolved
@@ -41,15 +41,12 @@
       '@binkai/core':
         specifier: workspace:*
         version: link:../../packages/core
-<<<<<<< HEAD
       '@binkai/four-meme-provider':
         specifier: workspace:*
         version: link:../../packages/providers/four-meme
-=======
       '@binkai/knowledge-plugin':
         specifier: workspace:*
         version: link:../../packages/plugins/knowledge
->>>>>>> 3ee3f593
       '@binkai/okx-provider':
         specifier: workspace:*
         version: link:../../packages/providers/okx
@@ -9741,7 +9738,7 @@
       array-differ: 3.0.0
       array-union: 2.1.0
       arrify: 2.0.1
-      minimatch: 3.0.5
+      minimatch: 3.1.2
 
   mustache@4.2.0: {}
 
