{
  "$schema": "node_modules/lerna/schemas/lerna-schema.json",
<<<<<<< HEAD
  "version": "0.0.1",
  "packages": [
    "packages/*",
    "packages/plugins/*",
    "packages/providers/*"
  ],
=======
  "version": "0.0.5",
  "packages": ["packages/*", "packages/plugins/*", "packages/providers/*", "packages/adapters/*"],
>>>>>>> 49df3d9d
  "npmClient": "pnpm"
}<|MERGE_RESOLUTION|>--- conflicted
+++ resolved
@@ -1,15 +1,6 @@
 {
   "$schema": "node_modules/lerna/schemas/lerna-schema.json",
-<<<<<<< HEAD
-  "version": "0.0.1",
-  "packages": [
-    "packages/*",
-    "packages/plugins/*",
-    "packages/providers/*"
-  ],
-=======
   "version": "0.0.5",
   "packages": ["packages/*", "packages/plugins/*", "packages/providers/*", "packages/adapters/*"],
->>>>>>> 49df3d9d
   "npmClient": "pnpm"
 }