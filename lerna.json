{
  "$schema": "node_modules/lerna/schemas/lerna-schema.json",
<<<<<<< HEAD
  "version": "0.0.0",
  "packages": [
    "packages/adapters/*"
  ]
=======
  "version": "0.0.1",
  "packages": [
    "packages/*",
    "packages/plugins/*",
    "packages/providers/*"
  ],
  "npmClient": "pnpm"
>>>>>>> 809d3018
}<|MERGE_RESOLUTION|>--- conflicted
+++ resolved
@@ -1,17 +1,11 @@
 {
   "$schema": "node_modules/lerna/schemas/lerna-schema.json",
-<<<<<<< HEAD
-  "version": "0.0.0",
-  "packages": [
-    "packages/adapters/*"
-  ]
-=======
   "version": "0.0.1",
   "packages": [
     "packages/*",
     "packages/plugins/*",
+    "packages/adapters/*",
     "packages/providers/*"
   ],
   "npmClient": "pnpm"
->>>>>>> 809d3018
 }